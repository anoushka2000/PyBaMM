#
# Simulate drive cycle loaded from csv file
#
import pybamm
import numpy as np

# load model
pybamm.set_logging_level("INFO")
model = pybamm.lithium_ion.DFN()

# create geometry
geometry = model.default_geometry

# load parameter values and process model and geometry
param = model.default_parameter_values
param["Current function"] = "[current data]US06"
param.process_model(model)
param.process_geometry(geometry)

# set mesh
var = pybamm.standard_spatial_vars
<<<<<<< HEAD
var_pts = {var.x_n: 9, var.x_s: 4, var.x_p: 9, var.r_n: 9, var.r_p: 9}
=======
var_pts = {var.x_n: 10, var.x_s: 10, var.x_p: 10, var.r_n: 5, var.r_p: 5}
>>>>>>> 14681fbb
mesh = pybamm.Mesh(geometry, model.default_submesh_types, var_pts)

# discretise model
disc = pybamm.Discretisation(mesh, model.default_spatial_methods)
disc.process_model(model)

# simulate US06 drive cycle
tau = param.evaluate(pybamm.standard_parameters_lithium_ion.tau_discharge)
t_eval = np.linspace(0, 600 / tau, 600)

# need to increase max solver steps if solving DAEs along with an erratic drive cycle
<<<<<<< HEAD
# solver = model.default_solver
solver = pybamm.KLU(rtol=1e-6, atol=1e-6)
=======
solver = pybamm.CasadiSolver()
>>>>>>> 14681fbb
if isinstance(solver, pybamm.DaeSolver):
    solver.max_steps = 10000

solution = solver.solve(model, t_eval)

# plot
plot = pybamm.QuickPlot(model, mesh, solution)
plot.dynamic_plot()<|MERGE_RESOLUTION|>--- conflicted
+++ resolved
@@ -19,11 +19,7 @@
 
 # set mesh
 var = pybamm.standard_spatial_vars
-<<<<<<< HEAD
-var_pts = {var.x_n: 9, var.x_s: 4, var.x_p: 9, var.r_n: 9, var.r_p: 9}
-=======
 var_pts = {var.x_n: 10, var.x_s: 10, var.x_p: 10, var.r_n: 5, var.r_p: 5}
->>>>>>> 14681fbb
 mesh = pybamm.Mesh(geometry, model.default_submesh_types, var_pts)
 
 # discretise model
@@ -35,12 +31,7 @@
 t_eval = np.linspace(0, 600 / tau, 600)
 
 # need to increase max solver steps if solving DAEs along with an erratic drive cycle
-<<<<<<< HEAD
-# solver = model.default_solver
-solver = pybamm.KLU(rtol=1e-6, atol=1e-6)
-=======
 solver = pybamm.CasadiSolver()
->>>>>>> 14681fbb
 if isinstance(solver, pybamm.DaeSolver):
     solver.max_steps = 10000
 
