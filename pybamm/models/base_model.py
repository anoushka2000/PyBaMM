#
# Base model class
#
import numbers
import warnings
from collections import OrderedDict

import copy
import casadi
import numpy as np

import pybamm
from pybamm.expression_tree.operations.serialise import Serialise
from pybamm.util import have_optional_dependency


class BaseModel:
    """
    Base model class for other models to extend.

    Attributes
    ----------
    name: str
        A string giving the name of the model.
    options: dict
        A dictionary of options to be passed to the model.
    submodels: dict
        A dictionary of submodels that the model is composed of.
    rhs: dict
        A dictionary that maps expressions (variables) to expressions that represent
        the rhs.
    algebraic: dict
        A dictionary that maps expressions (variables) to expressions that represent
        the algebraic equations. The algebraic expressions are assumed to equate
        to zero. Note that all the variables in the model must exist in the keys of
        `rhs` or `algebraic`.
    initial_conditions: dict
        A dictionary that maps expressions (variables) to expressions that represent
        the initial conditions for the state variables y. The initial conditions for
        algebraic variables are provided as initial guesses to a root finding algorithm
        that calculates consistent initial conditions.
    boundary_conditions: dict
        A dictionary that maps expressions (variables) to expressions that represent
        the boundary conditions.
    variables: dict
        A dictionary that maps strings to expressions that represent
        the useful variables.
    events: list of :class:`pybamm.Event`
        A list of events. Each event can either cause the solver to terminate
        (e.g. concentration goes negative), or be used to inform the solver of the
        existance of a discontinuity (e.g. discontinuity in the input current).
    concatenated_rhs : :class:`pybamm.Concatenation`
        After discretisation, contains the expressions representing the rhs equations
        concatenated into a single expression.
    concatenated_algebraic : :class:`pybamm.Concatenation`
        After discretisation, contains the expressions representing the algebraic
        equations concatenated into a single expression.
    concatenated_initial_conditions : :class:`numpy.array`
        After discretisation, contains the vector of initial conditions.
    mass_matrix : :class:`pybamm.Matrix`
        After discretisation, contains the mass matrix for the model. This is computed
        automatically.
    mass_matrix_inv : :class:`pybamm.Matrix`
        After discretisation, contains the inverse mass matrix for the differential
        (rhs) part of model. This is computed automatically.
    jacobian : :class:`pybamm.Concatenation`
        Contains the Jacobian for the model. If model.use_jacobian is True, the
        Jacobian is computed automatically during solver set up.
    jacobian_rhs : :class:`pybamm.Concatenation`
        Contains the Jacobian for the part of the model which contains time derivatives.
        If model.use_jacobian is True, the Jacobian is computed automatically during
        solver set up.
    jacobian_algebraic : :class:`pybamm.Concatenation`
        Contains the Jacobian for the algebraic part of the model. This may be used
        by the solver when calculating consistent initial conditions. If
        model.use_jacobian is True, the Jacobian is computed automatically during
        solver set up.
    use_jacobian : bool
        Whether to use the Jacobian when solving the model (default is True).
    convert_to_format : str
        Whether to convert the expression trees representing the rhs and
        algebraic equations, Jacobain (if using) and events into a different format:

        - None: keep PyBaMM expression tree structure.
        - "python": convert into pure python code that will calculate the result of \
        calling `evaluate(t, y)` on the given expression treeself.
        - "casadi": convert into CasADi expression tree, which then uses CasADi's \
        algorithm to calculate the Jacobian.

        Default is "casadi".
    """

    def __init__(self, name="Unnamed model"):
        self.name = name
        self._options = {}
        self._built = False
        self._built_fundamental = False

        # Initialise empty model
        self.submodels = {}
        self._rhs = {}
        self._algebraic = {}
        self._initial_conditions = {}
        self._boundary_conditions = {}
        self._variables = pybamm.FuzzyDict({})
        self._events = []
        self._concatenated_rhs = None
        self._concatenated_algebraic = None
        self._concatenated_initial_conditions = None
        self._mass_matrix = None
        self._mass_matrix_inv = None
        self._jacobian = None
        self._jacobian_algebraic = None
        self._parameters = None
        self._input_parameters = None
        self._parameter_info = None
        self._variables_casadi = {}
        self._geometry = pybamm.Geometry({})

        # Default behaviour is to use the jacobian
        self.use_jacobian = True
        self.convert_to_format = "casadi"

        # Model is not initially discretised
        self.is_discretised = False
        self.y_slices = None

    @classmethod
    def deserialise(cls, properties: dict):
        """
        Create a model instance from a serialised object.
        """
        instance = cls.__new__(cls)

        # append the model name with _saved to differentiate
        instance.__init__(name=properties["name"] + "_saved")

        instance.options = properties["options"]

        # Initialise model with stored variables that have already been discretised
        instance._concatenated_rhs = properties["concatenated_rhs"]
        instance._concatenated_algebraic = properties["concatenated_algebraic"]
        instance._concatenated_initial_conditions = properties[
            "concatenated_initial_conditions"
        ]

        instance.len_rhs = instance.concatenated_rhs.size
        instance.len_alg = instance.concatenated_algebraic.size
        instance.len_rhs_and_alg = instance.len_rhs + instance.len_alg

        instance.bounds = properties["bounds"]
        instance.events = properties["events"]
        instance.mass_matrix = properties["mass_matrix"]
        instance.mass_matrix_inv = properties["mass_matrix_inv"]

        # add optional properties not required for model to solve
        if properties["variables"]:
            instance._variables = pybamm.FuzzyDict(properties["variables"])

            # assign meshes to each variable
            for var in instance._variables.values():
                if var.domain != []:
                    var.mesh = properties["mesh"][var.domain]
                else:
                    var.mesh = None

                if var.domains["secondary"] != []:
                    var.secondary_mesh = properties["mesh"][var.domains["secondary"]]
                else:
                    var.secondary_mesh = None

            if properties["geometry"]:
                instance._geometry = pybamm.Geometry(properties["geometry"])
        else:
            # Delete the default variables which have not been discretised
            instance._variables = pybamm.FuzzyDict({})

        # Model has already been discretised
        instance.is_discretised = True

        return instance

    @property
    def name(self):
        return self._name

    @name.setter
    def name(self, value):
        self._name = value

    @property
    def rhs(self):
        return self._rhs

    @rhs.setter
    def rhs(self, rhs):
        self._rhs = EquationDict("rhs", rhs)

    @property
    def algebraic(self):
        return self._algebraic

    @algebraic.setter
    def algebraic(self, algebraic):
        self._algebraic = EquationDict("algebraic", algebraic)

    @property
    def initial_conditions(self):
        return self._initial_conditions

    @initial_conditions.setter
    def initial_conditions(self, initial_conditions):
        self._initial_conditions = EquationDict(
            "initial_conditions", initial_conditions
        )

    @property
    def boundary_conditions(self):
        return self._boundary_conditions

    @boundary_conditions.setter
    def boundary_conditions(self, boundary_conditions):
        self._boundary_conditions = BoundaryConditionsDict(boundary_conditions)

    @property
    def variables(self):
        return self._variables

    @variables.setter
    def variables(self, variables):
        for name, var in variables.items():
            if (
                isinstance(var, pybamm.Variable)
                and var.name != name
                # Exception if the variable is also there under its own name
                and not (var.name in variables and variables[var.name] == var)
            ):
                raise ValueError(
                    f"Variable with name '{var.name}' is in variables dictionary with "
                    f"name '{name}'. Names must match."
                )
        self._variables = pybamm.FuzzyDict(variables)

    def variable_names(self):
        return list(self._variables.keys())

    @property
    def variables_and_events(self):
        """
        Returns variables and events in a single dictionary
        """
        try:
            return self._variables_and_events
        except AttributeError:
            self._variables_and_events = self.variables.copy()
            self._variables_and_events.update(
                {f"Event: {event.name}": event.expression for event in self.events}
            )
            return self._variables_and_events

    @property
    def events(self):
        return self._events

    @events.setter
    def events(self, events):
        self._events = events

    @property
    def concatenated_rhs(self):
        return self._concatenated_rhs

    @concatenated_rhs.setter
    def concatenated_rhs(self, concatenated_rhs):
        self._concatenated_rhs = concatenated_rhs

    @property
    def concatenated_algebraic(self):
        return self._concatenated_algebraic

    @concatenated_algebraic.setter
    def concatenated_algebraic(self, concatenated_algebraic):
        self._concatenated_algebraic = concatenated_algebraic

    @property
    def concatenated_initial_conditions(self):
        return self._concatenated_initial_conditions

    @concatenated_initial_conditions.setter
    def concatenated_initial_conditions(self, concatenated_initial_conditions):
        self._concatenated_initial_conditions = concatenated_initial_conditions

    @property
    def mass_matrix(self):
        return self._mass_matrix

    @mass_matrix.setter
    def mass_matrix(self, mass_matrix):
        self._mass_matrix = mass_matrix

    @property
    def mass_matrix_inv(self):
        return self._mass_matrix_inv

    @mass_matrix_inv.setter
    def mass_matrix_inv(self, mass_matrix_inv):
        self._mass_matrix_inv = mass_matrix_inv

    @property
    def jacobian(self):
        return self._jacobian

    @jacobian.setter
    def jacobian(self, jacobian):
        self._jacobian = jacobian

    @property
    def jacobian_rhs(self):
        return self._jacobian_rhs

    @jacobian_rhs.setter
    def jacobian_rhs(self, jacobian_rhs):
        self._jacobian_rhs = jacobian_rhs

    @property
    def jacobian_algebraic(self):
        return self._jacobian_algebraic

    @jacobian_algebraic.setter
    def jacobian_algebraic(self, jacobian_algebraic):
        self._jacobian_algebraic = jacobian_algebraic

    @property
    def param(self):
        return self._param

    @param.setter
    def param(self, values):
        self._param = values

    @property
    def options(self):
        return self._options

    @options.setter
    def options(self, options):
        self._options = options

    @property
    def timescale(self):
        raise NotImplementedError(
            "timescale has been removed since models are now dimensional"
        )

    @timescale.setter
    def timescale(self, value):
        raise NotImplementedError(
            "timescale has been removed since models are now dimensional"
        )

    @property
    def length_scales(self):
        raise NotImplementedError(
            "length_scales has been removed since models are now dimensional"
        )

    @length_scales.setter
    def length_scales(self, values):
        raise NotImplementedError(
            "length_scales has been removed since models are now dimensional"
        )

    @property
    def geometry(self):
        return self._geometry

    @property
    def default_var_pts(self):
        return {}

    @property
    def default_geometry(self):
        return {}

    @property
    def default_submesh_types(self):
        return {}

    @property
    def default_spatial_methods(self):
        return {}

    @property
    def default_solver(self):
        """Return default solver based on whether model is ODE/DAE or algebraic"""
        if len(self.rhs) == 0 and len(self.algebraic) != 0:
            return pybamm.CasadiAlgebraicSolver()
        else:
            return pybamm.CasadiSolver(mode="safe")

    @property
    def default_quick_plot_variables(self):
        return None

    @property
    def default_parameter_values(self):
        return pybamm.ParameterValues({})

    @property
    def parameters(self):
        """Returns all the parameters in the model"""
        self._parameters = self._find_symbols(
            (pybamm.Parameter, pybamm.InputParameter, pybamm.FunctionParameter)
        )
        return self._parameters

    @property
    def input_parameters(self):
        """Returns all the input parameters in the model"""
        if self._input_parameters is None:
            self._input_parameters = self._find_symbols(pybamm.InputParameter)
        return self._input_parameters

    def get_parameter_info(self):
<<<<<<< HEAD
        """Extract the parameter information and returns it as a list of tuples"""
        parameter_info = {}
=======
        """
        Extract the parameter information and returns it as a list of tuples.
        To get a list of all parameter-like objects without extra information,
        use `model.parameters`.
        """
        parameter_info = []
>>>>>>> 0da48b29
        parameters = self._find_symbols(pybamm.Parameter)
        for param in parameters:
            parameter_info[param.name] = (param, "Parameter")

        input_parameters = self._find_symbols(pybamm.InputParameter)
        for input_param in input_parameters:
            if not input_param.domain:
                parameter_info[input_param.name] = (input_param, "InputParameter")
            else:
                parameter_info[input_param.name] = (input_param, f"InputParameter in {input_param.domain}")

        function_parameters = self._find_symbols(pybamm.FunctionParameter)
        for func_param in function_parameters:
            if func_param.name not in parameter_info:
                input_names = "', '".join(func_param.input_names)
                parameter_info[func_param.name] = (func_param, f"FunctionParameter with inputs(s) '{input_names}'")

        return parameter_info

    def print_parameter_info(self):
        """Print parameter information in a formatted table from the list of tuples"""
        info = self.get_parameter_info()
        max_param_name_length = 0
        max_param_type_length = 0

        for param, param_type in info.values():
            param_name_length = len(getattr(param, 'name', str(param)))
            param_type_length = len(param_type)
            max_param_name_length = max(max_param_name_length, param_name_length)
            max_param_type_length = max(max_param_type_length, param_type_length)

        header_format = f"| {{:<{max_param_name_length}}} | {{:<{max_param_type_length}}} |"
        row_format = f"| {{:<{max_param_name_length}}} | {{:<{max_param_type_length}}} |"

        table = [header_format.format("Parameter", "Type of parameter"),
                 header_format.format("=" * max_param_name_length, "=" * max_param_type_length)]

        for param, param_type in info.values():
            param_name = getattr(param, 'name', str(param))
            param_name_lines = [param_name[i:i + max_param_name_length] for i in range(0, len(param_name), max_param_name_length)]
            param_type_lines = [param_type[i:i + max_param_type_length] for i in range(0, len(param_type), max_param_type_length)]
            max_lines = max(len(param_name_lines), len(param_type_lines))

            for i in range(max_lines):
                param_line = param_name_lines[i] if i < len(param_name_lines) else ""
                type_line = param_type_lines[i] if i < len(param_type_lines) else ""
                table.append(row_format.format(param_line, type_line))

        for line in table:
            print(line)

    def _find_symbols(self, typ):
        """Find all the instances of `typ` in the model"""
        unpacker = pybamm.SymbolUnpacker(typ)
        all_input_parameters = unpacker.unpack_list_of_symbols(
            list(self.rhs.values())
            + list(self.algebraic.values())
            + list(self.initial_conditions.values())
            + [
                x[side][0]
                for x in self.boundary_conditions.values()
                for side in x.keys()
            ]
            + list(self.variables.values())
            + [event.expression for event in self.events]
        )
        return list(all_input_parameters)

    def new_copy(self):
        """
        Creates a copy of the model, explicitly copying all the mutable attributes
        to avoid issues with shared objects.
        """
        new_model = copy.copy(self)
        new_model._rhs = self.rhs.copy()
        new_model._algebraic = self.algebraic.copy()
        new_model._initial_conditions = self.initial_conditions.copy()
        new_model._boundary_conditions = self.boundary_conditions.copy()
        new_model._variables = self.variables.copy()
        new_model._events = self.events.copy()
        new_model._variables_casadi = self._variables_casadi.copy()
        return new_model

    def update(self, *submodels):
        """
        Update model to add new physics from submodels

        Parameters
        ----------
        submodel : iterable of :class:`pybamm.BaseModel`
            The submodels from which to create new model
        """
        for submodel in submodels:
            # check and then update dicts
            self.check_and_combine_dict(self._rhs, submodel.rhs)
            self.check_and_combine_dict(self._algebraic, submodel.algebraic)
            self.check_and_combine_dict(
                self._initial_conditions, submodel.initial_conditions
            )
            self.check_and_combine_dict(
                self._boundary_conditions, submodel.boundary_conditions
            )
            self.variables.update(submodel.variables)  # keys are strings so no check
            self._events += submodel.events

    def build_fundamental(self):
        # Get the fundamental variables
        for submodel_name, submodel in self.submodels.items():
            pybamm.logger.debug(
                "Getting fundamental variables for {} submodel ({})".format(
                    submodel_name, self.name
                )
            )
            self.variables.update(submodel.get_fundamental_variables())

        self._built_fundamental = True

    def build_coupled_variables(self):
        # Note: pybamm will try to get the coupled variables for the submodels in the
        # order they are set by the user. If this fails for a particular submodel,
        # return to it later and try again. If setting coupled variables fails and
        # there are no more submodels to try, raise an error.
        submodels = list(self.submodels.keys())
        count = 0
        # For this part the FuzzyDict of variables is briefly converted back into a
        # normal dictionary for speed with KeyErrors
        self._variables = dict(self._variables)
        while len(submodels) > 0:
            count += 1
            for submodel_name, submodel in self.submodels.items():
                if submodel_name in submodels:
                    pybamm.logger.debug(
                        "Getting coupled variables for {} submodel ({})".format(
                            submodel_name, self.name
                        )
                    )
                    try:
                        self.variables.update(
                            submodel.get_coupled_variables(self.variables)
                        )
                        submodels.remove(submodel_name)
                    except KeyError as key:
                        if len(submodels) == 1 or count == 100:
                            # no more submodels to try
                            raise pybamm.ModelError(
                                "Missing variable for submodel '{}': {}.\n".format(
                                    submodel_name, key
                                )
                                + "Check the selected "
                                "submodels provide all of the required variables."
                            )
                        else:
                            # try setting coupled variables on next loop through
                            pybamm.logger.debug(
                                "Can't find {}, trying other submodels first".format(
                                    key
                                )
                            )
        # Convert variables back into FuzzyDict
        self.variables = pybamm.FuzzyDict(self._variables)

    def build_model_equations(self):
        # Set model equations
        for submodel_name, submodel in self.submodels.items():
            pybamm.logger.verbose(
                "Setting rhs for {} submodel ({})".format(submodel_name, self.name)
            )

            submodel.set_rhs(self.variables)
            pybamm.logger.verbose(
                "Setting algebraic for {} submodel ({})".format(
                    submodel_name, self.name
                )
            )

            submodel.set_algebraic(self.variables)
            pybamm.logger.verbose(
                "Setting boundary conditions for {} submodel ({})".format(
                    submodel_name, self.name
                )
            )

            submodel.set_boundary_conditions(self.variables)
            pybamm.logger.verbose(
                "Setting initial conditions for {} submodel ({})".format(
                    submodel_name, self.name
                )
            )
            submodel.set_initial_conditions(self.variables)
            submodel.set_events(self.variables)
            pybamm.logger.verbose(
                "Updating {} submodel ({})".format(submodel_name, self.name)
            )
            self.update(submodel)
            self.check_no_repeated_keys()

    def build_model(self):
        self._build_model()
        self._built = True
        pybamm.logger.info("Finish building {}".format(self.name))

    def _build_model(self):
        # Check if already built
        if self._built:
            raise pybamm.ModelError(
                """Model already built. If you are adding a new submodel, try using
                `model.update` instead."""
            )

        pybamm.logger.info("Start building {}".format(self.name))

        if self._built_fundamental is False:
            self.build_fundamental()

        self.build_coupled_variables()

        self.build_model_equations()

    def set_initial_conditions_from(self, solution, inplace=True, return_type="model"):
        """
        Update initial conditions with the final states from a Solution object or from
        a dictionary.
        This assumes that, for each variable in self.initial_conditions, there is a
        corresponding variable in the solution with the same name and size.

        Parameters
        ----------
        solution : :class:`pybamm.Solution`, or dict
            The solution to use to initialize the model
        inplace : bool, optional
            Whether to modify the model inplace or create a new model (default True)
        return_type : str, optional
            Whether to return the model (default) or initial conditions ("ics")
        """
        initial_conditions = {}
        if isinstance(solution, pybamm.Solution):
            solution = solution.last_state
        for var in self.initial_conditions:
            if isinstance(var, pybamm.Variable):
                try:
                    final_state = solution[var.name]
                except KeyError as e:
                    raise pybamm.ModelError(
                        "To update a model from a solution, each variable in "
                        "model.initial_conditions must appear in the solution with "
                        "the same key as the variable name. In the solution provided, "
                        f"'{e.args[0]}' was not found."
                    )
                if isinstance(solution, pybamm.Solution):
                    final_state = final_state.data
                if final_state.ndim == 0:
                    final_state_eval = np.array([final_state])
                elif final_state.ndim == 1:
                    final_state_eval = final_state[-1:]
                elif final_state.ndim == 2:
                    final_state_eval = final_state[:, -1]
                elif final_state.ndim == 3:
                    final_state_eval = final_state[:, :, -1].flatten(order="F")
                else:
                    raise NotImplementedError("Variable must be 0D, 1D, or 2D")
            elif isinstance(var, pybamm.Concatenation):
                children = []
                for child in var.orphans:
                    try:
                        final_state = solution[child.name]
                    except KeyError as e:
                        raise pybamm.ModelError(
                            "To update a model from a solution, each variable in "
                            "model.initial_conditions must appear in the solution with "
                            "the same key as the variable name. In the solution "
                            f"provided, {e.args[0]}"
                        )
                    if isinstance(solution, pybamm.Solution):
                        final_state = final_state.data
                    if final_state.ndim == 2:
                        final_state_eval = final_state[:, -1]
                    else:
                        raise NotImplementedError(
                            "Variable in concatenation must be 1D"
                        )
                    children.append(final_state_eval)
                final_state_eval = np.concatenate(children)
            else:
                raise NotImplementedError(
                    "Variable must have type 'Variable' or 'Concatenation'"
                )

            # If the model is already discretised, then the initial conditions must
            # be scaled and offset (otherwise, this is done when the model is
            # discretised)
            if self.is_discretised:
                scale, reference = var.scale, var.reference
            else:
                scale, reference = 1, 0
            initial_conditions[var] = (
                pybamm.Vector(final_state_eval) - reference
            ) / scale

        # Also update the concatenated initial conditions if the model is already
        # discretised
        if self.is_discretised:
            # Unpack slices for sorting
            y_slices = {var: slce for var, slce in self.y_slices.items()}
            slices = []
            for symbol in self.initial_conditions.keys():
                if isinstance(symbol, pybamm.Concatenation):
                    # must append the slice for the whole concatenation, so that
                    # equations get sorted correctly
                    slices.append(
                        slice(
                            y_slices[symbol.children[0]][0].start,
                            y_slices[symbol.children[-1]][0].stop,
                        )
                    )
                else:
                    slices.append(y_slices[symbol][0])
            equations = list(initial_conditions.values())
            # sort equations according to slices
            sorted_equations = [eq for _, eq in sorted(zip(slices, equations))]
            concatenated_initial_conditions = pybamm.NumpyConcatenation(
                *sorted_equations
            )
        else:
            concatenated_initial_conditions = None

        if return_type == "model":
            if inplace is True:
                model = self
            else:
                model = self.new_copy()

            model.initial_conditions = initial_conditions
            model.concatenated_initial_conditions = concatenated_initial_conditions
            return model
        elif return_type == "ics":
            return initial_conditions, concatenated_initial_conditions

    def check_and_combine_dict(self, dict1, dict2):
        # check that the key ids are distinct
        ids1 = set(x for x in dict1.keys())
        ids2 = set(x for x in dict2.keys())
        if len(ids1.intersection(ids2)) != 0:
            variables = ids1.intersection(ids2)
            raise pybamm.ModelError(
                "Submodel incompatible: duplicate variables '{}'".format(variables)
            )
        dict1.update(dict2)

    def check_well_posedness(self, post_discretisation=False):
        """
        Check that the model is well-posed by executing the following tests:
        - Model is not over- or underdetermined, by comparing keys and equations in rhs
        and algebraic. Overdetermined if more equations than variables, underdetermined
        if more variables than equations.
        - There is an initial condition in self.initial_conditions for each
        variable/equation pair in self.rhs
        - There are appropriate boundary conditions in self.boundary_conditions for each
        variable/equation pair in self.rhs and self.algebraic

        Parameters
        ----------
        post_discretisation : boolean
            A flag indicating tests to be skipped after discretisation
        """
        self.check_for_time_derivatives()
        self.check_well_determined(post_discretisation)
        self.check_algebraic_equations(post_discretisation)
        self.check_ics_bcs()
        self.check_no_repeated_keys()
        # Can't check variables after discretising, since Variable objects get replaced
        # by StateVector objects
        # Checking variables is slow, so only do it in debug mode
        if pybamm.settings.debug_mode is True and post_discretisation is False:
            self.check_variables()

    def check_for_time_derivatives(self):
        # Check that no variable time derivatives exist in the rhs equations
        for key, eq in self.rhs.items():
            for node in eq.pre_order():
                if isinstance(node, pybamm.VariableDot):
                    raise pybamm.ModelError(
                        "time derivative of variable found "
                        "({}) in rhs equation {}".format(node, key)
                    )
                if isinstance(node, pybamm.StateVectorDot):
                    raise pybamm.ModelError(
                        "time derivative of state vector found "
                        "({}) in rhs equation {}".format(node, key)
                    )

        # Check that no variable time derivatives exist in the algebraic equations
        for key, eq in self.algebraic.items():
            for node in eq.pre_order():
                if isinstance(node, pybamm.VariableDot):
                    raise pybamm.ModelError(
                        "time derivative of variable found ({}) in algebraic"
                        "equation {}".format(node, key)
                    )
                if isinstance(node, pybamm.StateVectorDot):
                    raise pybamm.ModelError(
                        "time derivative of state vector found ({}) in algebraic"
                        "equation {}".format(node, key)
                    )

    def check_well_determined(self, post_discretisation):
        """Check that the model is not under- or over-determined."""
        # Equations (differential and algebraic)
        # Get all the variables from differential and algebraic equations
        all_vars_in_rhs_keys = set()
        all_vars_in_algebraic_keys = set()
        all_vars_in_eqns = set()
        # Get all variables ids from rhs and algebraic keys and equations, and
        # from boundary conditions
        # For equations we look through the whole expression tree.
        # "Variables" can be Concatenations so we also have to look in the whole
        # expression tree
        unpacker = pybamm.SymbolUnpacker((pybamm.Variable, pybamm.VariableDot))

        for var, eqn in self.rhs.items():
            # Find all variables and variabledot objects
            vars_in_rhs_keys = unpacker.unpack_symbol(var)
            vars_in_eqns = unpacker.unpack_symbol(eqn)

            # Look only for Variable (not VariableDot) in rhs keys
            all_vars_in_rhs_keys.update(
                [var for var in vars_in_rhs_keys if isinstance(var, pybamm.Variable)]
            )
            all_vars_in_eqns.update(vars_in_eqns)
        for var, eqn in self.algebraic.items():
            # Find all variables and variabledot objects
            vars_in_algebraic_keys = unpacker.unpack_symbol(var)
            vars_in_eqns = unpacker.unpack_symbol(eqn)

            # Store ids only
            # Look only for Variable (not VariableDot) in algebraic keys
            all_vars_in_algebraic_keys.update(
                [
                    var
                    for var in vars_in_algebraic_keys
                    if isinstance(var, pybamm.Variable)
                ]
            )
            all_vars_in_eqns.update(vars_in_eqns)
        for var, side_eqn in self.boundary_conditions.items():
            for side, (eqn, typ) in side_eqn.items():
                vars_in_eqns = unpacker.unpack_symbol(eqn)
                all_vars_in_eqns.update(vars_in_eqns)

        # If any keys are repeated between rhs and algebraic then the model is
        # overdetermined
        if not set(all_vars_in_rhs_keys).isdisjoint(all_vars_in_algebraic_keys):
            raise pybamm.ModelError("model is overdetermined (repeated keys)")
        # If any algebraic keys don't appear in the eqns (or bcs) then the model is
        # overdetermined (but rhs keys can be absent from the eqns, e.g. dcdt = -1 is
        # fine)
        # Skip this step after discretisation, as any variables in the equations will
        # have been discretised to slices but keys will still be variables
        extra_algebraic_keys = all_vars_in_algebraic_keys.difference(all_vars_in_eqns)
        if extra_algebraic_keys and not post_discretisation:
            raise pybamm.ModelError("model is overdetermined (extra algebraic keys)")
        # If any variables in the equations don't appear in the keys then the model is
        # underdetermined
        all_vars_in_keys = all_vars_in_rhs_keys.union(all_vars_in_algebraic_keys)
        extra_variables_in_equations = all_vars_in_eqns.difference(all_vars_in_keys)

        if extra_variables_in_equations:
            raise pybamm.ModelError("model is underdetermined (too many variables)")

    def check_algebraic_equations(self, post_discretisation):
        """
        Check that the algebraic equations are well-posed. After discretisation,
        there must be at least one StateVector in each algebraic equation.
        """
        if post_discretisation:
            # Check that each algebraic equation contains some StateVector
            for eqn in self.algebraic.values():
                if not eqn.has_symbol_of_classes(pybamm.StateVector):
                    raise pybamm.ModelError(
                        "each algebraic equation must contain at least one StateVector"
                    )
        else:
            # We do not perfom any checks before discretisation (most problematic
            # cases should be caught by `check_well_determined`)
            pass

    def check_ics_bcs(self):
        """Check that the initial and boundary conditions are well-posed."""
        # Initial conditions
        for var in self.rhs.keys():
            if var not in self.initial_conditions.keys():
                raise pybamm.ModelError(
                    """no initial condition given for variable '{}'""".format(var)
                )

    def check_variables(self):
        # Create list of all Variable nodes that appear in the model's list of variables
        unpacker = pybamm.SymbolUnpacker(pybamm.Variable)
        all_vars = unpacker.unpack_list_of_symbols(self.variables.values())

        vars_in_keys = set()

        model_keys = list(self.rhs.keys()) + list(self.algebraic.keys())

        for var in model_keys:
            if isinstance(var, pybamm.Variable):
                vars_in_keys.add(var)
            # Key can be a concatenation
            elif isinstance(var, pybamm.Concatenation):
                vars_in_keys.update(var.children)

        for var in all_vars:
            if var not in vars_in_keys:
                raise pybamm.ModelError(
                    """
                    No key set for variable '{}'. Make sure it is included in either
                    model.rhs or model.algebraic, in an unmodified form
                    (e.g. not Broadcasted)
                    """.format(
                        var
                    )
                )

    def check_no_repeated_keys(self):
        """Check that no equation keys are repeated."""
        rhs_keys = set(self.rhs.keys())
        alg_keys = set(self.algebraic.keys())

        if not rhs_keys.isdisjoint(alg_keys):
            raise pybamm.ModelError(
                "Multiple equations specified for variables {}".format(
                    rhs_keys.intersection(alg_keys)
                )
            )

    def info(self, symbol_name):
        """
        Provides helpful summary information for a symbol.

        Parameters
        ----------
        parameter_name : str
        """
        # Should we deprecate this? Not really sure how it's used?

        div = "-----------------------------------------"
        symbol = find_symbol_in_model(self, symbol_name)

        if symbol is None:
            return None

        print(div)
        print(symbol_name, "\n")
        print(type(symbol))

        if isinstance(symbol, pybamm.FunctionParameter):
            print("")
            print("Inputs:")
            symbol.print_input_names()

        print(div)

    def check_discretised_or_discretise_inplace_if_0D(self):
        """
        Discretise model if it isn't already discretised
        This only works with purely 0D models, as otherwise the mesh and spatial
        method should be specified by the user
        """
        if self.is_discretised is False:
            try:
                disc = pybamm.Discretisation()
                disc.process_model(self)
            except pybamm.DiscretisationError as e:
                raise pybamm.DiscretisationError(
                    "Cannot automatically discretise model, model should be "
                    "discretised before exporting casadi functions ({})".format(e)
                )

    def export_casadi_objects(self, variable_names, input_parameter_order=None):
        """
        Export the constituent parts of the model (rhs, algebraic, initial conditions,
        etc) as casadi objects.

        Parameters
        ----------
        variable_names : list
            Variables to be exported alongside the model structure
        input_parameter_order : list, optional
            Order in which the input parameters should be stacked.
            If input_parameter_order=None and len(self.input_parameters) > 1, a
            ValueError is raised (this helps to avoid accidentally using the wrong
            order)

        Returns
        -------
        casadi_dict : dict
            Dictionary of {str: casadi object} pairs representing the model in casadi
            format
        """
        self.check_discretised_or_discretise_inplace_if_0D()

        # Create casadi functions for the model
        t_casadi = casadi.MX.sym("t")
        y_diff = casadi.MX.sym("y_diff", self.concatenated_rhs.size)
        y_alg = casadi.MX.sym("y_alg", self.concatenated_algebraic.size)
        y_casadi = casadi.vertcat(y_diff, y_alg)

        # Read inputs
        inputs_wrong_order = {}
        for input_param in self.input_parameters:
            name = input_param.name
            inputs_wrong_order[name] = casadi.MX.sym(name, input_param._expected_size)
        # Sort according to input_parameter_order
        if input_parameter_order is None:
            if len(inputs_wrong_order) > 1:
                raise ValueError(
                    "input_parameter_order must be specified if there is more than one "
                    "input parameter"
                )
            inputs = inputs_wrong_order
        else:
            inputs = {name: inputs_wrong_order[name] for name in input_parameter_order}
        # Set up inputs
        inputs_stacked = casadi.vertcat(*[p for p in inputs.values()])

        # Convert initial conditions to casadi form
        y0 = self.concatenated_initial_conditions.to_casadi(
            t_casadi, y_casadi, inputs=inputs
        )
        x0 = y0[: self.concatenated_rhs.size]
        z0 = y0[self.concatenated_rhs.size :]

        # Convert rhs and algebraic to casadi form and calculate jacobians
        rhs = self.concatenated_rhs.to_casadi(t_casadi, y_casadi, inputs=inputs)
        jac_rhs = casadi.jacobian(rhs, y_casadi)
        algebraic = self.concatenated_algebraic.to_casadi(
            t_casadi, y_casadi, inputs=inputs
        )
        jac_algebraic = casadi.jacobian(algebraic, y_casadi)

        # For specified variables, convert to casadi
        variables = OrderedDict()
        for name in variable_names:
            var = self.variables[name]
            variables[name] = var.to_casadi(t_casadi, y_casadi, inputs=inputs)

        casadi_dict = {
            "t": t_casadi,
            "x": y_diff,
            "z": y_alg,
            "inputs": inputs_stacked,
            "rhs": rhs,
            "algebraic": algebraic,
            "jac_rhs": jac_rhs,
            "jac_algebraic": jac_algebraic,
            "variables": variables,
            "x0": x0,
            "z0": z0,
        }

        return casadi_dict

    def generate(
        self, filename, variable_names, input_parameter_order=None, cg_options=None
    ):
        """
        Generate the model in C, using CasADi.

        Parameters
        ----------
        filename : str
            Name of the file to which to save the code
        variable_names : list
            Variables to be exported alongside the model structure
        input_parameter_order : list, optional
            Order in which the input parameters should be stacked.
            If input_parameter_order=None and len(self.input_parameters) > 1, a
            ValueError is raised (this helps to avoid accidentally using the wrong
            order)
        cg_options : dict
            Options to pass to the code generator.
            See https://web.casadi.org/docs/#generating-c-code
        """
        model = self.export_casadi_objects(variable_names, input_parameter_order)

        # Read the exported objects
        t, x, z, p = model["t"], model["x"], model["z"], model["inputs"]
        x0, z0 = model["x0"], model["z0"]
        rhs, alg = model["rhs"], model["algebraic"]
        variables = model["variables"]
        jac_rhs, jac_alg = model["jac_rhs"], model["jac_algebraic"]

        # Create functions
        rhs_fn = casadi.Function("rhs_", [t, x, z, p], [rhs])
        alg_fn = casadi.Function("alg_", [t, x, z, p], [alg])
        jac_rhs_fn = casadi.Function("jac_rhs", [t, x, z, p], [jac_rhs])
        jac_alg_fn = casadi.Function("jac_alg", [t, x, z, p], [jac_alg])
        # Call these functions to initialize initial conditions
        # (initial conditions are not yet consistent at this stage)
        x0_fn = casadi.Function("x0", [p], [x0])
        z0_fn = casadi.Function("z0", [p], [z0])
        # Variables
        variables_stacked = casadi.vertcat(*variables.values())
        variables_fn = casadi.Function("variables", [t, x, z, p], [variables_stacked])

        # Write C files
        cg_options = cg_options or {}
        C = casadi.CodeGenerator(filename, cg_options)
        C.add(rhs_fn)
        C.add(alg_fn)
        C.add(jac_rhs_fn)
        C.add(jac_alg_fn)
        C.add(x0_fn)
        C.add(z0_fn)
        C.add(variables_fn)
        C.generate()

    def latexify(self, filename=None, newline=True, output_variables=None):
        """
        Converts all model equations in latex.

        Parameters
        ----------
        filename: str (optional)
            Accepted file formats - any image format, pdf and tex
            Default is None, When None returns all model equations in latex
            If not None, returns all model equations in given file format.

        newline: bool (optional)
            Default is True, If True, returns every equation in a new line.
            If False, returns the list of all the equations.

        Load model
        >>> model = pybamm.lithium_ion.SPM()

        This will returns all model equations in png
        >>> model.latexify("equations.png")

        This will return all the model equations in latex
        >>> model.latexify()

        This will return the list of all the model equations
        >>> model.latexify(newline=False)

        This will return first five model equations
        >>> model.latexify(newline=False)[1:5]
        """
        sympy = have_optional_dependency("sympy")
        if sympy:
            from pybamm.expression_tree.operations.latexify import Latexify

        return Latexify(self, filename, newline).latexify(
            output_variables=output_variables
        )

    def process_parameters_and_discretise(self, symbol, parameter_values, disc):
        """
        Process parameters and discretise a symbol using supplied parameter values
        and discretisation. Note: care should be taken if using spatial operators
        on dimensional symbols. Operators in pybamm are written in non-dimensional
        form, so may need to be scaled by the appropriate length scale. It is
        recommended to use this method on non-dimensional symbols.

        Parameters
        ----------
        symbol : :class:`pybamm.Symbol`
            Symbol to be processed
        parameter_values : :class:`pybamm.ParameterValues`
            The parameter values to use during processing
        disc : :class:`pybamm.Discretisation`
            The discrisation to use

        Returns
        -------
        :class:`pybamm.Symbol`
            Processed symbol
        """
        # Set y slices
        if disc.y_slices == {}:
            variables = list(self.rhs.keys()) + list(self.algebraic.keys())
            for variable in variables:
                variable.bounds = tuple(
                    [
                        parameter_values.process_symbol(bound)
                        for bound in variable.bounds
                    ]
                )
            disc.set_variable_slices(variables)

        # Set boundary conditions (also requires setting parameter values)
        if disc.bcs == {}:
            self.boundary_conditions = parameter_values.process_boundary_conditions(
                self
            )
            disc.bcs = disc.process_boundary_conditions(self)

        # Process
        param_symbol = parameter_values.process_symbol(symbol)
        disc_symbol = disc.process_symbol(param_symbol)

        return disc_symbol

    def save_model(self, filename=None, mesh=None, variables=None):
        """
        Write out a discretised model to a JSON file

        Parameters
        ----------
        filename: str, optional
        The desired name of the JSON file. If no name is provided, one will be created
        based on the model name, and the current datetime.
        """
        if variables and not mesh:
            warnings.warn(
                """
                Serialisation: Variables are being saved without a mesh.
                Plotting may not be available.
                """,
                pybamm.ModelWarning,
            )

        Serialise().save_model(self, filename=filename, mesh=mesh, variables=variables)


def load_model(filename, battery_model: BaseModel = None):
    """
    Load in a saved model from a JSON file

    Parameters
    ----------
    filename: str
        Path to the JSON file containing the serialised model file
    battery_model: :class: pybamm.BaseBatteryModel, optional
            PyBaMM model to be created (e.g. pybamm.lithium_ion.SPM), which will
            override any model names within the file. If None, the function will look
            for the saved object path, present if the original model came from PyBaMM.
    """
    return Serialise().load_model(filename, battery_model)


# helper functions for finding symbols
def find_symbol_in_tree(tree, name):
    if name == tree.name:
        return tree
    elif len(tree.children) > 0:
        for child in tree.children:
            child_return = find_symbol_in_tree(child, name)
            if child_return is not None:
                return child_return


def find_symbol_in_dict(dic, name):
    for tree in dic.values():
        tree_return = find_symbol_in_tree(tree, name)
        if tree_return is not None:
            return tree_return


def find_symbol_in_model(model, name):
    dics = [model.rhs, model.algebraic, model.variables]
    for dic in dics:
        dic_return = find_symbol_in_dict(dic, name)
        if dic_return is not None:
            return dic_return


class EquationDict(dict):
    def __init__(self, name, equations):
        self.name = name
        equations = self.check_and_convert_equations(equations)
        super().__init__(equations)

    def __setitem__(self, key, value):
        """Call the update functionality when doing a setitem."""
        self.update({key: value})

    def update(self, equations):
        equations = self.check_and_convert_equations(equations)
        super().update(equations)

    def check_and_convert_equations(self, equations):
        """
        Convert any scalar equations in dict to 'pybamm.Scalar'
        and check that domains are consistent
        """
        # Convert any numbers to a pybamm.Scalar
        for var, eqn in equations.items():
            if isinstance(eqn, numbers.Number):
                eqn = pybamm.Scalar(eqn)
                equations[var] = eqn
            if not (var.domain == eqn.domain or var.domain == [] or eqn.domain == []):
                raise pybamm.DomainError(
                    "variable and equation in '{}' must have the same domain".format(
                        self.name
                    )
                )

        # For initial conditions, check that the equation doesn't contain any
        # Variable objects
        # skip this if the dictionary has no "name" attribute (which will be the case
        # after pickling)
        if hasattr(self, "name") and self.name == "initial_conditions":
            for var, eqn in equations.items():
                if eqn.has_symbol_of_classes(pybamm.Variable):
                    unpacker = pybamm.SymbolUnpacker(pybamm.Variable)
                    variable_in_equation = next(iter(unpacker.unpack_symbol(eqn)))
                    raise TypeError(
                        "Initial conditions cannot contain 'Variable' objects, "
                        "but '{!r}' found in initial conditions for '{}'".format(
                            variable_in_equation, var
                        )
                    )

        return equations


class BoundaryConditionsDict(dict):
    def __init__(self, bcs):
        bcs = self.check_and_convert_bcs(bcs)
        super().__init__(bcs)

    def __setitem__(self, key, value):
        """Call the update functionality when doing a setitem."""
        self.update({key: value})

    def update(self, bcs):
        bcs = self.check_and_convert_bcs(bcs)
        super().update(bcs)

    def check_and_convert_bcs(self, boundary_conditions):
        """Convert any scalar bcs in dict to 'pybamm.Scalar', and check types."""
        # Convert any numbers to a pybamm.Scalar
        for var, bcs in boundary_conditions.items():
            for side, bc in bcs.items():
                if isinstance(bc[0], numbers.Number):
                    # typ is the type of the bc, e.g. "Dirichlet" or "Neumann"
                    eqn, typ = boundary_conditions[var][side]
                    boundary_conditions[var][side] = (pybamm.Scalar(eqn), typ)
                # Check types
                if bc[1] not in ["Dirichlet", "Neumann"]:
                    raise pybamm.ModelError(
                        """
                        boundary condition types must be Dirichlet or Neumann, not '{}'
                        """.format(
                            bc[1]
                        )
                    )

        return boundary_conditions<|MERGE_RESOLUTION|>--- conflicted
+++ resolved
@@ -422,33 +422,28 @@
         return self._input_parameters
 
     def get_parameter_info(self):
-<<<<<<< HEAD
-        """Extract the parameter information and returns it as a list of tuples"""
-        parameter_info = {}
-=======
         """
         Extract the parameter information and returns it as a list of tuples.
         To get a list of all parameter-like objects without extra information,
         use `model.parameters`.
         """
         parameter_info = []
->>>>>>> 0da48b29
         parameters = self._find_symbols(pybamm.Parameter)
         for param in parameters:
-            parameter_info[param.name] = (param, "Parameter")
+            parameter_info.append((param, "Parameter"))
 
         input_parameters = self._find_symbols(pybamm.InputParameter)
         for input_param in input_parameters:
             if not input_param.domain:
-                parameter_info[input_param.name] = (input_param, "InputParameter")
+                parameter_info.append((input_param, "InputParameter"))
             else:
-                parameter_info[input_param.name] = (input_param, f"InputParameter in {input_param.domain}")
+                parameter_info.append((input_param, f"InputParameter in {input_param.domain}"))
 
         function_parameters = self._find_symbols(pybamm.FunctionParameter)
         for func_param in function_parameters:
-            if func_param.name not in parameter_info:
-                input_names = "', '".join(func_param.input_names)
-                parameter_info[func_param.name] = (func_param, f"FunctionParameter with inputs(s) '{input_names}'")
+            if func_param.name not in [p for p, _ in parameter_info]:
+                input_names =  "', '".join(func_param.input_names)
+                parameter_info.append((func_param, f"FunctionParameter with inputs(s) '{input_names}'"))
 
         return parameter_info
 
@@ -457,8 +452,7 @@
         info = self.get_parameter_info()
         max_param_name_length = 0
         max_param_type_length = 0
-
-        for param, param_type in info.values():
+        for param, param_type in info:
             param_name_length = len(getattr(param, 'name', str(param)))
             param_type_length = len(param_type)
             max_param_name_length = max(max_param_name_length, param_name_length)
@@ -466,11 +460,10 @@
 
         header_format = f"| {{:<{max_param_name_length}}} | {{:<{max_param_type_length}}} |"
         row_format = f"| {{:<{max_param_name_length}}} | {{:<{max_param_type_length}}} |"
-
-        table = [header_format.format("Parameter", "Type of parameter"),
-                 header_format.format("=" * max_param_name_length, "=" * max_param_type_length)]
-
-        for param, param_type in info.values():
+        print(header_format.format("Parameter", "Type of parameter"))
+        print(header_format.format("=" * max_param_name_length, "=" * max_param_type_length))
+
+        for param, param_type in info:
             param_name = getattr(param, 'name', str(param))
             param_name_lines = [param_name[i:i + max_param_name_length] for i in range(0, len(param_name), max_param_name_length)]
             param_type_lines = [param_type[i:i + max_param_type_length] for i in range(0, len(param_type), max_param_type_length)]
@@ -479,10 +472,8 @@
             for i in range(max_lines):
                 param_line = param_name_lines[i] if i < len(param_name_lines) else ""
                 type_line = param_type_lines[i] if i < len(param_type_lines) else ""
-                table.append(row_format.format(param_line, type_line))
-
-        for line in table:
-            print(line)
+
+                print(row_format.format(param_line, type_line))
 
     def _find_symbols(self, typ):
         """Find all the instances of `typ` in the model"""
