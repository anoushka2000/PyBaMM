#
# Base model class
#
import casadi
import numpy as np
import numbers
import pybamm
import warnings
from collections import OrderedDict


class BaseModel(object):
    """Base model class for other models to extend.

    Attributes
    ----------

    name: str
        A string giving the name of the model
    options: dict
        A dictionary of options to be passed to the model
    rhs: dict
        A dictionary that maps expressions (variables) to expressions that represent
        the rhs
    algebraic: dict
        A dictionary that maps expressions (variables) to expressions that represent
        the algebraic equations. The algebraic expressions are assumed to equate
        to zero. Note that all the variables in the model must exist in the keys of
        `rhs` or `algebraic`.
    initial_conditions: dict
        A dictionary that maps expressions (variables) to expressions that represent
        the initial conditions for the state variables y. The initial conditions for
        algebraic variables are provided as initial guesses to a root finding algorithm
        that calculates consistent initial conditions.
    boundary_conditions: dict
        A dictionary that maps expressions (variables) to expressions that represent
        the boundary conditions
    variables: dict
        A dictionary that maps strings to expressions that represent
        the useful variables
    events: list of :class:`pybamm.Event`
        A list of events. Each event can either cause the solver to terminate
        (e.g. concentration goes negative), or be used to inform the solver of the
        existance of a discontinuity (e.g. discontinuity in the input current)
    concatenated_rhs : :class:`pybamm.Concatenation`
        After discretisation, contains the expressions representing the rhs equations
        concatenated into a single expression
    concatenated_algebraic : :class:`pybamm.Concatenation`
        After discretisation, contains the expressions representing the algebraic
        equations concatenated into a single expression
    concatenated_initial_conditions : :class:`numpy.array`
        After discretisation, contains the vector of initial conditions
    mass_matrix : :class:`pybamm.Matrix`
        After discretisation, contains the mass matrix for the model. This is computed
        automatically
    mass_matrix_inv : :class:`pybamm.Matrix`
        After discretisation, contains the inverse mass matrix for the differential
        (rhs) part of model. This is computed automatically
    jacobian : :class:`pybamm.Concatenation`
        Contains the Jacobian for the model. If model.use_jacobian is True, the
        Jacobian is computed automatically during solver set up
    jacobian_rhs : :class:`pybamm.Concatenation`
        Contains the Jacobian for the part of the model which contains time derivatives.
        If model.use_jacobian is True, the Jacobian is computed automatically during
        solver set up
    jacobian_algebraic : :class:`pybamm.Concatenation`
        Contains the Jacobian for the algebraic part of the model. This may be used
        by the solver when calculating consistent initial conditions. If
        model.use_jacobian is True, the Jacobian is computed automatically during
        solver set up
    use_jacobian : bool
        Whether to use the Jacobian when solving the model (default is True)
    convert_to_format : str
        Whether to convert the expression trees representing the rhs and
        algebraic equations, Jacobain (if using) and events into a different format:

        - None: keep PyBaMM expression tree structure.
        - "python": convert into pure python code that will calculate the result of \
        calling `evaluate(t, y)` on the given expression treeself.
        - "casadi": convert into CasADi expression tree, which then uses CasADi's \
        algorithm to calculate the Jacobian.

        Default is "casadi".

    """

    def __init__(self, name="Unnamed model"):
        self.name = name
        self.options = {}

        # Initialise empty model
        self._rhs = {}
        self._algebraic = {}
        self._initial_conditions = {}
        self._boundary_conditions = {}
        self._variables = {}
        self._events = []
        self._concatenated_rhs = None
        self._concatenated_algebraic = None
        self._concatenated_initial_conditions = None
        self._mass_matrix = None
        self._mass_matrix_inv = None
        self._jacobian = None
        self._jacobian_algebraic = None
        self.external_variables = []
        self._parameters = None
        self._input_parameters = None
        self._variables_casadi = {}

        # Default behaviour is to use the jacobian
        self.use_jacobian = True
        self.convert_to_format = "casadi"

        # Model is not initially discretised
        self.is_discretised = False
        self.y_slices = None

        # Default timescale is 1 second
        self.timescale = pybamm.Scalar(1)
        self.length_scales = {}

    @property
    def name(self):
        return self._name

    @name.setter
    def name(self, value):
        self._name = value

    @property
    def rhs(self):
        return self._rhs

    @rhs.setter
    def rhs(self, rhs):
        self._rhs = EquationDict("rhs", rhs)

    @property
    def algebraic(self):
        return self._algebraic

    @algebraic.setter
    def algebraic(self, algebraic):
        self._algebraic = EquationDict("algebraic", algebraic)

    @property
    def initial_conditions(self):
        return self._initial_conditions

    @initial_conditions.setter
    def initial_conditions(self, initial_conditions):
        self._initial_conditions = EquationDict(
            "initial_conditions", initial_conditions
        )

    @property
    def boundary_conditions(self):
        return self._boundary_conditions

    @boundary_conditions.setter
    def boundary_conditions(self, boundary_conditions):
        self._boundary_conditions = BoundaryConditionsDict(boundary_conditions)

    @property
    def variables(self):
        return self._variables

    @variables.setter
    def variables(self, variables):
        self._variables = pybamm.FuzzyDict(variables)

    def variable_names(self):
        return list(self._variables.keys())

    @property
    def events(self):
        return self._events

    @events.setter
    def events(self, events):
        self._events = events

    @property
    def concatenated_rhs(self):
        return self._concatenated_rhs

    @concatenated_rhs.setter
    def concatenated_rhs(self, concatenated_rhs):
        self._concatenated_rhs = concatenated_rhs

    @property
    def concatenated_algebraic(self):
        return self._concatenated_algebraic

    @concatenated_algebraic.setter
    def concatenated_algebraic(self, concatenated_algebraic):
        self._concatenated_algebraic = concatenated_algebraic

    @property
    def concatenated_initial_conditions(self):
        return self._concatenated_initial_conditions

    @concatenated_initial_conditions.setter
    def concatenated_initial_conditions(self, concatenated_initial_conditions):
        self._concatenated_initial_conditions = concatenated_initial_conditions

    @property
    def mass_matrix(self):
        return self._mass_matrix

    @mass_matrix.setter
    def mass_matrix(self, mass_matrix):
        self._mass_matrix = mass_matrix

    @property
    def mass_matrix_inv(self):
        return self._mass_matrix_inv

    @mass_matrix_inv.setter
    def mass_matrix_inv(self, mass_matrix_inv):
        self._mass_matrix_inv = mass_matrix_inv

    @property
    def jacobian(self):
        return self._jacobian

    @jacobian.setter
    def jacobian(self, jacobian):
        self._jacobian = jacobian

    @property
    def jacobian_rhs(self):
        return self._jacobian_rhs

    @jacobian_rhs.setter
    def jacobian_rhs(self, jacobian_rhs):
        self._jacobian_rhs = jacobian_rhs

    @property
    def jacobian_algebraic(self):
        return self._jacobian_algebraic

    @jacobian_algebraic.setter
    def jacobian_algebraic(self, jacobian_algebraic):
        self._jacobian_algebraic = jacobian_algebraic

    @property
    def param(self):
        return self._param

    @param.setter
    def param(self, values):
        self._param = values

    @property
    def options(self):
        return self._options

    @options.setter
    def options(self, options):
        self._options = options

    @property
    def timescale(self):
        """Timescale of model, to be used for non-dimensionalising time when solving"""
        return self._timescale

    @timescale.setter
    def timescale(self, value):
        """Set the timescale"""
        self._timescale = value

    @property
    def parameters(self):
        """Returns all the parameters in the model"""
        if self._parameters is None:
            self._parameters = self._find_parameters()
        return self._parameters

    def _find_parameters(self):
        """Find all the parameters in the model"""
        unpacker = pybamm.SymbolUnpacker((pybamm.Parameter, pybamm.InputParameter))
        all_parameters = unpacker.unpack_list_of_symbols(
            list(self.rhs.values())
            + list(self.algebraic.values())
            + list(self.initial_conditions.values())
            + list(self.variables.values())
            + [event.expression for event in self.events]
        )
        return list(all_parameters.values())

    @property
    def input_parameters(self):
        """Returns all the input parameters in the model"""
        if self._input_parameters is None:
            self._input_parameters = self._find_input_parameters()
        return self._input_parameters

    def _find_input_parameters(self):
        """Find all the input parameters in the model"""
        unpacker = pybamm.SymbolUnpacker(pybamm.InputParameter)
        all_input_parameters = unpacker.unpack_list_of_symbols(
            list(self.rhs.values())
            + list(self.algebraic.values())
            + list(self.initial_conditions.values())
            + list(self.variables.values())
            + [event.expression for event in self.events]
        )
        return list(all_input_parameters.values())

    def __getitem__(self, key):
        return self.rhs[key]

    def new_empty_copy(self):
        """
        Create an empty copy of the model with the same name and "parameters"
        (convert_to_format, etc), but empty equations and variables.
        This is usually then called by :class:`pybamm.ParameterValues`,
        :class:`pybamm.Discretisation`, or :class:`pybamm.SymbolReplacer`.
        """
        new_model = self.__class__(name=self.name)
        new_model.use_jacobian = self.use_jacobian
        new_model.convert_to_format = self.convert_to_format
        new_model.timescale = self.timescale
        new_model.length_scales = self.length_scales

        # Variables from discretisation
        new_model.is_discretised = self.is_discretised
        new_model.y_slices = self.y_slices
        new_model.concatenated_rhs = self.concatenated_rhs
        new_model.concatenated_algebraic = self.concatenated_algebraic
        new_model.concatenated_initial_conditions = self.concatenated_initial_conditions

        return new_model

    def new_copy(self):
        """
        Creates an identical copy of the model, using the functionality of
        :class:`pybamm.SymbolReplacer` but without performing any replacements
        """
        replacer = pybamm.SymbolReplacer({})
        return replacer.process_model(self, inplace=False)

    def update(self, *submodels):
        """
        Update model to add new physics from submodels

        Parameters
        ----------
        submodel : iterable of :class:`pybamm.BaseModel`
            The submodels from which to create new model
        """
        for submodel in submodels:
            # check and then update dicts
            self.check_and_combine_dict(self._rhs, submodel.rhs)
            self.check_and_combine_dict(self._algebraic, submodel.algebraic)
            self.check_and_combine_dict(
                self._initial_conditions, submodel.initial_conditions
            )
            self.check_and_combine_dict(
                self._boundary_conditions, submodel.boundary_conditions
            )
            self.variables.update(submodel.variables)  # keys are strings so no check
            self._events += submodel.events

    def set_initial_conditions_from(self, solution, inplace=True):
        """
        Update initial conditions with the final states from a Solution object or from
        a dictionary.
        This assumes that, for each variable in self.initial_conditions, there is a
        corresponding variable in the solution with the same name and size.

        Parameters
        ----------
        solution : :class:`pybamm.Solution`, or dict
            The solution to use to initialize the model
        inplace : bool
            Whether to modify the model inplace or create a new model
        """
        if inplace is True:
            model = self
        else:
            model = self.new_copy()

        if isinstance(solution, pybamm.Solution):
            solution = solution.last_state
        for var, equation in model.initial_conditions.items():
            if isinstance(var, pybamm.Variable):
                try:
                    final_state = solution[var.name]
                except KeyError as e:
                    raise pybamm.ModelError(
                        "To update a model from a solution, each variable in "
                        "model.initial_conditions must appear in the solution with "
                        f"the same key as the variable name. In solution, {e.args[0]}"
                    )
                if isinstance(solution, pybamm.Solution):
                    final_state = final_state.data
<<<<<<< HEAD
                if isinstance(final_state, numbers.Number):
                    final_state_eval = np.array([final_state])
                elif final_state.ndim == 1:
                    final_state_eval = np.array([final_state[-1]])
=======
                if final_state.ndim == 1:
                    final_state_eval = final_state[-1:]
>>>>>>> daa51d7e
                elif final_state.ndim == 2:
                    final_state_eval = final_state[:, -1]
                elif final_state.ndim == 3:
                    final_state_eval = final_state[:, :, -1].flatten()
                else:
                    raise NotImplementedError("Variable must be 0D, 1D, or 2D")
                model.initial_conditions[var] = pybamm.Vector(final_state_eval)
            elif isinstance(var, pybamm.Concatenation):
                children = []
                for child in var.orphans:
                    try:
                        final_state = solution[child.name]
                    except KeyError as e:
                        raise pybamm.ModelError(
                            "To update a model from a solution, each variable in "
                            "model.initial_conditions must appear in the solution "
                            f"with the same key as the variable name. Here, {e.args[0]}"
                        )
                    if isinstance(solution, pybamm.Solution):
                        final_state = final_state.data
                    if final_state.ndim == 2:
                        final_state_eval = final_state[:, -1]
                    else:
                        raise NotImplementedError(
                            "Variable in concatenation must be 1D"
                        )
                    children.append(final_state_eval)
                model.initial_conditions[var] = pybamm.Vector(np.concatenate(children))

            else:
                raise NotImplementedError(
                    "Variable must have type 'Variable' or 'Concatenation'"
                )

        # Also update the concatenated initial conditions if the model is already
        # discretised
        if model.is_discretised:
            # Unpack slices for sorting
            y_slices = {var.id: slce for var, slce in model.y_slices.items()}
            slices = []
            for symbol in model.initial_conditions.keys():
                if isinstance(symbol, pybamm.Concatenation):
                    # must append the slice for the whole concatenation, so that
                    # equations get sorted correctly
                    slices.append(
                        slice(
                            y_slices[symbol.children[0].id][0].start,
                            y_slices[symbol.children[-1].id][0].stop,
                        )
                    )
                else:
                    slices.append(y_slices[symbol.id][0])
            equations = list(model.initial_conditions.values())
            # sort equations according to slices
            sorted_equations = [eq for _, eq in sorted(zip(slices, equations))]
            model.concatenated_initial_conditions = pybamm.numpy_concatenation(
                *sorted_equations
            )

        return model

    def check_and_combine_dict(self, dict1, dict2):
        # check that the key ids are distinct
        ids1 = set(x.id for x in dict1.keys())
        ids2 = set(x.id for x in dict2.keys())
        if len(ids1.intersection(ids2)) != 0:
            variables = [x for x in dict1.keys() if x.id in ids1.intersection(ids2)]
            raise pybamm.ModelError(
                "Submodel incompatible: duplicate variables '{}'".format(variables)
            )
        dict1.update(dict2)

    def check_well_posedness(self, post_discretisation=False):
        """
        Check that the model is well-posed by executing the following tests:
        - Model is not over- or underdetermined, by comparing keys and equations in rhs
        and algebraic. Overdetermined if more equations than variables, underdetermined
        if more variables than equations.
        - There is an initial condition in self.initial_conditions for each
        variable/equation pair in self.rhs
        - There are appropriate boundary conditions in self.boundary_conditions for each
        variable/equation pair in self.rhs and self.algebraic

        Parameters
        ----------
        post_discretisation : boolean
            A flag indicating tests to be skipped after discretisation
        """
        self.check_for_time_derivatives()
        self.check_well_determined(post_discretisation)
        self.check_algebraic_equations(post_discretisation)
        self.check_ics_bcs()
        self.check_default_variables_dictionaries()
        self.check_no_repeated_keys()
        # Can't check variables after discretising, since Variable objects get replaced
        # by StateVector objects
        # Checking variables is slow, so only do it in debug mode
        if pybamm.settings.debug_mode is True and post_discretisation is False:
            self.check_variables()

    def check_for_time_derivatives(self):
        # Check that no variable time derivatives exist in the rhs equations
        for key, eq in self.rhs.items():
            for node in eq.pre_order():
                if isinstance(node, pybamm.VariableDot):
                    raise pybamm.ModelError(
                        "time derivative of variable found "
                        "({}) in rhs equation {}".format(node, key)
                    )
                if isinstance(node, pybamm.StateVectorDot):
                    raise pybamm.ModelError(
                        "time derivative of state vector found "
                        "({}) in rhs equation {}".format(node, key)
                    )

        # Check that no variable time derivatives exist in the algebraic equations
        for key, eq in self.algebraic.items():
            for node in eq.pre_order():
                if isinstance(node, pybamm.VariableDot):
                    raise pybamm.ModelError(
                        "time derivative of variable found ({}) in algebraic"
                        "equation {}".format(node, key)
                    )
                if isinstance(node, pybamm.StateVectorDot):
                    raise pybamm.ModelError(
                        "time derivative of state vector found ({}) in algebraic"
                        "equation {}".format(node, key)
                    )

    def check_well_determined(self, post_discretisation):
        """Check that the model is not under- or over-determined."""
        # Equations (differential and algebraic)
        # Get all the variables from differential and algebraic equations
        vars_in_rhs_keys = set()
        vars_in_algebraic_keys = set()
        vars_in_eqns = set()
        # Get all variables ids from rhs and algebraic keys and equations, and
        # from boundary conditions
        # For equations we look through the whole expression tree.
        # "Variables" can be Concatenations so we also have to look in the whole
        # expression tree
        unpacker = pybamm.SymbolUnpacker((pybamm.Variable, pybamm.VariableDot))

        for var, eqn in self.rhs.items():
            # Find all variables and variabledot objects
            vars_in_rhs_keys_dict = unpacker.unpack_symbol(var)
            vars_in_eqns_dict = unpacker.unpack_symbol(eqn)

            # Store ids only
            # Look only for Variable (not VariableDot) in rhs keys
            vars_in_rhs_keys.update(
                [
                    var_id
                    for var_id, var in vars_in_rhs_keys_dict.items()
                    if isinstance(var, pybamm.Variable)
                ]
            )
            vars_in_eqns.update(vars_in_eqns_dict.keys())
        for var, eqn in self.algebraic.items():
            # Find all variables and variabledot objects
            vars_in_algebraic_keys_dict = unpacker.unpack_symbol(var)
            vars_in_eqns_dict = unpacker.unpack_symbol(eqn)

            # Store ids only
            # Look only for Variable (not VariableDot) in algebraic keys
            vars_in_algebraic_keys.update(
                [
                    var_id
                    for var_id, var in vars_in_algebraic_keys_dict.items()
                    if isinstance(var, pybamm.Variable)
                ]
            )
            vars_in_eqns.update(vars_in_eqns_dict.keys())
        for var, side_eqn in self.boundary_conditions.items():
            for side, (eqn, typ) in side_eqn.items():
                vars_in_eqns_dict = unpacker.unpack_symbol(eqn)
                vars_in_eqns.update(vars_in_eqns_dict.keys())

        # If any keys are repeated between rhs and algebraic then the model is
        # overdetermined
        if not set(vars_in_rhs_keys).isdisjoint(vars_in_algebraic_keys):
            raise pybamm.ModelError("model is overdetermined (repeated keys)")
        # If any algebraic keys don't appear in the eqns (or bcs) then the model is
        # overdetermined (but rhs keys can be absent from the eqns, e.g. dcdt = -1 is
        # fine)
        # Skip this step after discretisation, as any variables in the equations will
        # have been discretised to slices but keys will still be variables
        extra_algebraic_keys = vars_in_algebraic_keys.difference(vars_in_eqns)
        if extra_algebraic_keys and not post_discretisation:
            raise pybamm.ModelError("model is overdetermined (extra algebraic keys)")
        # If any variables in the equations don't appear in the keys then the model is
        # underdetermined
        vars_in_keys = vars_in_rhs_keys.union(vars_in_algebraic_keys)
        extra_variables_in_equations = vars_in_eqns.difference(vars_in_keys)

        # get ids of external variables
        external_ids = {var.id for var in self.external_variables}
        for var in self.external_variables:
            if isinstance(var, pybamm.Concatenation):
                child_ids = {child.id for child in var.children}
                external_ids = external_ids.union(child_ids)

        extra_variables = extra_variables_in_equations.difference(external_ids)

        if extra_variables:
            raise pybamm.ModelError("model is underdetermined (too many variables)")

    def check_algebraic_equations(self, post_discretisation):
        """
        Check that the algebraic equations are well-posed.
        Before discretisation, each algebraic equation key must appear in the equation
        After discretisation, there must be at least one StateVector in each algebraic
        equation
        """
        vars_in_bcs = set()
        unpacker = pybamm.SymbolUnpacker(pybamm.Variable)
        for side_eqn in self.boundary_conditions.values():
            all_vars = unpacker.unpack_list_of_symbols(
                [eqn for eqn, _ in side_eqn.values()]
            )
            vars_in_bcs.update(all_vars.keys())
        if not post_discretisation:
            # After the model has been defined, each algebraic equation key should
            # appear in that algebraic equation, or in the boundary conditions
            # this has been relaxed for concatenations for now
            for var, eqn in self.algebraic.items():
                if not (
                    any(x.id == var.id for x in eqn.pre_order())
                    or var.id in vars_in_bcs
                    or isinstance(var, pybamm.Concatenation)
                ):
                    raise pybamm.ModelError(
                        "each variable in the algebraic eqn keys must appear in the eqn"
                    )
        else:
            # variables in keys don't get discretised so they will no longer match
            # with the state vectors in the algebraic equations. Instead, we check
            # that each algebraic equation contains some StateVector
            for eqn in self.algebraic.values():
                if not eqn.has_symbol_of_classes(pybamm.StateVector):
                    raise pybamm.ModelError(
                        "each algebraic equation must contain at least one StateVector"
                    )

    def check_ics_bcs(self):
        """Check that the initial and boundary conditions are well-posed."""
        # Initial conditions
        for var in self.rhs.keys():
            if var not in self.initial_conditions.keys():
                raise pybamm.ModelError(
                    """no initial condition given for variable '{}'""".format(var)
                )

        # Boundary conditions
        for var, eqn in {**self.rhs, **self.algebraic}.items():
            if eqn.has_symbol_of_classes(
                (pybamm.Gradient, pybamm.Divergence)
            ) and not eqn.has_symbol_of_classes(pybamm.Integral):
                # I have relaxed this check for now so that the lumped temperature
                # equation doesn't raise errors (this has and average in it)

                # Variable must be in the boundary conditions
                if not any(
                    var.id == x.id
                    for symbol in self.boundary_conditions.keys()
                    for x in symbol.pre_order()
                ):
                    raise pybamm.ModelError(
                        "no boundary condition given for "
                        "variable '{}' with equation '{}'.".format(var, eqn)
                    )

    def check_default_variables_dictionaries(self):
        """Check that the right variables are provided."""
        missing_vars = []
        for output, expression in self._variables.items():
            if expression is None:
                missing_vars.append(output)
        if len(missing_vars) > 0:
            warnings.warn(
                "the standard output variable(s) '{}' have not been supplied. "
                "These may be required for testing or comparison with other "
                "models.".format(missing_vars),
                pybamm.ModelWarning,
                stacklevel=2,
            )
            # Remove missing entries
            for output in missing_vars:
                del self._variables[output]

    def check_variables(self):
        # Create list of all Variable nodes that appear in the model's list of variables
        unpacker = pybamm.SymbolUnpacker(pybamm.Variable)
        all_vars = unpacker.unpack_list_of_symbols(self.variables.values())

        var_ids_in_keys = set()

        model_and_external_variables = (
            list(self.rhs.keys())
            + list(self.algebraic.keys())
            + self.external_variables
        )

        for var in model_and_external_variables:
            if isinstance(var, pybamm.Variable):
                var_ids_in_keys.add(var.id)
            # Key can be a concatenation
            elif isinstance(var, pybamm.Concatenation):
                var_ids_in_keys.update([child.id for child in var.children])

        for var_id, var in all_vars.items():
            if var_id not in var_ids_in_keys:
                raise pybamm.ModelError(
                    """
                    No key set for variable '{}'. Make sure it is included in either
                    model.rhs, model.algebraic, or model.external_variables in an
                    unmodified form (e.g. not Broadcasted)
                    """.format(
                        var
                    )
                )

    def check_no_repeated_keys(self):
        """Check that no equation keys are repeated."""
        rhs_alg = {**self.rhs, **self.algebraic}
        rhs_alg_keys = []

        for var in rhs_alg.keys():
            # Check the variable has not already been defined
            if var.id in rhs_alg_keys:
                raise pybamm.ModelError(
                    "Multiple equations specified for variable {!r}".format(var)
                )
            # Update list of variables
            else:
                rhs_alg_keys.append(var.id)

    def info(self, symbol_name):
        """
        Provides helpful summary information for a symbol.

        Parameters
        ----------
        parameter_name : str
        """

        div = "-----------------------------------------"
        symbol = find_symbol_in_model(self, symbol_name)

        if not symbol:
            return None

        print(div)
        print(symbol_name, "\n")
        print(type(symbol))

        if isinstance(symbol, pybamm.FunctionParameter):
            print("")
            print("Inputs:")
            symbol.print_input_names()

        print(div)

    def export_casadi_objects(self, variable_names, input_parameter_order=None):
        """
        Export the constituent parts of the model (rhs, algebraic, initial conditions,
        etc) as casadi objects.

        Parameters
        ----------
        variable_names : list
            Variables to be exported alongside the model structure
        input_parameter_order : list, optional
            Order in which the input parameters should be stacked. If None, the order
            returned by :meth:`BaseModel.input_parameters` is used

        Returns
        -------
        casadi_dict : dict
            Dictionary of {str: casadi object} pairs representing the model in casadi
            format
        """
        # Discretise model if it isn't already discretised
        # This only works with purely 0D models, as otherwise the mesh and spatial
        # method should be specified by the user
        if self.is_discretised is False:
            try:
                disc = pybamm.Discretisation()
                disc.process_model(self)
            except pybamm.DiscretisationError as e:
                raise pybamm.DiscretisationError(
                    "Cannot automatically discretise model, model should be "
                    "discretised before exporting casadi functions ({})".format(e)
                )

        # Create casadi functions for the model
        t_casadi = casadi.MX.sym("t")
        y_diff = casadi.MX.sym("y_diff", self.concatenated_rhs.size)
        y_alg = casadi.MX.sym("y_alg", self.concatenated_algebraic.size)
        y_casadi = casadi.vertcat(y_diff, y_alg)

        # Read inputs
        inputs_wrong_order = {}
        for input_param in self.input_parameters:
            name = input_param.name
            inputs_wrong_order[name] = casadi.MX.sym(name, input_param._expected_size)
        # Read external variables
        external_casadi = {}
        for external_varaiable in self.external_variables:
            name = external_varaiable.name
            ev_size = external_varaiable._evaluate_for_shape().shape[0]
            external_casadi[name] = casadi.MX.sym(name, ev_size)
        # Sort according to input_parameter_order
        if input_parameter_order is None:
            inputs = inputs_wrong_order
        else:
            inputs = {name: inputs_wrong_order[name] for name in input_parameter_order}
        # Set up external variables and inputs
        # Put external variables first like the integrator expects
        ext_and_in = {**external_casadi, **inputs}
        inputs_stacked = casadi.vertcat(*[p for p in ext_and_in.values()])

        # Convert initial conditions to casadi form
        y0 = self.concatenated_initial_conditions.to_casadi(
            t_casadi, y_casadi, inputs=inputs
        )
        x0 = y0[: self.concatenated_rhs.size]
        z0 = y0[self.concatenated_rhs.size :]

        # Convert rhs and algebraic to casadi form and calculate jacobians
        rhs = self.concatenated_rhs.to_casadi(t_casadi, y_casadi, inputs=ext_and_in)
        jac_rhs = casadi.jacobian(rhs, y_casadi)
        algebraic = self.concatenated_algebraic.to_casadi(
            t_casadi, y_casadi, inputs=inputs
        )
        jac_algebraic = casadi.jacobian(algebraic, y_casadi)

        # For specified variables, convert to casadi
        variables = OrderedDict()
        for name in variable_names:
            var = self.variables[name]
            variables[name] = var.to_casadi(t_casadi, y_casadi, inputs=ext_and_in)

        casadi_dict = {
            "t": t_casadi,
            "x": y_diff,
            "z": y_alg,
            "inputs": inputs_stacked,
            "rhs": rhs,
            "algebraic": algebraic,
            "jac_rhs": jac_rhs,
            "jac_algebraic": jac_algebraic,
            "variables": variables,
            "x0": x0,
            "z0": z0,
        }

        return casadi_dict

    def generate(
        self, filename, variable_names, input_parameter_order=None, cg_options=None
    ):
        """
        Generate the model in C, using CasADi.

        Parameters
        ----------
        filename : str
            Name of the file to which to save the code
        variable_names : list
            Variables to be exported alongside the model structure
        input_parameter_order : list, optional
            Order in which the input parameters should be stacked. If None, the order
            returned by :meth:`BaseModel.input_parameters` is used
        cg_options : dict
            Options to pass to the code generator.
            See https://web.casadi.org/docs/#generating-c-code
        """
        model = self.export_casadi_objects(variable_names, input_parameter_order)

        # Read the exported objects
        t, x, z, p = model["t"], model["x"], model["z"], model["inputs"]
        x0, z0 = model["x0"], model["z0"]
        rhs, alg = model["rhs"], model["algebraic"]
        variables = model["variables"]
        jac_rhs, jac_alg = model["jac_rhs"], model["jac_algebraic"]

        # Create functions
        rhs_fn = casadi.Function("rhs_", [t, x, z, p], [rhs])
        alg_fn = casadi.Function("alg_", [t, x, z, p], [alg])
        jac_rhs_fn = casadi.Function("jac_rhs", [t, x, z, p], [jac_rhs])
        jac_alg_fn = casadi.Function("jac_alg", [t, x, z, p], [jac_alg])
        # Call these functions to initialize initial conditions
        # (initial conditions are not yet consistent at this stage)
        x0_fn = casadi.Function("x0", [p], [x0])
        z0_fn = casadi.Function("z0", [p], [z0])
        # Variables
        variables_stacked = casadi.vertcat(*variables.values())
        variables_fn = casadi.Function("variables", [t, x, z, p], [variables_stacked])

        # Write C files
        cg_options = cg_options or {}
        C = casadi.CodeGenerator(filename, cg_options)
        C.add(rhs_fn)
        C.add(alg_fn)
        C.add(jac_rhs_fn)
        C.add(jac_alg_fn)
        C.add(x0_fn)
        C.add(z0_fn)
        C.add(variables_fn)
        C.generate()

    @property
    def default_parameter_values(self):
        return pybamm.ParameterValues({})

    @property
    def default_var_pts(self):
        return {}

    @property
    def default_geometry(self):
        return {}

    @property
    def default_submesh_types(self):
        return {}

    @property
    def default_spatial_methods(self):
        return {}

    @property
    def default_solver(self):
        """Return default solver based on whether model is ODE/DAE or algebraic"""
        if len(self.rhs) == 0:
            return pybamm.CasadiAlgebraicSolver()
        else:
            return pybamm.CasadiSolver(mode="safe")


# helper functions for finding symbols
def find_symbol_in_tree(tree, name):
    if name == tree.name:
        return tree
    elif len(tree.children) > 0:
        for child in tree.children:
            child_return = find_symbol_in_tree(child, name)
            if child_return:
                return child_return


def find_symbol_in_dict(dic, name):
    for tree in dic.values():
        tree_return = find_symbol_in_tree(tree, name)
        if tree_return:
            return tree_return


def find_symbol_in_model(model, name):
    dics = [model.rhs, model.algebraic, model.variables]
    for dic in dics:
        dic_return = find_symbol_in_dict(dic, name)
        if dic_return:
            return dic_return


class EquationDict(dict):
    def __init__(self, name, equations):
        self.name = name
        equations = self.check_and_convert_equations(equations)
        super().__init__(equations)

    def __setitem__(self, key, value):
        """Call the update functionality when doing a setitem."""
        self.update({key: value})

    def update(self, equations):
        equations = self.check_and_convert_equations(equations)
        super().update(equations)

    def check_and_convert_equations(self, equations):
        """
        Convert any scalar equations in dict to 'pybamm.Scalar'
        and check that domains are consistent
        """
        # Convert any numbers to a pybamm.Scalar
        for var, eqn in equations.items():
            if isinstance(eqn, numbers.Number):
                equations[var] = pybamm.Scalar(eqn)

        if not all(
            [
                variable.domain == equation.domain
                or variable.domain == []
                or equation.domain == []
                for variable, equation in equations.items()
            ]
        ):
            raise pybamm.DomainError(
                "variable and equation in '{}' must have the same domain".format(
                    self.name
                )
            )

        # For initial conditions, check that the equation doesn't contain any
        # Variable objects
        # skip this if the dictionary has no "name" attribute (which will be the case
        # after pickling)
        if hasattr(self, "name") and self.name == "initial_conditions":
            for var, eqn in equations.items():
                if eqn.has_symbol_of_classes(pybamm.Variable):
                    unpacker = pybamm.SymbolUnpacker(pybamm.Variable)
                    variable_in_equation = list(unpacker.unpack_symbol(eqn).values())[0]
                    raise TypeError(
                        "Initial conditions cannot contain 'Variable' objects, "
                        "but '{!r}' found in initial conditions for '{}'".format(
                            variable_in_equation, var
                        )
                    )

        return equations


class BoundaryConditionsDict(dict):
    def __init__(self, bcs):
        bcs = self.check_and_convert_bcs(bcs)
        super().__init__(bcs)

    def __setitem__(self, key, value):
        """Call the update functionality when doing a setitem."""
        self.update({key: value})

    def update(self, bcs):
        bcs = self.check_and_convert_bcs(bcs)
        super().update(bcs)

    def check_and_convert_bcs(self, boundary_conditions):
        """Convert any scalar bcs in dict to 'pybamm.Scalar', and check types."""
        # Convert any numbers to a pybamm.Scalar
        for var, bcs in boundary_conditions.items():
            for side, bc in bcs.items():
                if isinstance(bc[0], numbers.Number):
                    # typ is the type of the bc, e.g. "Dirichlet" or "Neumann"
                    eqn, typ = boundary_conditions[var][side]
                    boundary_conditions[var][side] = (pybamm.Scalar(eqn), typ)
                # Check types
                if bc[1] not in ["Dirichlet", "Neumann"]:
                    raise pybamm.ModelError(
                        """
                        boundary condition types must be Dirichlet or Neumann, not '{}'
                        """.format(
                            bc[1]
                        )
                    )

        return boundary_conditions<|MERGE_RESOLUTION|>--- conflicted
+++ resolved
@@ -396,15 +396,10 @@
                     )
                 if isinstance(solution, pybamm.Solution):
                     final_state = final_state.data
-<<<<<<< HEAD
                 if isinstance(final_state, numbers.Number):
                     final_state_eval = np.array([final_state])
                 elif final_state.ndim == 1:
-                    final_state_eval = np.array([final_state[-1]])
-=======
-                if final_state.ndim == 1:
                     final_state_eval = final_state[-1:]
->>>>>>> daa51d7e
                 elif final_state.ndim == 2:
                     final_state_eval = final_state[:, -1]
                 elif final_state.ndim == 3:
