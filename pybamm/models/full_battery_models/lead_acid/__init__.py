--- conflicted
+++ resolved
@@ -3,7 +3,6 @@
 #
 from .base_lead_acid_model import BaseModel
 from .loqs import LOQS
-<<<<<<< HEAD
 from .higher_order import (
     HigherOrderBaseModel,
     FOQS,
@@ -12,8 +11,4 @@
     CompositeAverageCorrection,
     CompositeExtended,
 )
-from .newman_tiedemann import NewmanTiedemann
-=======
-from .higher_order import BaseHigherOrderModel, FOQS, Composite, CompositeExtended
-from .full import Full
->>>>>>> 09b2ae1f
+from .full import Full