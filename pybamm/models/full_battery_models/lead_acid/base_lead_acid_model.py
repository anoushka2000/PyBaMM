--- conflicted
+++ resolved
@@ -55,22 +55,6 @@
         else:  # pragma: no cover
             return pybamm.CasadiSolver(mode="safe")
 
-<<<<<<< HEAD
-    def set_standard_output_variables(self):
-        super().set_standard_output_variables()
-
-        # Time
-        time_scale = pybamm.standard_parameters_lead_acid.tau_discharge
-        self.variables.update(
-            {
-                "Time [s]": pybamm.t * time_scale,
-                "Time [min]": pybamm.t * time_scale / 60,
-                "Time [h]": pybamm.t * time_scale / 3600,
-            }
-        )
-
-=======
->>>>>>> 282ff825
     def set_reactions(self):
 
         # Should probably refactor as this is a bit clunky at the moment
