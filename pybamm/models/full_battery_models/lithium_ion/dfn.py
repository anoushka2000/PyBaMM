--- conflicted
+++ resolved
@@ -56,7 +56,6 @@
 
     def set_porosity_submodel(self):
 
-<<<<<<< HEAD
         if (
             self.options["sei porosity change"] == "false"
             and self.options["lithium plating porosity change"] == "false"
@@ -69,12 +68,10 @@
             or self.options["lithium plating porosity change"] == "true"
         ):
             self.submodels["porosity"] = pybamm.porosity.Full(self.param, self.options)
-=======
         if self.options["SEI porosity change"] == "false":
             self.submodels["porosity"] = pybamm.porosity.Constant(self.param)
         elif self.options["SEI porosity change"] == "true":
             self.submodels["porosity"] = pybamm.porosity.Full(self.param)
->>>>>>> e1c51a29
 
     def set_active_material_submodel(self):
 
