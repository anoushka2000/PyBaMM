--- conflicted
+++ resolved
@@ -440,13 +440,8 @@
             "Negative particle concentration": c_s_n,
             "Negative particle surface concentration [mol.m-3]": param.c_n_max
             * c_s_surf_n,
-<<<<<<< HEAD
-            "X-averaged negative particle surface "
-            "concentration [mol.m-3]": param.c_n_max * c_s_surf_n_av,
-=======
             "X-averaged negative particle surface concentration "
             "[mol.m-3]": param.c_n_max * c_s_surf_n_av,
->>>>>>> 6016bf2b
             "Negative particle concentration [mol.m-3]": param.c_n_max * c_s_n,
             "Electrolyte concentration": c_e,
             "Electrolyte concentration [mol.m-3]": param.c_e_typ * c_e,
@@ -455,13 +450,8 @@
             "Positive particle concentration": c_s_p,
             "Positive particle surface concentration [mol.m-3]": param.c_p_max
             * c_s_surf_p,
-<<<<<<< HEAD
-            "X-averaged positive particle surface "
-            "concentration [mol.m-3]": param.c_p_max * c_s_surf_p_av,
-=======
             "X-averaged positive particle surface concentration "
             "[mol.m-3]": param.c_p_max * c_s_surf_p_av,
->>>>>>> 6016bf2b
             "Positive particle concentration [mol.m-3]": param.c_p_max * c_s_p,
             "Current [A]": I,
             "Negative electrode potential": phi_s_n,
