#
# A model to calculate electrode-specific SOH
#
import pybamm
import numpy as np
from functools import lru_cache
import warnings


class _ElectrodeSOH(pybamm.BaseModel):
    """Model to calculate electrode-specific SOH, from [1]_.
    This model is mainly for internal use, to calculate summary variables in a
    simulation.

    .. math::
        Q_{Li} = y_{100}Q_p + x_{100}Q_n,
    .. math::
        V_{max} = U_p(y_{100}) - U_n(x_{100}),
    .. math::
        V_{min} = U_p(y_{0}) - U_n(x_{0}),
    .. math::
        x_0 = x_{100} - \\frac{Q}{Q_n},
    .. math::
        y_0 = y_{100} + \\frac{Q}{Q_p}.

    References
    ----------
    .. [1] Mohtat, P., Lee, S., Siegel, J. B., & Stefanopoulou, A. G. (2019). Towards
           better estimability of electrode-specific state of health: Decoding the cell
           expansion. Journal of Power Sources, 427, 101-111.
    """

    def __init__(
        self, param=None, solve_for=None, known_value="cyclable lithium capacity"
    ):
        pybamm.citations.register("Mohtat2019")
        name = "ElectrodeSOH model"
        super().__init__(name)

        param = param or pybamm.LithiumIonParameters()
        solve_for = solve_for or ["x_0", "x_100"]

        if known_value == "cell capacity" and solve_for != ["x_0", "x_100"]:
            raise ValueError(
                "If known_value is 'cell capacity', solve_for must be ['x_0', 'x_100']"
            )

        # Define parameters and input parameters
        Un = param.n.prim.U
        Up = param.p.prim.U
        T_ref = param.T_ref

<<<<<<< HEAD
        V_max = param.opc_soc_100_dimensional
        V_min = param.opc_soc_0_dimensional
=======
        V_max = param.voltage_high_cut
        V_min = param.voltage_low_cut
>>>>>>> 124efe5f
        Q_n = pybamm.InputParameter("Q_n")
        Q_p = pybamm.InputParameter("Q_p")

        if known_value == "cyclable lithium capacity":
            Q_Li = pybamm.InputParameter("Q_Li")
        elif known_value == "cell capacity":
            Q = pybamm.InputParameter("Q")

        # Define variables for 100% state of charge
        if "x_100" in solve_for:
            x_100 = pybamm.Variable("x_100")
            if known_value == "cyclable lithium capacity":
                y_100 = (Q_Li - x_100 * Q_n) / Q_p
            elif known_value == "cell capacity":
                y_100 = pybamm.Variable("y_100")
                Q_Li = y_100 * Q_p + x_100 * Q_n
        else:
            x_100 = pybamm.InputParameter("x_100")
            y_100 = pybamm.InputParameter("y_100")
        Un_100 = Un(x_100, T_ref)
        Up_100 = Up(y_100, T_ref)

        # Define equations for 100% state of charge
        if "x_100" in solve_for:
            self.algebraic[x_100] = Up_100 - Un_100 - V_max
            self.initial_conditions[x_100] = pybamm.Scalar(0.9)

        # These variables are defined in all cases
        self.variables = {
            "x_100": x_100,
            "y_100": y_100,
            "Un(x_100)": Un_100,
            "Up(y_100)": Up_100,
            "Up(y_100) - Un(x_100)": Up_100 - Un_100,
            "Q_Li": Q_Li,
            "n_Li": Q_Li * 3600 / param.F,
            "Q_n": Q_n,
            "Q_p": Q_p,
        }

        # Define variables and equations for 0% state of charge
        if "x_0" in solve_for:
            if known_value == "cyclable lithium capacity":
                x_0 = pybamm.Variable("x_0")
                Q = Q_n * (x_100 - x_0)
                # the variable we are solving for is x0, since y_100 is calculated
                # based on Q_Li
                var = x_0
            elif known_value == "cell capacity":
                x_0 = x_100 - Q / Q_n
                Q_Li = y_100 * Q_p + x_0 * Q_n
                # the variable we are solving for is y_100, since x_0 is calculated
                # based on Q
                var = y_100
            y_0 = y_100 + Q / Q_p
            Un_0 = Un(x_0, T_ref)
            Up_0 = Up(y_0, T_ref)
            self.algebraic[var] = Up_0 - Un_0 - V_min
            self.initial_conditions[var] = pybamm.Scalar(0.1)

            # These variables are only defined if x_0 is solved for
            self.variables.update(
                {
                    "Q": Q,
                    "Capacity [A.h]": Q,
                    "x_0": x_0,
                    "y_0": y_0,
                    "Un(x_0)": Un_0,
                    "Up(y_0)": Up_0,
                    "Up(y_0) - Un(x_0)": Up_0 - Un_0,
                    "x_100 - x_0": x_100 - x_0,
                    "y_0 - y_100": y_0 - y_100,
                    "Q_n * (x_100 - x_0)": Q_n * (x_100 - x_0),
                    "Q_p * (y_0 - y_100)": Q_p * (y_0 - y_100),
                    "Negative electrode excess capacity ratio": Q_n / Q,
                    "Positive electrode excess capacity ratio": Q_p / Q,
                }
            )

    @property
    def default_solver(self):
        # Use AlgebraicSolver as CasadiAlgebraicSolver gives unnecessary warnings
        return pybamm.AlgebraicSolver()


class ElectrodeSOHSolver:
    """
    Class used to check if the electrode SOH model is feasible, and solve it if it is.

    Parameters
    ----------
    parameter_values : :class:`pybamm.ParameterValues.Parameters`
        The parameters of the simulation
    param : :class:`pybamm.LithiumIonParameters`, optional
        Specific instance of the symbolic lithium-ion parameter class. If not provided,
        the default set of symbolic lithium-ion parameters will be used.
    known_value : str, optional
        The known value needed to complete the electrode SOH model.
        Can be "cyclable lithium capacity" (default) or "cell capacity".

    """

    def __init__(
        self, parameter_values, param=None, known_value="cyclable lithium capacity"
    ):
        self.parameter_values = parameter_values
        self.param = param or pybamm.LithiumIonParameters()
        self.known_value = known_value

        # Check whether each electrode OCP is a function (False) or data (True)
        OCPp_data = isinstance(parameter_values["Positive electrode OCP [V]"], tuple)
        OCPn_data = isinstance(parameter_values["Negative electrode OCP [V]"], tuple)

        # Calculate stoich limits for the open-circuit potentials
        if OCPp_data:
            Up_sto = parameter_values["Positive electrode OCP [V]"][1][0]
            y100_min = max(np.min(Up_sto), 0) + 1e-6
            y0_max = min(np.max(Up_sto), 1) - 1e-6
        else:
            y100_min = 1e-6
            y0_max = 1 - 1e-6

        if OCPn_data:
            Un_sto = parameter_values["Negative electrode OCP [V]"][1][0]
            x0_min = max(np.min(Un_sto), 0) + 1e-6
            x100_max = min(np.max(Un_sto), 1) - 1e-6
        else:
            x0_min = 1e-6
            x100_max = 1 - 1e-6

        self.lims_ocp = (x0_min, x100_max, y100_min, y0_max)
        self.OCV_function = None

    @lru_cache
    def _get_electrode_soh_sims_full(self):
        full_model = _ElectrodeSOH(param=self.param, known_value=self.known_value)
        return pybamm.Simulation(full_model, parameter_values=self.parameter_values)

    @lru_cache
    def _get_electrode_soh_sims_split(self):
        x100_model = _ElectrodeSOH(
            param=self.param, solve_for=["x_100"], known_value=self.known_value
        )
        x100_sim = pybamm.Simulation(x100_model, parameter_values=self.parameter_values)
        x0_model = _ElectrodeSOH(
            param=self.param, solve_for=["x_0"], known_value=self.known_value
        )
        x0_sim = pybamm.Simulation(x0_model, parameter_values=self.parameter_values)
        return [x100_sim, x0_sim]

    def solve(self, inputs):
        if "n_Li" in inputs:
            warnings.warn(
                "Input 'n_Li' has been replaced by 'Q_Li', which is 'n_Li * F / 3600'. "
                "This will be automatically calculated for now. "
                "Q_Li can be read from parameters as 'param.Q_Li_particles_init'",
                DeprecationWarning,
            )
            n_Li = inputs.pop("n_Li")
            inputs["Q_Li"] = n_Li * self.param.F.value / 3600
        if "C_n" in inputs:
            warnings.warn("Input 'C_n' has been renamed to 'Q_n'", DeprecationWarning)
            inputs["Q_n"] = inputs.pop("C_n")
        if "C_p" in inputs:
            warnings.warn("Input 'C_p' has been renamed to 'Q_p'", DeprecationWarning)
            inputs["Q_p"] = inputs.pop("C_p")
        if inputs.pop("V_min", None) is not None:
            warnings.warn(
                "V_min has been removed from the inputs. "
                "The 'Open circuit potential at 0% SOC [V]' "
                "parameter is now used automatically.",
                DeprecationWarning,
            )
        if inputs.pop("V_max", None) is not None:
            warnings.warn(
                "V_max has been removed from the inputs. "
                "The 'Open circuit potential at 100% SOC [V]' "
                "parameter is now used automatically.",
                DeprecationWarning,
            )
        ics = self._set_up_solve(inputs)
        try:
            sol = self._solve_full(inputs, ics)
        except pybamm.SolverError:
            # just in case solving one by one works better
            try:
                sol = self._solve_split(inputs, ics)
            except pybamm.SolverError as split_error:
                # check if the error is due to the simulation not being feasible
                self._check_esoh_feasible(inputs)
                # if that didn't raise an error, raise the original error instead
                raise split_error

        return sol

    def _set_up_solve(self, inputs):
        # Try with full sim
        sim = self._get_electrode_soh_sims_full()
        if sim.solution is not None:
            x100_sol = sim.solution["x_100"].data
            x0_sol = sim.solution["x_0"].data
            y100_sol = sim.solution["y_100"].data
            y0_sol = sim.solution["y_0"].data
            return {"x_100": x100_sol, "x_0": x0_sol, "y_100": y100_sol, "y_0": y0_sol}

        # Try with split sims
        if self.known_value == "cyclable lithium capacity":
            x100_sim, x0_sim = self._get_electrode_soh_sims_split()
            if x100_sim.solution is not None and x0_sim.solution is not None:
                x100_sol = x100_sim.solution["x_100"].data
                x0_sol = x0_sim.solution["x_0"].data
                y100_sol = x100_sim.solution["y_100"].data
                y0_sol = x0_sim.solution["y_0"].data
                return {
                    "x_100": x100_sol,
                    "x_0": x0_sol,
                    "y_100": y100_sol,
                    "y_0": y0_sol,
                }

        # Fall back to initial conditions calculated from limits
        x0_min, x100_max, y100_min, y0_max = self._get_lims(inputs)
        if self.known_value == "cyclable lithium capacity":
            # trial and error suggests theses are good values
            x100_init = np.minimum(x100_max, 0.8)
            x0_init = np.maximum(x0_min, 0.2)
            y100_init = np.maximum(y100_min, 0.2)
            y0_init = np.minimum(y0_max, 0.8)
        elif self.known_value == "cell capacity":
            # Use stoich limits based on cell capacity and
            # electrode capacities
            Q = inputs["Q"]
            Q_n = inputs["Q_n"]
            Q_p = inputs["Q_p"]
            x0_min = np.maximum(x0_min, 0.1)
            x100_max = np.minimum(x100_max, 0.9)
            y100_min = np.maximum(y100_min, 0.1)
            y0_max = np.minimum(y0_max, 0.9)
            x100_init = np.minimum(x0_min + Q / Q_n, 0.9)
            x0_init = np.maximum(x100_max - Q / Q_n, 0.1)
            y100_init = np.maximum(y0_max - Q / Q_p, 0.1)
            y0_init = np.minimum(y100_min + Q / Q_p, 0.9)
        return {"x_100": x100_init, "x_0": x0_init, "y_100": y100_init, "y_0": y0_init}

    def _solve_full(self, inputs, ics):
        sim = self._get_electrode_soh_sims_full()
        sim.build()
        sim.built_model.set_initial_conditions_from(ics)
        sol = sim.solve([0], inputs=inputs)
        return sol

    def _solve_split(self, inputs, ics):
        x100_sim, x0_sim = self._get_electrode_soh_sims_split()
        x100_sim.build()
        x100_sim.built_model.set_initial_conditions_from(ics)
        x100_sol = x100_sim.solve([0], inputs=inputs)

        inputs["x_100"] = x100_sol["x_100"].data[0]
        inputs["y_100"] = x100_sol["y_100"].data[0]
        x0_sim.build()
        x0_sim.built_model.set_initial_conditions_from(ics)
        x0_sol = x0_sim.solve([0], inputs=inputs)

        return x0_sol

    def _get_lims(self, inputs):
        """
        Get stoichiometry limits based on Q_Li, Q_n, and Q_p
        """
        Q_p = inputs["Q_p"]
        Q_n = inputs["Q_n"]

        x0_min, x100_max, y100_min, y0_max = self.lims_ocp

        if self.known_value == "cyclable lithium capacity":
            Q_Li = inputs["Q_Li"]
            Q_Li_min = Q_n * x0_min + Q_p * y100_min
            Q_Li_max = Q_n * x100_max + Q_p * y0_max
            if not Q_Li_min <= Q_Li <= Q_Li_max:
                raise ValueError(
                    f"Q_Li={Q_Li:.4f} Ah is outside the range of possible values "
                    f"[{Q_Li_min:.4f}, {Q_Li_max:.4f}]."
                )
            if Q_Li > Q_p:
                warnings.warn(f"Q_Li={Q_Li:.4f} Ah is greater than Q_p={Q_p:.4f} Ah.")

            # Update (tighten) stoich limits based on total lithium content and
            # electrode capacities
            x100_max_from_y100_min = (Q_Li - y100_min * Q_p) / Q_n
            x0_min_from_y0_max = (Q_Li - y0_max * Q_p) / Q_n
            y100_min_from_x100_max = (Q_Li - x100_max * Q_n) / Q_p
            y0_max_from_x0_min = (Q_Li - x0_min * Q_n) / Q_p

            x100_max = min(x100_max_from_y100_min, x100_max)
            x0_min = max(x0_min_from_y0_max, x0_min)
            y100_min = max(y100_min_from_x100_max, y100_min)
            y0_max = min(y0_max_from_x0_min, y0_max)
        elif self.known_value == "cell capacity":
            Q = inputs["Q"]
            Q_max = min(Q_n * (x100_max - x0_min), Q_p * (y0_max - y100_min))
            if Q > Q_max:
                raise ValueError(
                    f"Q={Q:.4f} Ah is larger than the maximum possible capacity "
                    f"Q_max={Q_max:.4f} Ah."
                )

        # Check stoich limits are between 0 and 1
        if not (0 < x0_min < x100_max < 1 and 0 < y100_min < y0_max < 1):
            raise ValueError(
                "'0 < x0_min < x100_max < 1' is False for "
                f"x0_min={x0_min:.4f} and x100_max={x100_max:.4f} "
                "or '0 < y100_min < y0_max < 1' is False for "
                f"y100_min={y100_min:.4f} and y0_max={y0_max:.4f}"
            )  # pragma: no cover

        return (x0_min, x100_max, y100_min, y0_max)

    def _check_esoh_feasible(self, inputs):
        """
        Check that the electrode SOH calculation is feasible, based on voltage limits
        """
        x0_min, x100_max, y100_min, y0_max = self._get_lims(inputs)

        # Parameterize the OCP functions
        if self.OCV_function is None:
            T = self.parameter_values["Reference temperature [K]"]
            x = pybamm.InputParameter("x")
            y = pybamm.InputParameter("y")
<<<<<<< HEAD
            self.V_max = self.parameter_values.evaluate(
                self.param.opc_soc_100_dimensional
            )
            self.V_min = self.parameter_values.evaluate(
                self.param.opc_soc_0_dimensional
            )
=======
            self.V_max = self.parameter_values.evaluate(self.param.voltage_high_cut)
            self.V_min = self.parameter_values.evaluate(self.param.voltage_low_cut)
>>>>>>> 124efe5f
            self.OCV_function = self.parameter_values.process_symbol(
                self.param.p.prim.U(y, T) - self.param.n.prim.U(x, T)
            )

        # Check that the min and max achievable voltages span wider than the desired
        # voltage range
        V_lower_bound = float(
            self.OCV_function.evaluate(inputs={"x": x0_min, "y": y0_max})
        )
        V_upper_bound = float(
            self.OCV_function.evaluate(inputs={"x": x100_max, "y": y100_min})
        )
        if V_lower_bound > self.V_min:
            raise (
                ValueError(
                    f"The lower bound of the voltage, {V_lower_bound:.4f}V, "
                    f"is greater than the target minimum voltage, {self.V_min:.4f}V. "
                    f"Stoichiometry limits are x:[{x0_min:.4f}, {x100_max:.4f}], "
                    f"y:[{y100_min:.4f}, {y0_max:.4f}]."
                )
            )
        if V_upper_bound < self.V_max:
            raise (
                ValueError(
                    f"The upper bound of the voltage, {V_upper_bound:.4f}V, "
                    f"is less than the target maximum voltage, {self.V_max:.4f}V. "
                    f"Stoichiometry limits are x:[{x0_min:.4f}, {x100_max:.4f}], "
                    f"y:[{y100_min:.4f}, {y0_max:.4f}]."
                )
            )

    def get_initial_stoichiometries(self, initial_value):
        """
        Calculate initial stoichiometries to start off the simulation at a particular
        state of charge, given voltage limits, open-circuit potentials, etc defined by
        parameter_values

        Parameters
        ----------
        initial_value : float
            Target initial value.
            If integer, interpreted as SOC, must be between 0 and 1.
            If string e.g. "4 V", interpreted as voltage,
            must be between V_min and V_max.

        Returns
        -------
        x, y
            The initial stoichiometries that give the desired initial state of charge
        """
        parameter_values = self.parameter_values
        param = self.param
        x_0, x_100, y_100, y_0 = self.get_min_max_stoichiometries()

        if isinstance(initial_value, str) and initial_value.endswith("V"):
            V_init = float(initial_value[:-1])
<<<<<<< HEAD
            V_min = parameter_values.evaluate(param.opc_soc_0_dimensional)
            V_max = parameter_values.evaluate(param.opc_soc_100_dimensional)
=======
            V_min = parameter_values.evaluate(param.voltage_low_cut)
            V_max = parameter_values.evaluate(param.voltage_high_cut)
>>>>>>> 124efe5f

            if not V_min < V_init < V_max:
                raise ValueError(
                    f"Initial voltage {V_init}V is outside the voltage limits "
                    f"({V_min}, {V_max})"
                )

            # Solve simple model for initial soc based on target voltage
            soc_model = pybamm.BaseModel()
            soc = pybamm.Variable("soc")
            Up = param.p.prim.U
            Un = param.n.prim.U
            T_ref = parameter_values["Reference temperature [K]"]
            x = x_0 + soc * (x_100 - x_0)
            y = y_0 - soc * (y_0 - y_100)

            soc_model.algebraic[soc] = Up(y, T_ref) - Un(x, T_ref) - V_init
            # initial guess for soc linearly interpolates between 0 and 1
            # based on V linearly interpolating between V_max and V_min
            soc_model.initial_conditions[soc] = (V_init - V_min) / (V_max - V_min)
            soc_model.variables["soc"] = soc
            parameter_values.process_model(soc_model)
            initial_soc = pybamm.AlgebraicSolver().solve(soc_model, [0])["soc"].data[0]
        elif isinstance(initial_value, (int, float)):
            initial_soc = initial_value
            if not 0 <= initial_soc <= 1:
                raise ValueError("Initial SOC should be between 0 and 1")

        else:
            raise ValueError(
                "Initial value must be a float between 0 and 1, "
                "or a string ending in 'V'"
            )

        x = x_0 + initial_soc * (x_100 - x_0)
        y = y_0 - initial_soc * (y_0 - y_100)

        return x, y

    def get_min_max_stoichiometries(self):
        """
        Calculate min/max stoichiometries
        given voltage limits, open-circuit potentials, etc defined by parameter_values

        Returns
        -------
        x_0, x_100, y_100, y_0
            The min/max stoichiometries
        """
        parameter_values = self.parameter_values
        param = self.param

        Q_n = parameter_values.evaluate(param.n.Q_init)
        Q_p = parameter_values.evaluate(param.p.Q_init)

        if self.known_value == "cyclable lithium capacity":
            Q_Li = parameter_values.evaluate(param.Q_Li_particles_init)
            inputs = {"Q_n": Q_n, "Q_p": Q_p, "Q_Li": Q_Li}
        elif self.known_value == "cell capacity":
            Q = parameter_values.evaluate(param.Q / param.n_electrodes_parallel)
            inputs = {"Q_n": Q_n, "Q_p": Q_p, "Q": Q}
        # Solve the model and check outputs
        sol = self.solve(inputs)
        return [sol[var].data[0] for var in ["x_0", "x_100", "y_100", "y_0"]]


def get_initial_stoichiometries(
    initial_value, parameter_values, param=None, known_value="cyclable lithium capacity"
):
    """
    Calculate initial stoichiometries to start off the simulation at a particular
    state of charge, given voltage limits, open-circuit potentials, etc defined by
    parameter_values

    Parameters
    ----------
    initial_value : float
        Target initial value.
        If integer, interpreted as SOC, must be between 0 and 1.
        If string e.g. "4 V", interpreted as voltage, must be between V_min and V_max.
    parameter_values : :class:`pybamm.ParameterValues`
        The parameter values class that will be used for the simulation. Required for
        calculating appropriate initial stoichiometries.
    param : :class:`pybamm.LithiumIonParameters`, optional
        The symbolic parameter set to use for the simulation.
        If not provided, the default parameter set will be used.

    Returns
    -------
    x, y
        The initial stoichiometries that give the desired initial state of charge
    """
    esoh_solver = ElectrodeSOHSolver(parameter_values, param, known_value)
    return esoh_solver.get_initial_stoichiometries(initial_value)


def get_min_max_stoichiometries(
    parameter_values, param=None, known_value="cyclable lithium capacity"
):
    """
    Calculate min/max stoichiometries
    given voltage limits, open-circuit potentials, etc defined by parameter_values

    Parameters
    ----------
    parameter_values : :class:`pybamm.ParameterValues`
        The parameter values class that will be used for the simulation. Required for
        calculating appropriate initial stoichiometries.
    param : :class:`pybamm.LithiumIonParameters`, optional
        The symbolic parameter set to use for the simulation.
        If not provided, the default parameter set will be used.

    Returns
    -------
    x_0, x_100, y_100, y_0
        The min/max stoichiometries
    """
    esoh_solver = ElectrodeSOHSolver(parameter_values, param, known_value)
    return esoh_solver.get_min_max_stoichiometries()<|MERGE_RESOLUTION|>--- conflicted
+++ resolved
@@ -50,13 +50,8 @@
         Up = param.p.prim.U
         T_ref = param.T_ref
 
-<<<<<<< HEAD
         V_max = param.opc_soc_100_dimensional
         V_min = param.opc_soc_0_dimensional
-=======
-        V_max = param.voltage_high_cut
-        V_min = param.voltage_low_cut
->>>>>>> 124efe5f
         Q_n = pybamm.InputParameter("Q_n")
         Q_p = pybamm.InputParameter("Q_p")
 
@@ -385,17 +380,8 @@
             T = self.parameter_values["Reference temperature [K]"]
             x = pybamm.InputParameter("x")
             y = pybamm.InputParameter("y")
-<<<<<<< HEAD
-            self.V_max = self.parameter_values.evaluate(
-                self.param.opc_soc_100_dimensional
-            )
-            self.V_min = self.parameter_values.evaluate(
-                self.param.opc_soc_0_dimensional
-            )
-=======
             self.V_max = self.parameter_values.evaluate(self.param.voltage_high_cut)
             self.V_min = self.parameter_values.evaluate(self.param.voltage_low_cut)
->>>>>>> 124efe5f
             self.OCV_function = self.parameter_values.process_symbol(
                 self.param.p.prim.U(y, T) - self.param.n.prim.U(x, T)
             )
@@ -452,13 +438,8 @@
 
         if isinstance(initial_value, str) and initial_value.endswith("V"):
             V_init = float(initial_value[:-1])
-<<<<<<< HEAD
-            V_min = parameter_values.evaluate(param.opc_soc_0_dimensional)
-            V_max = parameter_values.evaluate(param.opc_soc_100_dimensional)
-=======
             V_min = parameter_values.evaluate(param.voltage_low_cut)
             V_max = parameter_values.evaluate(param.voltage_high_cut)
->>>>>>> 124efe5f
 
             if not V_min < V_init < V_max:
                 raise ValueError(
