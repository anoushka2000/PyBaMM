#
# Base battery model class
#

import pybamm
from functools import cached_property


class BatteryModelOptions(pybamm.FuzzyDict):
    """
    Attributes
    ----------

    options: dict
        A dictionary of options to be passed to the model. The options that can
        be set are listed below. Note that not all of the options are compatible with
        each other and with all of the models implemented in PyBaMM. Each option is
        optional and takes a default value if not provided.
        In general, the option provided must be a string, but there are some cases
        where a 2-tuple of strings can be provided instead to indicate a different
        option for the negative and positive electrodes.

            * "calculate discharge energy": str
                Whether to calculate the discharge energy, throughput energy and
                throughput capacity in addition to discharge capacity. Must be one of
                "true" or "false". "false" is the default, since calculating discharge
                energy can be computationally expensive for simple models like SPM.
            * "cell geometry" : str
                Sets the geometry of the cell. Can be "arbitrary" (default) or
                "pouch". The arbitrary geometry option solves a 1D electrochemical
                model with prescribed cell volume and cross-sectional area, and
                (if thermal effects are included) solves a lumped thermal model
                with prescribed surface area for cooling.
            * "calculate heat source for isothermal models" : str
                Whether to calculate the heat source terms during isothermal operation.
                Can be "true" or "false". If "false", the heat source terms are set
                to zero. Default is "false" since this option may require additional
                parameters not needed by the electrochemical model.
            * "convection" : str
                Whether to include the effects of convection in the model. Can be
                "none" (default), "uniform transverse" or "full transverse".
                Must be "none" for lithium-ion models.
            * "current collector" : str
                Sets the current collector model to use. Can be "uniform" (default),
                "potential pair" or "potential pair quite conductive".
            * "diffusivity" : str
                Sets the model for the diffusivity. Can be "single"
                (default) or "current sigmoid". A 2-tuple can be provided for different
                behaviour in negative and positive electrodes.
            * "dimensionality" : int
                Sets the dimension of the current collector problem. Can be 0
                (default), 1 or 2.
            * "electrolyte conductivity" : str
                Can be "default" (default), "full", "leading order", "composite" or
                "integrated".
            * "exchange-current density" : str
                Sets the model for the exchange-current density. Can be "single"
                (default) or "current sigmoid". A 2-tuple can be provided for different
                behaviour in negative and positive electrodes.
            * "hydrolysis" : str
                Whether to include hydrolysis in the model. Only implemented for
                lead-acid models. Can be "false" (default) or "true". If "true", then
                "surface form" cannot be 'false'.
            * "intercalation kinetics" : str
                Model for intercalation kinetics. Can be "symmetric Butler-Volmer"
                (default), "asymmetric Butler-Volmer", "linear", "Marcus",
                "Marcus-Hush-Chidsey" (which uses the asymptotic form from Zeng 2014),
                or "MSMR" (which uses the form from Baker 2018). A 2-tuple can be 
                provided for different behaviour in negative and positive electrodes.
            * "interface utilisation": str
                Can be "full" (default), "constant", or "current-driven".
            * "lithium plating" : str
                Sets the model for lithium plating. Can be "none" (default),
                "reversible", "partially reversible", or "irreversible".
            * "lithium plating porosity change" : str
                Whether to include porosity change due to lithium plating, can be
                "false" (default) or "true".
            * "loss of active material" : str
                Sets the model for loss of active material. Can be "none" (default),
                "stress-driven", "reaction-driven", "current-driven", or
                "stress and reaction-driven".
                A 2-tuple can be provided for different behaviour in negative and
                positive electrodes.
<<<<<<< HEAD
            * "number of MSMR reactions" : str
                Sets the number of reactions to use in the MSMR model in each electrode.
                A 2-tuple can be provided to give a different number of reactions in 
                the negative and positive electrodes. Default is "none". Can be any 
                2-tuple of strings of integers. For example, set to ("6", "4") for a
                negative electrode with 6 reactions and a positive electrode with 4
                reactions.
            * "open-circuit potential" : str
                Sets the model for the open circuit potential. Can be "single" 
                (default), "current sigmoid", or "MSMR". If "MSMR" then the "particle"
                option must also be "MSMR". A 2-tuple can be provided for different 
=======
            * "open-circuit potential" : str
                Sets the model for the open circuit potential. Can be "single"
                (default) or "current sigmoid". A 2-tuple can be provided for different
>>>>>>> f4dfbe71
                behaviour in negative and positive electrodes.
            * "operating mode" : str
                Sets the operating mode for the model. This determines how the current
                is set. Can be:

                - "current" (default) : the current is explicity supplied
                - "voltage"/"power"/"resistance" : solve an algebraic equation for \
                    current such that voltage/power/resistance is correct
                - "differential power"/"differential resistance" : solve a \
                    differential equation for the power or resistance
                - "explicit power"/"explicit resistance" : current is defined in terms \
                    of the voltage such that power/resistance is correct
                - "CCCV": a special implementation of the common constant-current \
                    constant-voltage charging protocol, via an ODE for the current
                - callable : if a callable is given as this option, the function \
                    defines the residual of an algebraic equation. The applied current \
                    will be solved for such that the algebraic constraint is satisfied.
            * "particle" : str
                Sets the submodel to use to describe behaviour within the particle.
                Can be "Fickian diffusion" (default), "uniform profile",
<<<<<<< HEAD
                "quadratic profile", "quartic profile", or "MSMR". If "MSMR" then the 
                "open-circuit potential" option must also be "MSMR". A 2-tuple can be 
                provided for different behaviour in negative and positive electrodes. 
=======
                "quadratic profile", or "quartic profile". A 2-tuple can be provided
                for different behaviour in negative and positive electrodes.
>>>>>>> f4dfbe71
            * "particle mechanics" : str
                Sets the model to account for mechanical effects such as particle
                swelling and cracking. Can be "none" (default), "swelling only",
                or "swelling and cracking".
                A 2-tuple can be provided for different behaviour in negative and
                positive electrodes.
            * "particle phases": str
                Number of phases present in the electrode. A 2-tuple can be provided for
                different behaviour in negative and positive electrodes.
                For example, set to ("2", "1") for a negative electrode with 2 phases,
                e.g. graphite and silicon.
            * "particle shape" : str
                Sets the model shape of the electrode particles. This is used to
                calculate the surface area to volume ratio. Can be "spherical"
                (default), or "no particles".
            * "particle size" : str
                Sets the model to include a single active particle size or a
                distribution of sizes at any macroscale location. Can be "single"
                (default) or "distribution". Option applies to both electrodes.
            * "SEI" : str
                Set the SEI submodel to be used. Options are:

                - "none": :class:`pybamm.sei.NoSEI` (no SEI growth)
                - "constant": :class:`pybamm.sei.Constant` (constant SEI thickness)
                - "reaction limited", "reaction limited (asymmetric)", \
                    "solvent-diffusion limited", "electron-migration limited", \
                    "interstitial-diffusion limited", "ec reaction limited" \
                    or "ec reaction limited (asymmetric)": :class:`pybamm.sei.SEIGrowth`
            * "SEI film resistance" : str
                Set the submodel for additional term in the overpotential due to SEI.
                The default value is "none" if the "SEI" option is "none", and
                "distributed" otherwise. This is because the "distributed" model is more
                complex than the model with no additional resistance, which adds
                unnecessary complexity if there is no SEI in the first place

                - "none": no additional resistance\

                    .. math::
                        \\eta_r = \\frac{F}{RT} * (\\phi_s - \\phi_e - U)

                - "distributed": properly included additional resistance term\

                    .. math::
                        \\eta_r = \\frac{F}{RT}
                        * (\\phi_s - \\phi_e - U - R_{sei} * L_{sei} * j)

                - "average": constant additional resistance term (approximation to the \
                    true model). This model can give similar results to the \
                    "distributed" case without needing to make j an algebraic state\

                    .. math::
                        \\eta_r = \\frac{F}{RT}
                        * (\\phi_s - \\phi_e - U - R_{sei} * L_{sei} * \\frac{I}{aL})
            * "SEI on cracks" : str
                Whether to include SEI growth on particle cracks, can be "false"
                (default) or "true".
            * "SEI porosity change" : str
                Whether to include porosity change due to SEI formation, can be "false"
                (default) or "true".
            * "stress-induced diffusion" : str
                Whether to include stress-induced diffusion, can be "false" or "true".
                The default is "false" if "particle mechanics" is "none" and "true"
                otherwise. A 2-tuple can be provided for different behaviour in negative
                and positive electrodes.
            * "surface form" : str
                Whether to use the surface formulation of the problem. Can be "false"
                (default), "differential" or "algebraic".
            * "thermal" : str
                Sets the thermal model to use. Can be "isothermal" (default), "lumped",
                "x-lumped", or "x-full".
            * "total interfacial current density as a state" : str
                Whether to make a state for the total interfacial current density and
                solve an algebraic equation for it. Default is "false", unless "SEI film
                resistance" is distributed in which case it is automatically set to
                "true".
            * "working electrode": str
                Which electrode(s) intercalates and which is counter. If "both"
                (default), the model is a standard battery. Otherwise can be "negative"
                or "positive" to indicate a half-cell model.
            * "x-average side reactions": str
                Whether to average the side reactions (SEI growth, lithium plating and
                the respective porosity change) over the x-axis in Single Particle
                Models, can be "false" or "true". Default is "false" for SPMe and
                "true" for SPM.
    """

    def __init__(self, extra_options):
        self.possible_options = {
            "calculate discharge energy": ["false", "true"],
            "calculate heat source for isothermal models": ["false", "true"],
            "cell geometry": ["arbitrary", "pouch"],
            "contact resistance": ["false", "true"],
            "convection": ["none", "uniform transverse", "full transverse"],
            "current collector": [
                "uniform",
                "potential pair",
                "potential pair quite conductive",
            ],
            "diffusivity": ["single", "current sigmoid"],
            "dimensionality": [0, 1, 2],
            "electrolyte conductivity": [
                "default",
                "full",
                "leading order",
                "composite",
                "integrated",
            ],
            "exchange-current density": ["single", "current sigmoid"],
            "hydrolysis": ["false", "true"],
            "intercalation kinetics": [
                "symmetric Butler-Volmer",
                "asymmetric Butler-Volmer",
                "linear",
                "Marcus",
                "Marcus-Hush-Chidsey",
                "MSMR",
            ],
            "interface utilisation": ["full", "constant", "current-driven"],
            "lithium plating": [
                "none",
                "reversible",
                "partially reversible",
                "irreversible",
            ],
            "lithium plating porosity change": ["false", "true"],
            "loss of active material": [
                "none",
                "stress-driven",
                "reaction-driven",
                "current-driven",
                "stress and reaction-driven",
            ],
            "number of MSMR reactions": [
                "none",
                "1",
                "2",
                "3",
                "4",
                "5",
                "6",
                "7",
                "8",
                "9",
                "10",
            ],
            "open-circuit potential": ["single", "current sigmoid", "MSMR"],
            "operating mode": [
                "current",
                "voltage",
                "power",
                "differential power",
                "explicit power",
                "resistance",
                "differential resistance",
                "explicit resistance",
                "CCCV",
            ],
            "particle": [
                "Fickian diffusion",
                "fast diffusion",
                "uniform profile",
                "quadratic profile",
                "quartic profile",
                "MSMR",
            ],
            "particle mechanics": ["none", "swelling only", "swelling and cracking"],
            "particle phases": ["1", "2"],
            "particle shape": ["spherical", "no particles"],
            "particle size": ["single", "distribution"],
            "SEI": [
                "none",
                "constant",
                "reaction limited",
                "reaction limited (asymmetric)",
                "solvent-diffusion limited",
                "electron-migration limited",
                "interstitial-diffusion limited",
                "ec reaction limited",
                "ec reaction limited (asymmetric)",
            ],
            "SEI film resistance": ["none", "distributed", "average"],
            "SEI on cracks": ["false", "true"],
            "SEI porosity change": ["false", "true"],
            "stress-induced diffusion": ["false", "true"],
            "surface form": ["false", "differential", "algebraic"],
            "thermal": ["isothermal", "lumped", "x-lumped", "x-full"],
            "total interfacial current density as a state": ["false", "true"],
            "working electrode": ["both", "negative", "positive"],
            "x-average side reactions": ["false", "true"],
        }

        default_options = {
            name: options[0] for name, options in self.possible_options.items()
        }
        extra_options = extra_options or {}

        # Change the default for cell geometry based on which thermal option is provided
        # return "none" if option not given
        thermal_option = extra_options.get("thermal", "none")
        if thermal_option in ["none", "isothermal", "lumped"]:
            default_options["cell geometry"] = "arbitrary"
        else:
            default_options["cell geometry"] = "pouch"
        # The "cell geometry" option will still be overridden by extra_options if
        # provided

        # Change the default for SEI film resistance based on which SEI option is
        # provided
        # return "none" if option not given
        sei_option = extra_options.get("SEI", "none")
        if sei_option == "none":
            default_options["SEI film resistance"] = "none"
        else:
            default_options["SEI film resistance"] = "distributed"
        # The "SEI film resistance" option will still be overridden by extra_options if
        # provided

        # Change the default for particle mechanics based on which SEI on cracks and LAM
        # options are provided
        # return "false" and "none" respectively if options not given
        SEI_cracks_option = extra_options.get("SEI on cracks", "false")
        LAM_opt = extra_options.get("loss of active material", "none")
        if SEI_cracks_option == "true":
            if "stress-driven" in LAM_opt or "stress and reaction-driven" in LAM_opt:
                default_options["particle mechanics"] = (
                    "swelling and cracking",
                    "swelling only",
                )
            else:
                default_options["particle mechanics"] = (
                    "swelling and cracking",
                    "none",
                )
        else:
            if "stress-driven" in LAM_opt or "stress and reaction-driven" in LAM_opt:
                default_options["particle mechanics"] = "swelling only"
            else:
                default_options["particle mechanics"] = "none"
        # The "particle mechanics" option will still be overridden by extra_options if
        # provided

        # Change the default for stress-induced diffusion based on which particle
        # mechanics option is provided. If the user doesn't supply a particle mechanics
        # option set the default stress-induced diffusion option based on the default
        # particle mechanics option which may change depending on other options
        # (e.g. for stress-driven LAM the default mechanics option is "swelling only")
        mechanics_option = extra_options.get("particle mechanics", "none")
        if (
            mechanics_option == "none"
            and default_options["particle mechanics"] == "none"
        ):
            default_options["stress-induced diffusion"] = "false"
        else:
            default_options["stress-induced diffusion"] = "true"
        # The "stress-induced diffusion" option will still be overridden by
        # extra_options if provided

        # Change the default for surface form based on which particle
        # phases option is provided.
        # return "1" if option not given
        phases_option = extra_options.get("particle phases", "1")
        if phases_option == "1":
            default_options["surface form"] = "false"
        else:
            default_options["surface form"] = "algebraic"
        # The "surface form" option will still be overridden by
        # extra_options if provided
        # Change default SEI model based on which lithium plating option is provided
        # return "none" if option not given
        plating_option = extra_options.get("lithium plating", "none")
        if plating_option == "partially reversible":
            default_options["SEI"] = "constant"
        else:
            default_options["SEI"] = "none"
        # The "SEI" option will still be overridden by extra_options if provided

        options = pybamm.FuzzyDict(default_options)
        # any extra options overwrite the default options
        for name, opt in extra_options.items():
            if name in default_options:
                options[name] = opt
            else:
                if name == "particle cracking":
                    raise pybamm.OptionError(
                        "The 'particle cracking' option has been renamed. "
                        "Use 'particle mechanics' instead."
                    )
                else:
                    raise pybamm.OptionError(
                        "Option '{}' not recognised. Best matches are {}".format(
                            name, options.get_best_matches(name)
                        )
                    )

        # If any of "open-circuit potential", "particle" or "intercalation kinetics" is
        # "MSMR" then all of them must be "MSMR".
        msmr_check_list = [
            options[opt] == "MSMR"
            for opt in ["open-circuit potential", "particle", "intercalation kinetics"]
        ]
        if any(msmr_check_list) and not all(msmr_check_list):
            raise pybamm.OptionError(
                "If any of 'open-circuit potential', 'particle' or "
                "'intercalation kinetics' is 'MSMR' then all of them must be 'MSMR'"
            )

        # If "SEI film resistance" is "distributed" then "total interfacial current
        # density as a state" must be "true"
        if options["SEI film resistance"] == "distributed":
            options["total interfacial current density as a state"] = "true"
            # Check that extra_options did not try to provide a clashing option
            if (
                extra_options.get("total interfacial current density as a state")
                == "false"
            ):
                raise pybamm.OptionError(
                    "If 'sei film resistance' is 'distributed' then 'total interfacial "
                    "current density as a state' must be 'true'"
                )

        # If "SEI film resistance" is not "none" and there are multiple phases
        # then "total interfacial current density as a state" must be "true"
        if (
            options["SEI film resistance"] != "none"
            and options["particle phases"] != "1"
        ):
            options["total interfacial current density as a state"] = "true"
            # Check that extra_options did not try to provide a clashing option
            if (
                extra_options.get("total interfacial current density as a state")
                == "false"
            ):
                raise pybamm.OptionError(
                    "If 'SEI film resistance' is not 'none' "
                    "and there are multiple phases then 'total interfacial "
                    "current density as a state' must be 'true'"
                )

        # Options not yet compatible with contact resistance
        if options["contact resistance"] == "true":
            if options["operating mode"] == "explicit power":
                raise NotImplementedError(
                    "Contact resistance not yet supported for explicit power."
                )
            if options["operating mode"] == "explicit resistance":
                raise NotImplementedError(
                    "Contact resistance not yet supported for explicit resistance."
                )

        # Options not yet compatible with particle-size distributions
        if options["particle size"] == "distribution":
            if options["lithium plating"] != "none":
                raise NotImplementedError(
                    "Lithium plating submodels do not yet support particle-size "
                    "distributions."
                )
            if options["particle"] in ["quadratic profile", "quartic profile"]:
                raise NotImplementedError(
                    "'quadratic' and 'quartic' concentration profiles have not yet "
                    "been implemented for particle-size ditributions"
                )
            if options["particle mechanics"] != "none":
                raise NotImplementedError(
                    "Particle mechanics submodels do not yet support particle-size"
                    " distributions."
                )
            if options["particle shape"] != "spherical":
                raise NotImplementedError(
                    "Particle shape must be 'spherical' for particle-size distribution"
                    " submodels."
                )
            if options["SEI"] != "none":
                raise NotImplementedError(
                    "SEI submodels do not yet support particle-size distributions."
                )
            if options["stress-induced diffusion"] == "true":
                raise NotImplementedError(
                    "stress-induced diffusion cannot yet be included in "
                    "particle-size distributions."
                )
            if options["thermal"] == "x-full":
                raise NotImplementedError(
                    "X-full thermal submodels do not yet support particle-size"
                    " distributions."
                )

        # Renamed options
        if options["particle"] == "fast diffusion":
            raise pybamm.OptionError(
                "The 'fast diffusion' option has been renamed. "
                "Use 'uniform profile' instead."
            )
        if options["SEI porosity change"] in [True, False]:
            raise pybamm.OptionError(
                "SEI porosity change must now be given in string format "
                "('true' or 'false')"
            )

        # Some standard checks to make sure options are compatible
        if options["dimensionality"] == 0:
            if options["current collector"] not in ["uniform"]:
                raise pybamm.OptionError(
                    "current collector model must be uniform in 0D model"
                )
            if options["convection"] == "full transverse":
                raise pybamm.OptionError(
                    "cannot have transverse convection in 0D model"
                )

        if (
            options["thermal"] in ["x-lumped", "x-full"]
            and options["cell geometry"] != "pouch"
        ):
            raise pybamm.OptionError(
                options["thermal"] + " model must have pouch geometry."
            )
        if options["thermal"] == "x-full" and options["dimensionality"] != 0:
            n = options["dimensionality"]
            raise pybamm.OptionError(
                f"X-full thermal submodels do not yet support {n}D current collectors"
            )

        if isinstance(options["stress-induced diffusion"], str):
            if (
                options["stress-induced diffusion"] == "true"
                and options["particle mechanics"] == "none"
            ):
                raise pybamm.OptionError(
                    "cannot have stress-induced diffusion without a particle "
                    "mechanics model"
                )

        if options["working electrode"] != "both":
            if options["thermal"] == "x-full":
                raise pybamm.OptionError(
                    "X-full thermal submodel is not compatible with half-cell models"
                )
            elif options["thermal"] == "x-lumped" and options["dimensionality"] != 0:
                n = options["dimensionality"]
                raise pybamm.OptionError(
                    f"X-lumped thermal submodels do not yet support {n}D "
                    "current collectors in a half-cell configuration"
                )
            elif options["SEI on cracks"] == "true":
                raise NotImplementedError(
                    "SEI on cracks not yet implemented for half-cell models"
                )

        if options["particle phases"] != "1":
            if not (
                options["surface form"] != "false"
                and options["particle size"] == "single"
                and options["particle"] == "Fickian diffusion"
                and options["particle mechanics"] == "none"
                and options["loss of active material"] == "none"
                and options["lithium plating"] == "none"
            ):
                raise pybamm.OptionError(
                    "If there are multiple particle phases: 'surface form' cannot be "
                    "'false', 'particle size' must be 'single', 'particle' must be "
                    "'Fickian diffusion'. Also the following must "
                    "be 'none': 'particle mechanics', "
                    "'loss of active material', 'lithium plating'"
                )

        # Check options are valid
        for option, value in options.items():
            if option in ["working electrode"]:
                pass
            else:
                if isinstance(value, str) or option in [
                    "dimensionality",
                    "operating mode",
                ]:  # some options accept non-strings
                    value = (value,)
                else:
                    if not (
                        (
                            option
                            in [
                                "diffusivity",
                                "exchange-current density",
                                "intercalation kinetics",
                                "interface utilisation",
                                "loss of active material",
                                "number of MSMR reactions",
                                "open-circuit potential",
                                "particle",
                                "particle mechanics",
                                "particle phases",
                                "particle size",
                                "stress-induced diffusion",
                            ]
                            and isinstance(value, tuple)
                            and len(value) == 2
                        )
                    ):
                        # more possible options that can take 2-tuples to be added
                        # as they come
                        raise pybamm.OptionError(
                            f"\n'{value}' is not recognized in option '{option}'. "
                            "Values must be strings or (in some cases) "
                            "2-tuples of strings"
                        )
                # flatten value
                value_list = []
                for val in value:
                    if isinstance(val, tuple):
                        value_list.extend(list(val))
                    else:
                        value_list.append(val)
                for val in value_list:
                    if val not in self.possible_options[option]:
                        if not (option == "operating mode" and callable(val)):
                            raise pybamm.OptionError(
                                f"\n'{val}' is not recognized in option '{option}'. "
                                f"Possible values are {self.possible_options[option]}"
                            )

        super().__init__(options.items())

    @property
    def phases(self):
        try:
            return self._phases
        except AttributeError:
            self._phases = {}
            for domain in ["negative", "positive"]:
                number = int(getattr(self, domain)["particle phases"])
                phases = ["primary"]
                if number >= 2:
                    phases.append("secondary")
                self._phases[domain] = phases
            return self._phases

    @cached_property
    def whole_cell_domains(self):
        if self["working electrode"] == "positive":
            return ["separator", "positive electrode"]
        elif self["working electrode"] == "negative":
            return ["negative electrode", "separator"]
        elif self["working electrode"] == "both":
            return ["negative electrode", "separator", "positive electrode"]

    @property
    def electrode_types(self):
        try:
            return self._electrode_types
        except AttributeError:
            self._electrode_types = {}
            for domain in ["negative", "positive"]:
                if f"{domain} electrode" in self.whole_cell_domains:
                    self._electrode_types[domain] = "porous"
                else:
                    self._electrode_types[domain] = "planar"
            return self._electrode_types

    def print_options(self):
        """
        Print the possible options with the ones currently selected
        """
        for key, value in self.items():
            print(f"{key!r}: {value!r} (possible: {self.possible_options[key]!r})")

    def print_detailed_options(self):
        """
        Print the docstring for Options
        """
        print(self.__doc__)

    @property
    def negative(self):
        "Returns the options for the negative electrode"
        # index 0 in a 2-tuple for the negative electrode
        return BatteryModelDomainOptions(self.items(), 0)

    @property
    def positive(self):
        "Returns the options for the positive electrode"
        # index 1 in a 2-tuple for the positive electrode
        return BatteryModelDomainOptions(self.items(), 1)


class BatteryModelDomainOptions(dict):
    def __init__(self, dict_items, index):
        super().__init__(dict_items)
        self.index = index

    def __getitem__(self, key):
        options = super().__getitem__(key)
        if isinstance(options, str):
            return options
        else:
            # 2-tuple, first is negative domain, second is positive domain
            return options[self.index]

    @property
    def primary(self):
        return BatteryModelPhaseOptions(self, 0)

    @property
    def secondary(self):
        return BatteryModelPhaseOptions(self, 1)


class BatteryModelPhaseOptions(dict):
    def __init__(self, domain_options, index):
        super().__init__(domain_options.items())
        self.domain_options = domain_options
        self.index = index

    def __getitem__(self, key):
        options = self.domain_options.__getitem__(key)
        if isinstance(options, str):
            return options
        else:
            # 2-tuple, first is primary phase, second is secondary phase
            return options[self.index]


class BaseBatteryModel(pybamm.BaseModel):
    """
    Base model class with some default settings and required variables

    Parameters
    ----------
    options : dict-like, optional
        A dictionary of options to be passed to the model. If this is a dict (and not
        a subtype of dict), it will be processed by :class:`pybamm.BatteryModelOptions`
        to ensure that the options are valid. If this is a subtype of dict, it is
        assumed that the options have already been processed and are valid. This allows
        for the use of custom options classes. The default options are given by
        :class:`pybamm.BatteryModelOptions`.
    name : str, optional
        The name of the model. The default is "Unnamed battery model".
    """

    def __init__(self, options=None, name="Unnamed battery model"):
        super().__init__(name)
        self.options = options

    @property
    def default_geometry(self):
        return pybamm.battery_geometry(options=self.options)

    @property
    def default_var_pts(self):
        base_var_pts = {
            "x_n": 20,
            "x_s": 20,
            "x_p": 20,
            "r_n": 20,
            "r_p": 20,
            "r_n_prim": 20,
            "r_p_prim": 20,
            "r_n_sec": 20,
            "r_p_sec": 20,
            "y": 10,
            "z": 10,
            "R_n": 30,
            "R_p": 30,
        }
        # Reduce the default points for 2D current collectors
        if self.options["dimensionality"] == 2:
            base_var_pts.update({"x_n": 10, "x_s": 10, "x_p": 10})
        return base_var_pts

    @property
    def default_submesh_types(self):
        base_submeshes = {
            "negative electrode": pybamm.Uniform1DSubMesh,
            "separator": pybamm.Uniform1DSubMesh,
            "positive electrode": pybamm.Uniform1DSubMesh,
            "negative particle": pybamm.Uniform1DSubMesh,
            "positive particle": pybamm.Uniform1DSubMesh,
            "negative primary particle": pybamm.Uniform1DSubMesh,
            "positive primary particle": pybamm.Uniform1DSubMesh,
            "negative secondary particle": pybamm.Uniform1DSubMesh,
            "positive secondary particle": pybamm.Uniform1DSubMesh,
            "negative particle size": pybamm.Uniform1DSubMesh,
            "positive particle size": pybamm.Uniform1DSubMesh,
        }
        if self.options["dimensionality"] == 0:
            base_submeshes["current collector"] = pybamm.SubMesh0D
        elif self.options["dimensionality"] == 1:
            base_submeshes["current collector"] = pybamm.Uniform1DSubMesh

        elif self.options["dimensionality"] == 2:
            base_submeshes["current collector"] = pybamm.ScikitUniform2DSubMesh
        return base_submeshes

    @property
    def default_spatial_methods(self):
        base_spatial_methods = {
            "macroscale": pybamm.FiniteVolume(),
            "negative particle": pybamm.FiniteVolume(),
            "positive particle": pybamm.FiniteVolume(),
            "negative primary particle": pybamm.FiniteVolume(),
            "positive primary particle": pybamm.FiniteVolume(),
            "negative secondary particle": pybamm.FiniteVolume(),
            "positive secondary particle": pybamm.FiniteVolume(),
            "negative particle size": pybamm.FiniteVolume(),
            "positive particle size": pybamm.FiniteVolume(),
        }
        if self.options["dimensionality"] == 0:
            # 0D submesh - use base spatial method
            base_spatial_methods[
                "current collector"
            ] = pybamm.ZeroDimensionalSpatialMethod()
        elif self.options["dimensionality"] == 1:
            base_spatial_methods["current collector"] = pybamm.FiniteVolume()
        elif self.options["dimensionality"] == 2:
            base_spatial_methods["current collector"] = pybamm.ScikitFiniteElement()
        return base_spatial_methods

    @property
    def options(self):
        return self._options

    @options.setter
    def options(self, extra_options):
        # if extra_options is a dict then process it into a BatteryModelOptions
        # this does not catch cases that subclass the dict type
        # so other submodels can pass in their own options class if needed
        if extra_options is None or type(extra_options) == dict:
            options = BatteryModelOptions(extra_options)
        else:
            options = extra_options

        # Options that are incompatible with models
        if isinstance(self, pybamm.lithium_ion.BaseModel):
            if options["convection"] != "none":
                raise pybamm.OptionError(
                    "convection not implemented for lithium-ion models"
                )
        if isinstance(self, pybamm.lithium_ion.SPMe):
            if options["electrolyte conductivity"] not in [
                "default",
                "composite",
                "integrated",
            ]:
                raise pybamm.OptionError(
                    "electrolyte conductivity '{}' not suitable for SPMe".format(
                        options["electrolyte conductivity"]
                    )
                )
        if isinstance(self, pybamm.lithium_ion.SPM) and not isinstance(
            self, pybamm.lithium_ion.SPMe
        ):
            if options["x-average side reactions"] == "false":
                raise pybamm.OptionError(
                    "x-average side reactions cannot be 'false' for SPM models"
                )
        if isinstance(self, pybamm.lithium_ion.SPM):
            if (
                "distribution" in options["particle size"]
                and options["surface form"] == "false"
            ):
                raise pybamm.OptionError(
                    "surface form must be 'algebraic' or 'differential' if "
                    " 'particle size' contains a 'distribution'"
                )
        if isinstance(self, pybamm.lead_acid.BaseModel):
            if options["thermal"] != "isothermal" and options["dimensionality"] != 0:
                raise pybamm.OptionError(
                    "Lead-acid models can only have thermal "
                    "effects if dimensionality is 0."
                )
            if options["SEI"] != "none" or options["SEI film resistance"] != "none":
                raise pybamm.OptionError("Lead-acid models cannot have SEI formation")
            if options["lithium plating"] != "none":
                raise pybamm.OptionError("Lead-acid models cannot have lithium plating")
            if options["open-circuit potential"] == "MSMR":
                raise pybamm.OptionError(
                    "Lead-acid models cannot use the MSMR open-circuit potential model"
                )

        if (
            isinstance(self, pybamm.lead_acid.LOQS)
            and options["surface form"] == "false"
            and options["hydrolysis"] == "true"
        ):
            raise pybamm.OptionError(
                """must use surface formulation to solve {!s} with hydrolysis
                    """.format(
                    self
                )
            )

        self._options = options

    def set_standard_output_variables(self):
        # Time
        self.variables.update(
            {
                "Time [s]": pybamm.t,
                "Time [min]": pybamm.t / 60,
                "Time [h]": pybamm.t / 3600,
            }
        )

        # Spatial
        var = pybamm.standard_spatial_vars
        self.variables.update(
            {"x [m]": var.x, "x_n [m]": var.x_n, "x_s [m]": var.x_s, "x_p [m]": var.x_p}
        )
        if self.options["dimensionality"] == 1:
            self.variables.update({"z [m]": var.z})
        elif self.options["dimensionality"] == 2:
            self.variables.update({"y [m]": var.y, "z [m]": var.z})

    def build_model_equations(self):
        # Set model equations
        for submodel_name, submodel in self.submodels.items():
            pybamm.logger.verbose(
                "Setting rhs for {} submodel ({})".format(submodel_name, self.name)
            )

            submodel.set_rhs(self.variables)
            pybamm.logger.verbose(
                "Setting algebraic for {} submodel ({})".format(
                    submodel_name, self.name
                )
            )

            submodel.set_algebraic(self.variables)
            pybamm.logger.verbose(
                "Setting boundary conditions for {} submodel ({})".format(
                    submodel_name, self.name
                )
            )

            submodel.set_boundary_conditions(self.variables)
            pybamm.logger.verbose(
                "Setting initial conditions for {} submodel ({})".format(
                    submodel_name, self.name
                )
            )
            submodel.set_initial_conditions(self.variables)
            submodel.set_events(self.variables)
            pybamm.logger.verbose(
                "Updating {} submodel ({})".format(submodel_name, self.name)
            )
            self.update(submodel)
            self.check_no_repeated_keys()

    def build_model(self):
        # Build model variables and equations
        self._build_model()

        # Set battery specific variables
        pybamm.logger.debug("Setting voltage variables ({})".format(self.name))
        self.set_voltage_variables()

        pybamm.logger.debug("Setting SoC variables ({})".format(self.name))
        self.set_soc_variables()

        pybamm.logger.debug("Setting degradation variables ({})".format(self.name))
        self.set_degradation_variables()
        self.set_summary_variables()

        self._built = True
        pybamm.logger.info("Finish building {}".format(self.name))

    @property
    def summary_variables(self):
        return self._summary_variables

    @summary_variables.setter
    def summary_variables(self, value):
        """
        Set summary variables

        Parameters
        ----------
        value : list of strings
            Names of the summary variables. Must all be in self.variables.
        """
        for var in value:
            if var not in self.variables:
                raise KeyError(
                    f"No cycling variable defined for summary variable '{var}'"
                )
        self._summary_variables = value

    def set_summary_variables(self):
        self._summary_variables = []

    def get_intercalation_kinetics(self, domain):
        options = getattr(self.options, domain)
        if options["intercalation kinetics"] == "symmetric Butler-Volmer":
            return pybamm.kinetics.SymmetricButlerVolmer
        elif options["intercalation kinetics"] == "asymmetric Butler-Volmer":
            return pybamm.kinetics.AsymmetricButlerVolmer
        elif options["intercalation kinetics"] == "linear":
            return pybamm.kinetics.Linear
        elif options["intercalation kinetics"] == "Marcus":
            return pybamm.kinetics.Marcus
        elif options["intercalation kinetics"] == "Marcus-Hush-Chidsey":
            return pybamm.kinetics.MarcusHushChidsey
        elif options["intercalation kinetics"] == "MSMR":
            return pybamm.kinetics.MSMRButlerVolmer

    def get_inverse_intercalation_kinetics(self):
        if self.options["intercalation kinetics"] == "symmetric Butler-Volmer":
            return pybamm.kinetics.InverseButlerVolmer
        else:
            raise pybamm.OptionError(
                "Inverse kinetics are only implemented for symmetric Butler-Volmer. "
                "Use option {'surface form': 'algebraic'} to use forward kinetics "
                "instead."
            )

    def set_external_circuit_submodel(self):
        """
        Define how the external circuit defines the boundary conditions for the model,
        e.g. (not necessarily constant-) current, voltage, etc
        """
        if self.options["operating mode"] == "current":
            model = pybamm.external_circuit.ExplicitCurrentControl(
                self.param, self.options
            )
        elif self.options["operating mode"] == "voltage":
            model = pybamm.external_circuit.VoltageFunctionControl(
                self.param, self.options
            )
        elif self.options["operating mode"] == "power":
            model = pybamm.external_circuit.PowerFunctionControl(
                self.param, self.options, "algebraic"
            )
        elif self.options["operating mode"] == "differential power":
            model = pybamm.external_circuit.PowerFunctionControl(
                self.param, self.options, "differential without max"
            )
        elif self.options["operating mode"] == "explicit power":
            model = pybamm.external_circuit.ExplicitPowerControl(
                self.param, self.options
            )
        elif self.options["operating mode"] == "resistance":
            model = pybamm.external_circuit.ResistanceFunctionControl(
                self.param, self.options, "algebraic"
            )
        elif self.options["operating mode"] == "differential resistance":
            model = pybamm.external_circuit.ResistanceFunctionControl(
                self.param, self.options, "differential without max"
            )
        elif self.options["operating mode"] == "explicit resistance":
            model = pybamm.external_circuit.ExplicitResistanceControl(
                self.param, self.options
            )
        elif self.options["operating mode"] == "CCCV":
            model = pybamm.external_circuit.CCCVFunctionControl(
                self.param, self.options
            )
        elif callable(self.options["operating mode"]):
            model = pybamm.external_circuit.FunctionControl(
                self.param, self.options["operating mode"], self.options
            )
        self.submodels["external circuit"] = model

    def set_transport_efficiency_submodels(self):
        self.submodels[
            "electrolyte transport efficiency"
        ] = pybamm.transport_efficiency.Bruggeman(
            self.param, "Electrolyte", self.options
        )
        self.submodels[
            "electrode transport efficiency"
        ] = pybamm.transport_efficiency.Bruggeman(self.param, "Electrode", self.options)

    def set_thermal_submodel(self):
        if self.options["thermal"] == "isothermal":
            thermal_submodel = pybamm.thermal.isothermal.Isothermal
        elif self.options["thermal"] == "lumped":
            thermal_submodel = pybamm.thermal.Lumped
        elif self.options["thermal"] == "x-lumped":
            if self.options["dimensionality"] == 0:
                thermal_submodel = pybamm.thermal.Lumped
            elif self.options["dimensionality"] == 1:
                thermal_submodel = pybamm.thermal.pouch_cell.CurrentCollector1D
            elif self.options["dimensionality"] == 2:
                thermal_submodel = pybamm.thermal.pouch_cell.CurrentCollector2D
        elif self.options["thermal"] == "x-full":
            if self.options["dimensionality"] == 0:
                thermal_submodel = pybamm.thermal.OneDimensionalX

        self.submodels["thermal"] = thermal_submodel(self.param, self.options)

    def set_current_collector_submodel(self):
        if self.options["current collector"] in ["uniform"]:
            submodel = pybamm.current_collector.Uniform(self.param)
        elif self.options["current collector"] == "potential pair":
            if self.options["dimensionality"] == 1:
                submodel = pybamm.current_collector.PotentialPair1plus1D(self.param)
            elif self.options["dimensionality"] == 2:
                submodel = pybamm.current_collector.PotentialPair2plus1D(self.param)
        self.submodels["current collector"] = submodel

    def set_interface_utilisation_submodel(self):
        for domain in ["negative", "positive"]:
            Domain = domain.capitalize()
            util = getattr(self.options, domain)["interface utilisation"]
            if util == "full":
                submodel = pybamm.interface_utilisation.Full(
                    self.param, domain, self.options
                )
            elif util == "constant":
                submodel = pybamm.interface_utilisation.Constant(
                    self.param, domain, self.options
                )
            elif util == "current-driven":
                if self.options.electrode_types[domain] == "planar":
                    reaction_loc = "interface"
                elif self.x_average:
                    reaction_loc = "x-average"
                else:
                    reaction_loc = "full electrode"
                submodel = pybamm.interface_utilisation.CurrentDriven(
                    self.param, domain, self.options, reaction_loc
                )
            self.submodels[f"{Domain} interface utilisation"] = submodel

    def set_voltage_variables(self):
        if self.options.negative["particle phases"] == "1":
            # Only one phase, no need to distinguish between
            # "primary" and "secondary"
            phase_n = ""
        else:
            # add a space so that we can use "" or (e.g.) "primary " interchangeably
            # when naming variables
            phase_n = "primary "
        if self.options.positive["particle phases"] == "1":
            phase_p = ""
        else:
            phase_p = "primary "

        ocp_surf_n_av = self.variables[
            f"X-averaged negative electrode {phase_n}open-circuit potential [V]"
        ]
        ocp_surf_p_av = self.variables[
            f"X-averaged positive electrode {phase_p}open-circuit potential [V]"
        ]
        ocp_n_bulk = self.variables[
            f"Negative electrode {phase_n}bulk open-circuit potential [V]"
        ]
        ocp_p_bulk = self.variables[
            f"Positive electrode {phase_p}bulk open-circuit potential [V]"
        ]
        eta_particle_n = self.variables[
            f"Negative {phase_n}particle concentration overpotential [V]"
        ]
        eta_particle_p = self.variables[
            f"Positive {phase_p}particle concentration overpotential [V]"
        ]

        ocv_surf = ocp_surf_p_av - ocp_surf_n_av
        ocv_bulk = ocp_p_bulk - ocp_n_bulk

        eta_particle = eta_particle_p - eta_particle_n

        # overpotentials
        if self.options.electrode_types["negative"] == "planar":
            eta_r_n_av = self.variables[
                "Lithium metal interface reaction overpotential [V]"
            ]
        else:
            eta_r_n_av = self.variables[
                f"X-averaged negative electrode {phase_n}reaction overpotential [V]"
            ]
        eta_r_p_av = self.variables[
            f"X-averaged positive electrode {phase_p}reaction overpotential [V]"
        ]
        eta_r_av = eta_r_p_av - eta_r_n_av

        delta_phi_s_n_av = self.variables[
            "X-averaged negative electrode ohmic losses [V]"
        ]
        delta_phi_s_p_av = self.variables[
            "X-averaged positive electrode ohmic losses [V]"
        ]
        delta_phi_s_av = delta_phi_s_p_av - delta_phi_s_n_av

        # SEI film overpotential
        if self.options.electrode_types["negative"] == "planar":
            eta_sei_av = self.variables["SEI film overpotential [V]"]
        else:
            eta_sei_av = self.variables[
                f"X-averaged {phase_n}SEI film overpotential [V]"
            ]

        # TODO: add current collector losses to the voltage in 3D

        self.variables.update(
            {
                "Surface open-circuit voltage [V]": ocv_surf,
                "Bulk open-circuit voltage [V]": ocv_bulk,
                "Particle concentration overpotential [V]": eta_particle,
                "X-averaged reaction overpotential [V]": eta_r_av,
                "X-averaged SEI film overpotential [V]": eta_sei_av,
                "X-averaged solid phase ohmic losses [V]": delta_phi_s_av,
            }
        )

        # Battery-wide variables
        V = self.variables["Voltage [V]"]
        eta_e_av = self.variables["X-averaged electrolyte ohmic losses [V]"]
        eta_c_av = self.variables["X-averaged concentration overpotential [V]"]
        num_cells = pybamm.Parameter(
            "Number of cells connected in series to make a battery"
        )
        self.variables.update(
            {
                "Battery open-circuit voltage [V]": ocv_bulk * num_cells,
                "Battery negative electrode bulk open-circuit potential [V]": ocp_n_bulk
                * num_cells,
                "Battery positive electrode bulk open-circuit potential [V]": ocp_p_bulk
                * num_cells,
                "Battery particle concentration overpotential [V]": eta_particle
                * num_cells,
                "Battery negative particle concentration overpotential [V]"
                "": eta_particle_n * num_cells,
                "Battery positive particle concentration overpotential [V]"
                "": eta_particle_p * num_cells,
                "X-averaged battery reaction overpotential [V]": eta_r_av * num_cells,
                "X-averaged battery negative reaction overpotential [V]": eta_r_n_av
                * num_cells,
                "X-averaged battery positive reaction overpotential [V]": eta_r_p_av
                * num_cells,
                "X-averaged battery solid phase ohmic losses [V]": delta_phi_s_av
                * num_cells,
                "X-averaged battery negative solid phase ohmic losses [V]"
                "": delta_phi_s_n_av * num_cells,
                "X-averaged battery positive solid phase ohmic losses [V]"
                "": delta_phi_s_p_av * num_cells,
                "X-averaged battery electrolyte ohmic losses [V]": eta_e_av * num_cells,
                "X-averaged battery concentration overpotential [V]": eta_c_av
                * num_cells,
                "Battery voltage [V]": V * num_cells,
            }
        )

        # Calculate equivalent resistance of an OCV-R Equivalent Circuit Model
        # ECM overvoltage is OCV minus voltage
        v_ecm = ocv_bulk - V

        # Hack to avoid division by zero if i_cc is exactly zero
        # If i_cc is zero, i_cc_not_zero becomes 1. But multiplying by sign(i_cc) makes
        # the local resistance 'zero' (really, it's not defined when i_cc is zero)
        def x_not_zero(x):
            return ((x > 0) + (x < 0)) * x + (x >= 0) * (x <= 0)

        i_cc = self.variables["Current collector current density [A.m-2]"]
        i_cc_not_zero = x_not_zero(i_cc)
        A_cc = self.param.A_cc

        self.variables.update(
            {
                "Local ECM resistance [Ohm]": pybamm.sign(i_cc)
                * v_ecm
                / (i_cc_not_zero * A_cc),
            }
        )

        # Cut-off voltage
        self.events.append(
            pybamm.Event(
                "Minimum voltage [V]",
                V - self.param.voltage_low_cut,
                pybamm.EventType.TERMINATION,
            )
        )
        self.events.append(
            pybamm.Event(
                "Maximum voltage [V]",
                self.param.voltage_high_cut - V,
                pybamm.EventType.TERMINATION,
            )
        )

        # Cut-off open-circuit voltage (for event switch with casadi 'fast with events'
        # mode)
        tol = 0.1
        self.events.append(
            pybamm.Event(
                "Minimum voltage switch [V]",
                V - (self.param.voltage_low_cut - tol),
                pybamm.EventType.SWITCH,
            )
        )
        self.events.append(
            pybamm.Event(
                "Maximum voltage switch [V]",
                V - (self.param.voltage_high_cut + tol),
                pybamm.EventType.SWITCH,
            )
        )

        # Power and resistance
        I = self.variables["Current [A]"]
        I_not_zero = x_not_zero(I)
        self.variables.update(
            {
                "Terminal power [W]": I * V,
                "Power [W]": I * V,
                "Resistance [Ohm]": pybamm.sign(I) * V / I_not_zero,
            }
        )

    def set_degradation_variables(self):
        """
        Set variables that quantify degradation.
        This function is overriden by the base battery models
        """
        pass

    def set_soc_variables(self):
        """
        Set variables relating to the state of charge.
        This function is overriden by the base battery models
        """
        pass<|MERGE_RESOLUTION|>--- conflicted
+++ resolved
@@ -65,7 +65,7 @@
                 Model for intercalation kinetics. Can be "symmetric Butler-Volmer"
                 (default), "asymmetric Butler-Volmer", "linear", "Marcus",
                 "Marcus-Hush-Chidsey" (which uses the asymptotic form from Zeng 2014),
-                or "MSMR" (which uses the form from Baker 2018). A 2-tuple can be 
+                or "MSMR" (which uses the form from Baker 2018). A 2-tuple can be
                 provided for different behaviour in negative and positive electrodes.
             * "interface utilisation": str
                 Can be "full" (default), "constant", or "current-driven".
@@ -81,23 +81,17 @@
                 "stress and reaction-driven".
                 A 2-tuple can be provided for different behaviour in negative and
                 positive electrodes.
-<<<<<<< HEAD
             * "number of MSMR reactions" : str
                 Sets the number of reactions to use in the MSMR model in each electrode.
-                A 2-tuple can be provided to give a different number of reactions in 
-                the negative and positive electrodes. Default is "none". Can be any 
+                A 2-tuple can be provided to give a different number of reactions in
+                the negative and positive electrodes. Default is "none". Can be any
                 2-tuple of strings of integers. For example, set to ("6", "4") for a
                 negative electrode with 6 reactions and a positive electrode with 4
                 reactions.
             * "open-circuit potential" : str
-                Sets the model for the open circuit potential. Can be "single" 
+                Sets the model for the open circuit potential. Can be "single"
                 (default), "current sigmoid", or "MSMR". If "MSMR" then the "particle"
-                option must also be "MSMR". A 2-tuple can be provided for different 
-=======
-            * "open-circuit potential" : str
-                Sets the model for the open circuit potential. Can be "single"
-                (default) or "current sigmoid". A 2-tuple can be provided for different
->>>>>>> f4dfbe71
+                option must also be "MSMR". A 2-tuple can be provided for different
                 behaviour in negative and positive electrodes.
             * "operating mode" : str
                 Sets the operating mode for the model. This determines how the current
@@ -118,14 +112,9 @@
             * "particle" : str
                 Sets the submodel to use to describe behaviour within the particle.
                 Can be "Fickian diffusion" (default), "uniform profile",
-<<<<<<< HEAD
-                "quadratic profile", "quartic profile", or "MSMR". If "MSMR" then the 
-                "open-circuit potential" option must also be "MSMR". A 2-tuple can be 
-                provided for different behaviour in negative and positive electrodes. 
-=======
-                "quadratic profile", or "quartic profile". A 2-tuple can be provided
-                for different behaviour in negative and positive electrodes.
->>>>>>> f4dfbe71
+                "quadratic profile", "quartic profile", or "MSMR". If "MSMR" then the
+                "open-circuit potential" option must also be "MSMR". A 2-tuple can be
+                provided for different behaviour in negative and positive electrodes.
             * "particle mechanics" : str
                 Sets the model to account for mechanical effects such as particle
                 swelling and cracking. Can be "none" (default), "swelling only",
