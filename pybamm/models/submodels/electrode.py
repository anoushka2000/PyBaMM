#
# Equation classes for the electrode
#
from __future__ import absolute_import, division
from __future__ import print_function, unicode_literals
import pybamm


class Ohm(pybamm.SubModel):
    """Ohm's law + conservation of current for the current in the electrodes.

    Parameters
    ----------
    set_of_parameters : parameter class
        The parameters to use for this submodel

    *Extends:* :class:`pybamm.SubModel`
    """

    def __init__(self, set_of_parameters):
        super().__init__(set_of_parameters)

<<<<<<< HEAD
    def set_algebraic_system(self, phi_s, variables):
=======
    def set_algebraic_system(self, phi_s, reactions, eps=None):
>>>>>>> b4a9330d
        """
        PDE system for current in the electrodes, using Ohm's law

        Parameters
        ----------
        phi_s : :class:`pybamm.Variable`
<<<<<<< HEAD
            The eletrode potential variable
        variables : dict
            Dictionary of {string: :class:`pybamm.Symbol`}, which can be read to find
            already-calculated variables
        """
        param = self.set_of_parameters
        icell = param.current_with_time

        # if porosity is not provided, use the input parameter
        try:
            epsilon = variables["Porosity"]
        except KeyError:
            epsilon = param.epsilon
        eps_n, eps_s, eps_p = epsilon.orphans
=======
            Eletrode potential
        reactions : dict
            Dictionary of reaction variables
        eps : :class:`pybamm.Symbol`, optional
            Porosity. Default is None, in which case param.epsilon is used.

        """
        param = self.set_of_parameters
        icell = param.current_with_time
>>>>>>> b4a9330d

        # algebraic model only
        self.rhs = {}

        # different bounday conditions in each electrode
        if phi_s.domain == ["negative electrode"]:
<<<<<<< HEAD
            j = variables["Negative electrode interfacial current density"]
=======
            j = reactions["main"]["neg"]["aj"]
            # if porosity is not provided, use the input parameter
            if eps is None:
                eps = param.epsilon_n
>>>>>>> b4a9330d
            # liion sigma_n may already account for porosity
            i_s_n = -param.sigma_n * (1 - eps_n) ** param.b * pybamm.grad(phi_s)
            self.algebraic = {phi_s: pybamm.div(i_s_n) + j}
            self.boundary_conditions = {phi_s: {"left": 0}, i_s_n: {"right": 0}}
            self.initial_conditions = {phi_s: 0}
            self.variables = {
                "Negative electrode potential": phi_s,
                "Negative electrode current density": i_s_n,
            }
        elif phi_s.domain == ["positive electrode"]:
<<<<<<< HEAD
            j = variables["Positive electrode interfacial current density"]
=======
            j = reactions["main"]["pos"]["aj"]
            # if porosity is not provided, use the input parameter
            if eps is None:
                eps = param.epsilon_p
>>>>>>> b4a9330d
            # liion sigma_p may already account for porosity
            i_s_p = -param.sigma_p * (1 - eps_p) ** param.b * pybamm.grad(phi_s)
            self.algebraic = {phi_s: pybamm.div(i_s_p) + j}
            self.boundary_conditions = {i_s_p: {"left": 0, "right": icell}}
            self.initial_conditions = {
                phi_s: param.U_p(param.c_p_init) - param.U_n(param.c_n_init)
            }
<<<<<<< HEAD
            self.variables = {
                "Positive electrode potential": phi_s,
                "Positive electrode current density": i_s_p,
            }
=======
            self.variables.update(
                {
                    "Positive electrode potential": phi_s,
                    "Positive electrode current density": i_s_p,
                }
            )
>>>>>>> b4a9330d
        else:
            raise pybamm.DomainError("domain '{}' not recognised".format(phi_s.domain))

        # Set default solver to DAE
        self.default_solver = pybamm.ScikitsDaeSolver()

<<<<<<< HEAD
    def get_explicit_leading_order(self, variables):
=======
    def get_explicit_leading_order(self, ocp_p, eta_r_p, phi_e):
>>>>>>> b4a9330d
        """
        Provides the leading order explicit solution to solid phase current
        conservation with ohm's law.

        Parameters
        ----------
<<<<<<< HEAD
        variables : dict
            Dictionary of {string: :class:`pybamm.Symbol`}, which can be read to find
            already-calculated variables
=======
        ocp_p : :class:`pybamm.Symbol`
            Open-circuit potential in the positive electrode
        eta_r_p : :class:`pybamm.Symbol`
            Reaction overpotential in the positive electrode
        phi_e : :class:`pybamm.Concatenation`
            Eletrolyte potential
>>>>>>> b4a9330d

        Returns
        -------
        dict
            Dictionary {string: :class:`pybamm.Symbol`} of relevant variables
        """
        # import parameters and spatial variables
        param = self.set_of_parameters
        l_n = param.l_n
        l_p = param.l_p
        x_n = pybamm.standard_spatial_vars.x_n
        x_p = pybamm.standard_spatial_vars.x_p

        # define current
        i_cell = param.current_with_time

<<<<<<< HEAD
        # unpack variables
        ocp_p = variables["Positive electrode open circuit potential"]
        eta_r_p = variables["Positive reaction overpotential"]
        phi_e = variables["Electrolyte potential"]

        # extract right-most ocp, overpotential, and electrolyte potential
        ocp_p_right = pybamm.BoundaryValue(ocp_p, "right")
        eta_r_p_right = pybamm.BoundaryValue(eta_r_p, "right")
=======
        # Take boundary values
>>>>>>> b4a9330d
        phi_e_right = pybamm.BoundaryValue(phi_e, "right")

        # electode potential
        phi_s_n = pybamm.Broadcast(0, ["negative electrode"])
<<<<<<< HEAD
        v = ocp_p_right + eta_r_p_right + phi_e_right
        phi_s_p = v + pybamm.Broadcast(0, ["positive electrode"])
=======
        v = ocp_p + eta_r_p + phi_e_right
        phi_s_p = pybamm.Broadcast(v, ["positive electrode"])
>>>>>>> b4a9330d

        # electrode current
        i_s_n = i_cell - i_cell * x_n / l_n
        i_s_p = i_cell - i_cell * (1 - x_p) / l_p

<<<<<<< HEAD
        variables = {
            "Negative electrode potential": phi_s_n,
            "Negative electrode current density": i_s_n,
            "Positive electrode potential": phi_s_p,
            "Positive electrode current density": i_s_p,
        }
        return self.get_post_processed(variables)

    def get_explicit_combined(self, variables):
=======
        delta_phi_s_av = pybamm.Scalar(0)

        return self.get_variables(phi_s_n, phi_s_p, i_s_n, i_s_p, delta_phi_s_av)

    def get_explicit_combined(self, ocp_p, eta_r_p, phi_e, epsilon=None):
>>>>>>> b4a9330d
        """
        Provides an explicit combined leading and first order solution to solid phase
        current conservation with ohm's law. Note that the returned current density is
        only the leading order approximation.

        Parameters
        ----------
<<<<<<< HEAD
        variables : dict
            Dictionary of {string: :class:`pybamm.Symbol`}, which can be read to find
            already-calculated variables
=======
        ocp_p : :class:`pybamm.Symbol`
            Open-circuit potential in the positive electrode
        eta_r_p : :class:`pybamm.Symbol`
            Reaction overpotential in the positive electrode
        phi_e : :class:`pybamm.Concatenation`
            Eletrolyte potential
        epsilon : :class:`pybamm.Symbol`, optional
            Porosity. Default is None, in which case param.epsilon is used.
>>>>>>> b4a9330d

        Returns
        -------
        dict
            Dictionary {string: :class:`pybamm.Symbol`} of relevant variables
        """
        # import parameters and spatial vairables
        param = self.set_of_parameters
        l_n = param.l_n
        l_p = param.l_p
        i_cell = param.current_with_time
        x_n = pybamm.standard_spatial_vars.x_n
        x_p = pybamm.standard_spatial_vars.x_p

<<<<<<< HEAD
        # Unpack variables
        phi_e = variables["Electrolyte potential"]
        ocp_p = variables["Positive electrode open circuit potential"]
        eta_r_p = variables["Positive reaction overpotential"]

        # if porosity is not provided, use the input parameter
        try:
            epsilon = variables["Porosity"]
        except KeyError:
=======
        # if porosity is not provided, use the input parameter
        if epsilon is None:
>>>>>>> b4a9330d
            epsilon = param.epsilon
        eps_n, eps_s, eps_p = [e.orphans[0] for e in epsilon.orphans]

        # extract right-most ocp, overpotential, and electrolyte potential
<<<<<<< HEAD
=======
        if ocp_p.domain == []:
            ocp_p = pybamm.Broadcast(ocp_p, ["positive electrode"])
        if eta_r_p.domain == []:
            eta_r_p = pybamm.Broadcast(eta_r_p, ["positive electrode"])
        if phi_e.domain == []:
            phi_e = pybamm.Broadcast(phi_e, ["positive electrode"])

>>>>>>> b4a9330d
        ocp_p_right = pybamm.BoundaryValue(ocp_p, "right")
        eta_r_p_right = pybamm.BoundaryValue(eta_r_p, "right")
        phi_e_right = pybamm.BoundaryValue(phi_e, "right")

        # electrode potential
        sigma_n_eff = param.sigma_n * (1 - eps_n)
        sigma_p_eff = param.sigma_p * (1 - eps_p)
        phi_s_n = i_cell * x_n * (2 * l_n - x_n) / (2 * sigma_n_eff * l_n)
        phi_s_p = (ocp_p_right + eta_r_p_right + phi_e_right) + i_cell * (
            (1 - x_p) * (1 - 2 * l_p - x_p) / (2 * sigma_p_eff * l_p)
        )

        # electrode current
        i_s_n = i_cell - i_cell * x_n / l_n
        i_s_p = i_cell - i_cell * (1 - x_p) / l_p

<<<<<<< HEAD
        variables = {
            "Negative electrode potential": phi_s_n,
            "Negative electrode current density": i_s_n,
            "Positive electrode potential": phi_s_p,
            "Positive electrode current density": i_s_p,
        }
        return self.get_post_processed(variables)

    def get_variables(self, phi_s_n, phi_s_p, i_s_n, i_s_p):
=======
        delta_phi_s_av = (
            -i_cell
            / 3
            * (l_p / param.sigma_p / (1 - eps_p) + l_n / param.sigma_n / (1 - eps_n))
        )

        return self.get_variables(phi_s_n, phi_s_p, i_s_n, i_s_p, delta_phi_s_av)

    def get_variables(self, phi_s_n, phi_s_p, i_s_n, i_s_p, delta_phi_s_av=None):
>>>>>>> b4a9330d
        """
        Calculate dimensionless and dimensional variables for the electrode submodel

        Parameters
        ----------
<<<<<<< HEAD
        phi_s :class:`pybamm.Concatenation`
            The electrode potential
        i_s :class:`pybamm.Concatenation`
            The electrode current density
=======
        phi_s_n : :class:`pybamm.Symbol`
            The electrode potential in the negative electrode
        phi_s_p : :class:`pybamm.Symbol`
            The electrode potential in the positive electrode
        i_s_n : :class:`pybamm.Symbol`
            The electrode current density in the negative electrode
        i_s_p : :class:`pybamm.Symbol`
            The electrode current density in the positive electrode
        delta_phi_s_av : :class:`pybamm,Symbol`, optional
            Average solid phase Ohmic losses. Default is None, in which case
            delta_phi_s_av is calculated from phi_s_n and phi_s_p
>>>>>>> b4a9330d

        Returns
        -------
        dict
            Dictionary {string: :class:`pybamm.Symbol`} of relevant variables
        """
        param = self.set_of_parameters

<<<<<<< HEAD
        x_n = pybamm.standard_spatial_vars.x_n
        x_p = pybamm.standard_spatial_vars.x_p

        # Concatenate
        phi_s_s = pybamm.Broadcast(0, ["separator"])  # can we put NaN?
        phi_s = pybamm.Concatenation(phi_s_n, phi_s_s, phi_s_p)
        i_s_s = pybamm.Broadcast(0, ["separator"])
        i_s = pybamm.Concatenation(i_s_n, i_s_s, i_s_p)

        # Derived variables
        # solid phase ohmic losses
        delta_phi_s_n = phi_s_n - pybamm.BoundaryValue(phi_s_n, "left")
        delta_phi_s_n_av = pybamm.average(delta_phi_s_n)
        delta_phi_s_p = phi_s_p - pybamm.BoundaryValue(phi_s_p, "right")
        delta_phi_s_p_av = pybamm.average(delta_phi_s_p)
        delta_phi_s_av = delta_phi_s_p_av - delta_phi_s_n_av
        # Voltage variable
        v = pybamm.BoundaryValue(phi_s, "right") - pybamm.BoundaryValue(phi_s, "left")
=======
        if delta_phi_s_av is None:
            x_n = pybamm.standard_spatial_vars.x_n
            x_p = pybamm.standard_spatial_vars.x_p
            delta_phi_s_n = phi_s_n - pybamm.BoundaryValue(phi_s_n, "left")
            delta_phi_s_n_av = pybamm.Integral(delta_phi_s_n, x_n) / param.l_n
            delta_phi_s_p = phi_s_p - pybamm.BoundaryValue(phi_s_p, "right")
            delta_phi_s_p_av = pybamm.Integral(delta_phi_s_p, x_p) / param.l_p
            delta_phi_s_av = delta_phi_s_p_av - delta_phi_s_n_av

        # Unpack
        phi_s_s = pybamm.Broadcast(0, ["separator"])  # can we put NaN?
        phi_s = pybamm.Concatenation(phi_s_n, phi_s_s, phi_s_p)
        i_s_s = pybamm.Broadcast(0, ["separator"])  # can we put NaN?
        i_s = pybamm.Concatenation(i_s_n, i_s_s, i_s_p)

        # Voltage variable
        v = pybamm.BoundaryValue(phi_s_p, "right") - pybamm.BoundaryValue(
            phi_s_n, "left"
        )
>>>>>>> b4a9330d

        # Dimensional
        phi_s_n_dim = param.potential_scale * phi_s_n
        phi_s_s_dim = pybamm.Broadcast(0, ["separator"])
        phi_s_p_dim = param.U_p_ref - param.U_n_ref + param.potential_scale * phi_s_p
        phi_s_dim = pybamm.Concatenation(phi_s_n_dim, phi_s_s_dim, phi_s_p_dim)
        i_s_n_dim = param.i_typ * i_s_n
        i_s_p_dim = param.i_typ * i_s_p
        i_s_dim = param.i_typ * i_s
        delta_phi_s_av_dim = param.potential_scale * delta_phi_s_av
        v_dim = param.U_p_ref - param.U_n_ref + param.potential_scale * v

        # Update variables
        return {
            "Negative electrode potential": phi_s_n,
            "Positive electrode potential": phi_s_p,
            "Electrode potential": phi_s,
            "Negative electrode current density": i_s_n,
            "Positive electrode current density": i_s_p,
            "Electrode current density": i_s,
            "Average solid phase ohmic losses": delta_phi_s_av,
            "Terminal voltage": v,
            "Negative electrode potential [V]": phi_s_n_dim,
            "Positive electrode potential [V]": phi_s_p_dim,
            "Electrode potential [V]": phi_s_dim,
            "Negative electrode current density [A m-2]": i_s_n_dim,
            "Positive electrode current density [A m-2]": i_s_p_dim,
            "Electrode current density [A m-2]": i_s_dim,
            "Average solid phase ohmic losses [V]": delta_phi_s_av_dim,
            "Terminal voltage [V]": v_dim,
        }<|MERGE_RESOLUTION|>--- conflicted
+++ resolved
@@ -20,33 +20,13 @@
     def __init__(self, set_of_parameters):
         super().__init__(set_of_parameters)
 
-<<<<<<< HEAD
-    def set_algebraic_system(self, phi_s, variables):
-=======
     def set_algebraic_system(self, phi_s, reactions, eps=None):
->>>>>>> b4a9330d
         """
         PDE system for current in the electrodes, using Ohm's law
 
         Parameters
         ----------
         phi_s : :class:`pybamm.Variable`
-<<<<<<< HEAD
-            The eletrode potential variable
-        variables : dict
-            Dictionary of {string: :class:`pybamm.Symbol`}, which can be read to find
-            already-calculated variables
-        """
-        param = self.set_of_parameters
-        icell = param.current_with_time
-
-        # if porosity is not provided, use the input parameter
-        try:
-            epsilon = variables["Porosity"]
-        except KeyError:
-            epsilon = param.epsilon
-        eps_n, eps_s, eps_p = epsilon.orphans
-=======
             Eletrode potential
         reactions : dict
             Dictionary of reaction variables
@@ -56,23 +36,18 @@
         """
         param = self.set_of_parameters
         icell = param.current_with_time
->>>>>>> b4a9330d
 
         # algebraic model only
         self.rhs = {}
 
         # different bounday conditions in each electrode
         if phi_s.domain == ["negative electrode"]:
-<<<<<<< HEAD
-            j = variables["Negative electrode interfacial current density"]
-=======
             j = reactions["main"]["neg"]["aj"]
             # if porosity is not provided, use the input parameter
             if eps is None:
                 eps = param.epsilon_n
->>>>>>> b4a9330d
             # liion sigma_n may already account for porosity
-            i_s_n = -param.sigma_n * (1 - eps_n) ** param.b * pybamm.grad(phi_s)
+            i_s_n = -param.sigma_n * (1 - eps) ** param.b * pybamm.grad(phi_s)
             self.algebraic = {phi_s: pybamm.div(i_s_n) + j}
             self.boundary_conditions = {phi_s: {"left": 0}, i_s_n: {"right": 0}}
             self.initial_conditions = {phi_s: 0}
@@ -81,63 +56,40 @@
                 "Negative electrode current density": i_s_n,
             }
         elif phi_s.domain == ["positive electrode"]:
-<<<<<<< HEAD
-            j = variables["Positive electrode interfacial current density"]
-=======
             j = reactions["main"]["pos"]["aj"]
             # if porosity is not provided, use the input parameter
             if eps is None:
                 eps = param.epsilon_p
->>>>>>> b4a9330d
             # liion sigma_p may already account for porosity
-            i_s_p = -param.sigma_p * (1 - eps_p) ** param.b * pybamm.grad(phi_s)
+            i_s_p = -param.sigma_p * (1 - eps) ** param.b * pybamm.grad(phi_s)
             self.algebraic = {phi_s: pybamm.div(i_s_p) + j}
             self.boundary_conditions = {i_s_p: {"left": 0, "right": icell}}
             self.initial_conditions = {
                 phi_s: param.U_p(param.c_p_init) - param.U_n(param.c_n_init)
             }
-<<<<<<< HEAD
             self.variables = {
                 "Positive electrode potential": phi_s,
                 "Positive electrode current density": i_s_p,
             }
-=======
-            self.variables.update(
-                {
-                    "Positive electrode potential": phi_s,
-                    "Positive electrode current density": i_s_p,
-                }
-            )
->>>>>>> b4a9330d
         else:
             raise pybamm.DomainError("domain '{}' not recognised".format(phi_s.domain))
 
         # Set default solver to DAE
         self.default_solver = pybamm.ScikitsDaeSolver()
 
-<<<<<<< HEAD
-    def get_explicit_leading_order(self, variables):
-=======
     def get_explicit_leading_order(self, ocp_p, eta_r_p, phi_e):
->>>>>>> b4a9330d
         """
         Provides the leading order explicit solution to solid phase current
         conservation with ohm's law.
 
         Parameters
         ----------
-<<<<<<< HEAD
-        variables : dict
-            Dictionary of {string: :class:`pybamm.Symbol`}, which can be read to find
-            already-calculated variables
-=======
         ocp_p : :class:`pybamm.Symbol`
             Open-circuit potential in the positive electrode
         eta_r_p : :class:`pybamm.Symbol`
             Reaction overpotential in the positive electrode
         phi_e : :class:`pybamm.Concatenation`
             Eletrolyte potential
->>>>>>> b4a9330d
 
         Returns
         -------
@@ -154,51 +106,23 @@
         # define current
         i_cell = param.current_with_time
 
-<<<<<<< HEAD
-        # unpack variables
-        ocp_p = variables["Positive electrode open circuit potential"]
-        eta_r_p = variables["Positive reaction overpotential"]
-        phi_e = variables["Electrolyte potential"]
-
-        # extract right-most ocp, overpotential, and electrolyte potential
-        ocp_p_right = pybamm.BoundaryValue(ocp_p, "right")
-        eta_r_p_right = pybamm.BoundaryValue(eta_r_p, "right")
-=======
         # Take boundary values
->>>>>>> b4a9330d
         phi_e_right = pybamm.BoundaryValue(phi_e, "right")
 
         # electode potential
         phi_s_n = pybamm.Broadcast(0, ["negative electrode"])
-<<<<<<< HEAD
-        v = ocp_p_right + eta_r_p_right + phi_e_right
-        phi_s_p = v + pybamm.Broadcast(0, ["positive electrode"])
-=======
         v = ocp_p + eta_r_p + phi_e_right
         phi_s_p = pybamm.Broadcast(v, ["positive electrode"])
->>>>>>> b4a9330d
 
         # electrode current
         i_s_n = i_cell - i_cell * x_n / l_n
         i_s_p = i_cell - i_cell * (1 - x_p) / l_p
 
-<<<<<<< HEAD
-        variables = {
-            "Negative electrode potential": phi_s_n,
-            "Negative electrode current density": i_s_n,
-            "Positive electrode potential": phi_s_p,
-            "Positive electrode current density": i_s_p,
-        }
-        return self.get_post_processed(variables)
-
-    def get_explicit_combined(self, variables):
-=======
         delta_phi_s_av = pybamm.Scalar(0)
 
         return self.get_variables(phi_s_n, phi_s_p, i_s_n, i_s_p, delta_phi_s_av)
 
     def get_explicit_combined(self, ocp_p, eta_r_p, phi_e, epsilon=None):
->>>>>>> b4a9330d
         """
         Provides an explicit combined leading and first order solution to solid phase
         current conservation with ohm's law. Note that the returned current density is
@@ -206,11 +130,6 @@
 
         Parameters
         ----------
-<<<<<<< HEAD
-        variables : dict
-            Dictionary of {string: :class:`pybamm.Symbol`}, which can be read to find
-            already-calculated variables
-=======
         ocp_p : :class:`pybamm.Symbol`
             Open-circuit potential in the positive electrode
         eta_r_p : :class:`pybamm.Symbol`
@@ -219,7 +138,6 @@
             Eletrolyte potential
         epsilon : :class:`pybamm.Symbol`, optional
             Porosity. Default is None, in which case param.epsilon is used.
->>>>>>> b4a9330d
 
         Returns
         -------
@@ -234,26 +152,12 @@
         x_n = pybamm.standard_spatial_vars.x_n
         x_p = pybamm.standard_spatial_vars.x_p
 
-<<<<<<< HEAD
-        # Unpack variables
-        phi_e = variables["Electrolyte potential"]
-        ocp_p = variables["Positive electrode open circuit potential"]
-        eta_r_p = variables["Positive reaction overpotential"]
-
-        # if porosity is not provided, use the input parameter
-        try:
-            epsilon = variables["Porosity"]
-        except KeyError:
-=======
         # if porosity is not provided, use the input parameter
         if epsilon is None:
->>>>>>> b4a9330d
             epsilon = param.epsilon
         eps_n, eps_s, eps_p = [e.orphans[0] for e in epsilon.orphans]
 
         # extract right-most ocp, overpotential, and electrolyte potential
-<<<<<<< HEAD
-=======
         if ocp_p.domain == []:
             ocp_p = pybamm.Broadcast(ocp_p, ["positive electrode"])
         if eta_r_p.domain == []:
@@ -261,7 +165,6 @@
         if phi_e.domain == []:
             phi_e = pybamm.Broadcast(phi_e, ["positive electrode"])
 
->>>>>>> b4a9330d
         ocp_p_right = pybamm.BoundaryValue(ocp_p, "right")
         eta_r_p_right = pybamm.BoundaryValue(eta_r_p, "right")
         phi_e_right = pybamm.BoundaryValue(phi_e, "right")
@@ -278,17 +181,6 @@
         i_s_n = i_cell - i_cell * x_n / l_n
         i_s_p = i_cell - i_cell * (1 - x_p) / l_p
 
-<<<<<<< HEAD
-        variables = {
-            "Negative electrode potential": phi_s_n,
-            "Negative electrode current density": i_s_n,
-            "Positive electrode potential": phi_s_p,
-            "Positive electrode current density": i_s_p,
-        }
-        return self.get_post_processed(variables)
-
-    def get_variables(self, phi_s_n, phi_s_p, i_s_n, i_s_p):
-=======
         delta_phi_s_av = (
             -i_cell
             / 3
@@ -298,18 +190,11 @@
         return self.get_variables(phi_s_n, phi_s_p, i_s_n, i_s_p, delta_phi_s_av)
 
     def get_variables(self, phi_s_n, phi_s_p, i_s_n, i_s_p, delta_phi_s_av=None):
->>>>>>> b4a9330d
         """
         Calculate dimensionless and dimensional variables for the electrode submodel
 
         Parameters
         ----------
-<<<<<<< HEAD
-        phi_s :class:`pybamm.Concatenation`
-            The electrode potential
-        i_s :class:`pybamm.Concatenation`
-            The electrode current density
-=======
         phi_s_n : :class:`pybamm.Symbol`
             The electrode potential in the negative electrode
         phi_s_p : :class:`pybamm.Symbol`
@@ -321,7 +206,6 @@
         delta_phi_s_av : :class:`pybamm,Symbol`, optional
             Average solid phase Ohmic losses. Default is None, in which case
             delta_phi_s_av is calculated from phi_s_n and phi_s_p
->>>>>>> b4a9330d
 
         Returns
         -------
@@ -330,26 +214,6 @@
         """
         param = self.set_of_parameters
 
-<<<<<<< HEAD
-        x_n = pybamm.standard_spatial_vars.x_n
-        x_p = pybamm.standard_spatial_vars.x_p
-
-        # Concatenate
-        phi_s_s = pybamm.Broadcast(0, ["separator"])  # can we put NaN?
-        phi_s = pybamm.Concatenation(phi_s_n, phi_s_s, phi_s_p)
-        i_s_s = pybamm.Broadcast(0, ["separator"])
-        i_s = pybamm.Concatenation(i_s_n, i_s_s, i_s_p)
-
-        # Derived variables
-        # solid phase ohmic losses
-        delta_phi_s_n = phi_s_n - pybamm.BoundaryValue(phi_s_n, "left")
-        delta_phi_s_n_av = pybamm.average(delta_phi_s_n)
-        delta_phi_s_p = phi_s_p - pybamm.BoundaryValue(phi_s_p, "right")
-        delta_phi_s_p_av = pybamm.average(delta_phi_s_p)
-        delta_phi_s_av = delta_phi_s_p_av - delta_phi_s_n_av
-        # Voltage variable
-        v = pybamm.BoundaryValue(phi_s, "right") - pybamm.BoundaryValue(phi_s, "left")
-=======
         if delta_phi_s_av is None:
             x_n = pybamm.standard_spatial_vars.x_n
             x_p = pybamm.standard_spatial_vars.x_p
@@ -369,7 +233,6 @@
         v = pybamm.BoundaryValue(phi_s_p, "right") - pybamm.BoundaryValue(
             phi_s_n, "left"
         )
->>>>>>> b4a9330d
 
         # Dimensional
         phi_s_n_dim = param.potential_scale * phi_s_n
