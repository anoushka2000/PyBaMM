#
# Base interface class
#

import pybamm


class BaseInterface(pybamm.BaseSubModel):
    """
    Base class for interfacial currents

    Parameters
    ----------
    param : parameter class
        The parameters to use for this submodel
    domain : str
        The domain to implement the model, either: 'Negative' or 'Positive'.
    reaction : str
        The name of the reaction being implemented
    options: dict
        A dictionary of options to be passed to the model. See
        :class:`pybamm.BaseBatteryModel`
    phase : str
        Phase of the particle

    **Extends:** :class:`pybamm.BaseSubModel`
    """

    def __init__(self, param, domain, reaction, options=None, phase="primary"):
        super().__init__(param, domain, options=options, phase=phase)
        if reaction in ["lithium-ion main", "lithium metal plating"]:
            self.reaction_name = self.phase_name
            # can be "" or "primary " or "secondary "
        elif reaction == "lead-acid main":
            self.reaction_name = ""  # empty reaction name for the main reaction
        elif reaction == "lead-acid oxygen":
            self.reaction_name = "oxygen "
        elif reaction == "lithium-ion oxygen":
            self.reaction_name = "oxygen "
        elif reaction == "SEI":
            self.reaction_name = "SEI "
        elif reaction == "lithium plating":
            self.reaction_name = "lithium plating "

        self.reaction = reaction

    def _get_exchange_current_density(self, variables):
        """
        A private function to obtain the exchange current density

        Parameters
        ----------
        variables: dict
            The variables in the full model.

        Returns
        -------
        j0 : :class: `pybamm.Symbol`
            The exchange current density.
        """
        param = self.param
        phase_param = self.phase_param
        Domain = self.domain
        domain = Domain.lower()
        phase_name = self.phase_name

        c_e = variables[f"{Domain} electrolyte concentration"]
        T = variables[f"{Domain} electrode temperature"]

        if isinstance(self, pybamm.kinetics.NoReaction):
            return pybamm.Scalar(0)
        elif self.reaction == "lithium-ion main":
            # For "particle-size distribution" submodels, take distribution version
            # of c_s_surf that depends on particle size.
            if self.options["particle size"] == "distribution":
                c_s_surf = variables[
                    f"{Domain} {phase_name}particle surface concentration distribution"
                ]
                # If all variables were broadcast (in "x"), take only the orphans,
                # then re-broadcast c_e
                if (
                    isinstance(c_s_surf, pybamm.Broadcast)
                    and isinstance(c_e, pybamm.Broadcast)
                    and isinstance(T, pybamm.Broadcast)
                ):
                    c_s_surf = c_s_surf.orphans[0]
                    c_e = c_e.orphans[0]
                    T = T.orphans[0]

                    # as c_e must now be a scalar, re-broadcast to
                    # "current collector"
                    c_e = pybamm.PrimaryBroadcast(c_e, ["current collector"])
                # broadcast c_e, T onto "particle size"
                c_e = pybamm.PrimaryBroadcast(c_e, [f"{domain} particle size"])
                T = pybamm.PrimaryBroadcast(T, [f"{domain} particle size"])

            else:
                c_s_surf = variables[
                    f"{Domain} {phase_name}particle surface concentration"
                ]
                # If all variables were broadcast, take only the orphans
                if (
                    isinstance(c_s_surf, pybamm.Broadcast)
                    and isinstance(c_e, pybamm.Broadcast)
                    and isinstance(T, pybamm.Broadcast)
                ):
                    c_s_surf = c_s_surf.orphans[0]
                    c_e = c_e.orphans[0]
                    T = T.orphans[0]

            tol = 1e-8
            c_e = pybamm.maximum(tol, c_e)
            c_s_surf = pybamm.maximum(tol, pybamm.minimum(c_s_surf, 1 - tol))

            j0 = phase_param.gamma * phase_param.j0(c_e, c_s_surf, T) / phase_param.C_r

        elif self.reaction == "lithium metal plating":
            j0 = param.j0_plating(c_e, 1, T)

        elif self.reaction == "lead-acid main":
            # If variable was broadcast, take only the orphan
            if isinstance(c_e, pybamm.Broadcast) and isinstance(T, pybamm.Broadcast):
                c_e = c_e.orphans[0]
                T = T.orphans[0]
            j0 = phase_param.j0(c_e, T)

        elif self.reaction == "lead-acid oxygen":
            # If variable was broadcast, take only the orphan
            if isinstance(c_e, pybamm.Broadcast) and isinstance(T, pybamm.Broadcast):
                c_e = c_e.orphans[0]
                T = T.orphans[0]
            if self.domain == "Negative":
                j0 = pybamm.Scalar(0)
            elif self.domain == "Positive":
                j0 = param.p.prim.j0_Ox(c_e, T)
        else:
            j0 = pybamm.Scalar(0)

        return j0

    def _get_number_of_electrons_in_reaction(self):
        """Returns the number of electrons in the reaction."""
        if self.reaction in [
            "lithium-ion main",
            "lithium metal plating",
        ]:
            return self.phase_param.ne
        elif self.reaction == "lead-acid main":
            return self.phase_param.ne
        elif self.reaction == "lead-acid oxygen":
            return self.param.ne_Ox
        else:
            return pybamm.Scalar(0)

    def _get_average_total_interfacial_current_density(self, variables):
        """
        Method to obtain the average total interfacial current density.

        Note: for lithium-ion models this is only exact if all the particles have
        the same radius. For the current set of models implemeted in pybamm,
        having the radius as a function of through-cell distance only makes sense
        for the DFN model. In the DFN, the correct average interfacial current density
        is computed in 'base_kinetics.py' by averaging the actual interfacial current
        density. The approximation here is only used to get the approximate constant
        additional resistance term for the "average" SEI film resistance model
        (if using), where only negligible errors will be introduced.

        For "leading-order" and "composite" submodels (as used in the SPM and SPMe)
        there is only a single particle radius, so this method returns correct result.
        """
        domain = self.domain.lower()
        i_boundary_cc = variables["Current collector current density"]

        if self.half_cell and self.domain == "Negative":
            # In a half-cell the total interfacial current density is the current
            # collector current density, not divided by electrode thickness
            i_boundary_cc = variables["Current collector current density"]
            j_total_average = i_boundary_cc
        else:
            a_av = variables[
                f"X-averaged {domain} electrode {self.phase_name}"
                "surface area to volume ratio"
            ]
            sgn = 1 if self.domain == "Negative" else -1

            j_total_average = sgn * i_boundary_cc / (a_av * self.domain_param.l)

        return j_total_average

    def _get_standard_interfacial_current_variables(self, j):
<<<<<<< HEAD
        Domain = self.domain
        domain = Domain.lower()
        reaction_name = self.reaction_name
        param = self.param
        j_scale = self.phase_param.j_scale
=======
        j_scale = self.domain_param.j_scale
>>>>>>> 7c839110

        if self.reaction == "lithium metal plating":
            # Half-cell domain, j should not be broadcast
            variables = {
                "Lithium metal plating current density": j,
                "Lithium metal plating current density [A.m-2]": j_scale * j,
            }
            return variables

        # Size average. For j variables that depend on particle size, see
        # "_get_standard_size_distribution_interfacial_current_variables"
        if j.domain in [["negative particle size"], ["positive particle size"]]:
            j = pybamm.size_average(j)
        # Average, and broadcast if necessary
        j_av = pybamm.x_average(j)
        if j.domain == []:
            j = pybamm.FullBroadcast(j, self.domain_for_broadcast, "current collector")
        elif j.domain == ["current collector"]:
            j = pybamm.PrimaryBroadcast(j, self.domain_for_broadcast)

        variables = {
<<<<<<< HEAD
            f"{Domain} electrode {reaction_name}interfacial current density": j,
            f"X-averaged {domain} electrode {reaction_name}"
            "interfacial current density": j_av,
            f"{Domain} electrode {reaction_name}"
            "interfacial current density [A.m-2]": j_scale * j,
            f"X-averaged {domain} electrode {reaction_name}"
            "interfacial current density [A.m-2]": j_scale * j_av,
=======
            self.domain
            + " electrode"
            + self.reaction_name
            + " interfacial current density": j,
            "X-averaged "
            + self.domain.lower()
            + " electrode"
            + self.reaction_name
            + " interfacial current density": j_av,
            self.domain
            + " electrode"
            + self.reaction_name
            + " interfacial current density [A.m-2]": j_scale * j,
            "X-averaged "
            + self.domain.lower()
            + " electrode"
            + self.reaction_name
            + " interfacial current density [A.m-2]": j_scale * j_av,
>>>>>>> 7c839110
        }

        return variables

    def _get_standard_total_interfacial_current_variables(self, j_tot_av):
        domain = self.domain.lower()

<<<<<<< HEAD
        i_typ = self.param.i_typ
        L_x = self.param.L_x
        j_scale = self.phase_param.j_scale
=======
        j_scale = self.domain_param.j_scale
>>>>>>> 7c839110

        if self.half_cell and self.domain == "Negative":
            variables = {
                "Lithium metal total interfacial current density": j_tot_av,
                "Lithium metal total interfacial current density [A.m-2]": j_scale
                * j_tot_av,
            }
        else:
            variables = {
<<<<<<< HEAD
                f"X-averaged {domain} electrode total interfacial "
                "current density": j_tot_av,
                f"X-averaged {domain} electrode total interfacial "
                "current density [A.m-2]": j_scale * j_tot_av,
                f"X-averaged {domain} electrode total interfacial "
                "current density per volume [A.m-3]": i_typ / L_x * j_tot_av,
=======
                "X-averaged "
                + self.domain.lower()
                + " electrode total interfacial current density": j_tot_av,
                "X-averaged "
                + self.domain.lower()
                + " electrode total interfacial current density [A.m-2]": j_scale
                * j_tot_av,
>>>>>>> 7c839110
            }

        return variables

    def _get_standard_exchange_current_variables(self, j0):
<<<<<<< HEAD
        Domain = self.domain
        domain = Domain.lower()
        reaction_name = self.reaction_name
        param = self.param
        j_scale = self.phase_param.j_scale
=======
        j_scale = self.domain_param.j_scale
>>>>>>> 7c839110

        if self.reaction == "lithium metal plating":
            # half-cell domain
            variables = {
                "Lithium metal interface exchange current density": j0,
                "Lithium metal interface exchange current density [A.m-2]": j_scale
                * j0,
            }
            return variables

        # Size average. For j0 variables that depend on particle size, see
        # "_get_standard_size_distribution_exchange_current_variables"
        if j0.domain in [["negative particle size"], ["positive particle size"]]:
            j0 = pybamm.size_average(j0)
        # Average, and broadcast if necessary
        j0_av = pybamm.x_average(j0)

        # X-average, and broadcast if necessary
        if j0.domain == []:
            j0 = pybamm.FullBroadcast(
                j0, self.domain_for_broadcast, "current collector"
            )
        elif j0.domain == ["current collector"]:
            j0 = pybamm.PrimaryBroadcast(j0, self.domain_for_broadcast)

        variables = {
<<<<<<< HEAD
            f"{Domain} electrode {reaction_name}" "exchange current density": j0,
            f"X-averaged {domain} electrode {reaction_name}"
            "exchange current density": j0_av,
            f"{Domain} electrode {reaction_name}"
            "exchange current density [A.m-2]": j_scale * j0,
            f"X-averaged {domain} electrode {reaction_name}"
            "exchange current density [A.m-2]": j_scale * j0_av,
            f"{Domain} electrode {reaction_name}"
            "exchange current density per volume [A.m-3]": i_typ / L_x * j0,
            f"X-averaged {domain} electrode {reaction_name}"
            "exchange current density per volume [A.m-3]": i_typ / L_x * j0_av,
=======
            self.domain
            + " electrode"
            + self.reaction_name
            + " exchange current density": j0,
            "X-averaged "
            + self.domain.lower()
            + " electrode"
            + self.reaction_name
            + " exchange current density": j0_av,
            self.domain
            + " electrode"
            + self.reaction_name
            + " exchange current density [A.m-2]": j_scale * j0,
            "X-averaged "
            + self.domain.lower()
            + " electrode"
            + self.reaction_name
            + " exchange current density [A.m-2]": j_scale * j0_av,
>>>>>>> 7c839110
        }

        return variables

    def _get_standard_volumetric_current_density_variables(self, variables):
        Domain = self.domain
        domain = Domain.lower()
        reaction_name = self.reaction_name

        a = variables[f"{Domain} electrode surface area to volume ratio"]
        a_av = variables[f"X-averaged {domain} electrode surface area to volume ratio"]
<<<<<<< HEAD
        j = variables[f"{Domain} electrode {reaction_name}interfacial current density"]
        j_av = variables[
            f"X-averaged {domain} electrode {reaction_name}interfacial current density"
=======
        j = variables[f"{Domain} electrode{reaction_name} interfacial current density"]
        j_av = variables[
            f"X-averaged {domain} electrode{reaction_name} interfacial current density"
>>>>>>> 7c839110
        ]
        scale = self.param.i_typ / self.param.L_x

        variables.update(
            {
<<<<<<< HEAD
                f"{Domain} electrode {reaction_name}volumetric "
                "interfacial current density": a * j,
                f"X-averaged {domain} electrode {reaction_name}volumetric "
                "interfacial current density": a_av * j_av,
                f"{Domain} electrode {reaction_name}volumetric "
                "interfacial current density [A.m-3]": scale * a * j,
                f"X-averaged {domain} electrode {reaction_name}volumetric "
=======
                f"{Domain} electrode{reaction_name} volumetric "
                "interfacial current density": a * j,
                f"X-averaged {domain} electrode{reaction_name} volumetric "
                "interfacial current density": a_av * j_av,
                f"{Domain} electrode{reaction_name} volumetric "
                "interfacial current density [A.m-3]": scale * a * j,
                f"X-averaged {domain} electrode{reaction_name} volumetric "
>>>>>>> 7c839110
                "interfacial current density [A.m-3]": scale * a_av * j_av,
            }
        )
        return variables

    def _get_standard_overpotential_variables(self, eta_r):
        Domain = self.domain
        reaction_name = self.reaction_name
        pot_scale = self.param.potential_scale

        if self.reaction == "lithium metal plating":
            # half-cell domain
            variables = {
                "Lithium metal interface reaction overpotential": eta_r,
                "Lithium metal interface reaction overpotential [V]": pot_scale * eta_r,
            }
            return variables

        # Size average. For eta_r variables that depend on particle size, see
        # "_get_standard_size_distribution_overpotential_variables"
        if eta_r.domain in [["negative particle size"], ["positive particle size"]]:
            eta_r = pybamm.size_average(eta_r)

        # X-average, and broadcast if necessary
        eta_r_av = pybamm.x_average(eta_r)
        if eta_r.domain == ["current collector"]:
            eta_r = pybamm.PrimaryBroadcast(eta_r, self.domain_for_broadcast)

        domain_reaction = f"{Domain} electrode {reaction_name}reaction overpotential"

        variables = {
            domain_reaction: eta_r,
            f"X-averaged {domain_reaction.lower()}": eta_r_av,
            f"{domain_reaction} [V]": eta_r * pot_scale,
            f"X-averaged {domain_reaction.lower()} [V]": eta_r_av * pot_scale,
        }

        return variables

    def _get_standard_sei_film_overpotential_variables(self, eta_sei):

        pot_scale = self.param.potential_scale

        if self.half_cell:
            # half-cell domain
            variables = {
                "SEI film overpotential": eta_sei,
                "SEI film overpotential [V]": eta_sei * pot_scale,
            }
            return variables

        # Average, and broadcast if necessary
        eta_sei_av = pybamm.x_average(eta_sei)
        if eta_sei.domain == []:
            eta_sei = pybamm.FullBroadcast(
                eta_sei, self.domain_for_broadcast, "current collector"
            )
        elif eta_sei.domain == ["current collector"]:
            eta_sei = pybamm.PrimaryBroadcast(eta_sei, self.domain_for_broadcast)

        variables = {
            "SEI film overpotential": eta_sei,
            "X-averaged SEI film overpotential": eta_sei_av,
            "SEI film overpotential [V]": eta_sei * pot_scale,
            "X-averaged SEI film overpotential [V]": eta_sei_av * pot_scale,
        }

        return variables

    def _get_standard_average_surface_potential_difference_variables(
        self, delta_phi_av
    ):
        domain = self.domain.lower()

        ocp_ref = self.phase_param.U_ref

        delta_phi_av_dim = ocp_ref + delta_phi_av * self.param.potential_scale

        if self.half_cell and self.domain == "Negative":
            variables = {
                "Lithium metal interface surface potential difference": delta_phi_av,
                "Lithium metal interface surface potential difference [V]"
                "": delta_phi_av_dim,
            }
        else:
            variables = {
                f"X-averaged {domain} electrode "
                "surface potential difference": delta_phi_av,
                f"X-averaged {domain} electrode "
                "surface potential difference [V]": delta_phi_av_dim,
            }

        return variables

    def _get_standard_surface_potential_difference_variables(self, delta_phi):

        ocp_ref = self.phase_param.U_ref

        # Broadcast if necessary
        delta_phi_dim = ocp_ref + delta_phi * self.param.potential_scale
        if delta_phi.domain == ["current collector"]:
            delta_phi = pybamm.PrimaryBroadcast(delta_phi, self.domain_for_broadcast)
            delta_phi_dim = pybamm.PrimaryBroadcast(
                delta_phi_dim, self.domain_for_broadcast
            )

        variables = {
            f"{self.domain} electrode surface potential difference": delta_phi,
            f"{self.domain} electrode surface potential difference [V]": delta_phi_dim,
        }

        return variables

    def _get_standard_size_distribution_interfacial_current_variables(self, j):
        """
        Interfacial current density variables that depend on particle size R,
        relevant if "particle size" option is "distribution".
        """
        Domain = self.domain
        domain = Domain.lower()
        reaction_name = self.reaction_name

        # X-average and broadcast if necessary
        if j.domains["secondary"] == [f"{domain} electrode"]:
            # x-average
            j_xav = pybamm.x_average(j)
        else:
            j_xav = j
            j = pybamm.SecondaryBroadcast(j_xav, [f"{domain} electrode"])

        # j scale
<<<<<<< HEAD
        i_typ = self.param.i_typ
        L_x = self.param.L_x
        j_scale = i_typ / (self.phase_param.a_typ * L_x)
=======
        j_scale = self.domain_param.j_scale
>>>>>>> 7c839110

        variables = {
            f"{Domain} electrode {reaction_name}"
            "interfacial current density distribution": j,
            f"X-averaged {domain} electrode {reaction_name}"
            "interfacial current density distribution": j_xav,
            f"{Domain} electrode {reaction_name}"
            "interfacial current density distribution [A.m-2]": j_scale * j,
            f"X-averaged {domain} electrode {reaction_name}"
            "interfacial current density distribution [A.m-2]": j_scale * j_xav,
        }

        return variables

    def _get_standard_size_distribution_exchange_current_variables(self, j0):
        """
        Exchange current variables that depend on particle size.
        """
<<<<<<< HEAD
        Domain = self.domain
        domain = Domain.lower()
        reaction_name = self.reaction_name
        i_typ = self.param.i_typ
        L_x = self.param.L_x
        j_scale = i_typ / (self.phase_param.a_typ * L_x)
=======
        j_scale = self.domain_param.j_scale
>>>>>>> 7c839110

        # X-average or broadcast to electrode if necessary
        if j0.domains["secondary"] != [f"{domain} electrode"]:
            j0_av = j0
            j0 = pybamm.SecondaryBroadcast(j0, self.domain_for_broadcast)
        else:
            j0_av = pybamm.x_average(j0)

        variables = {
<<<<<<< HEAD
            f"{Domain} electrode {reaction_name}"
            "exchange current density distribution": j0,
            f"X-averaged {domain} electrode {reaction_name}"
            "exchange current density distribution": j0_av,
            f"{Domain} electrode {reaction_name}"
            "exchange current density distribution [A.m-2]": j_scale * j0,
            f"X-averaged {domain} electrode {reaction_name}"
            "exchange current density distribution [A.m-2]": j_scale * j0_av,
            f"{Domain} electrode {reaction_name}"
            "exchange current density distribution"
            + " per volume [A.m-3]": i_typ / L_x * j0,
            f"X-averaged {domain} electrode {reaction_name}"
            "exchange current density distribution"
            + " per volume [A.m-3]": i_typ / L_x * j0_av,
=======
            self.domain
            + " electrode"
            + self.reaction_name
            + " exchange current density distribution": j0,
            "X-averaged "
            + self.domain.lower()
            + " electrode"
            + self.reaction_name
            + " exchange current density distribution": j0_av,
            self.domain
            + " electrode"
            + self.reaction_name
            + " exchange current density distribution [A.m-2]": j_scale * j0,
            "X-averaged "
            + self.domain.lower()
            + " electrode"
            + self.reaction_name
            + " exchange current density distribution [A.m-2]": j_scale * j0_av,
>>>>>>> 7c839110
        }

        return variables

    def _get_standard_size_distribution_overpotential_variables(self, eta_r):
        """
        Overpotential variables that depend on particle size.
        """
        pot_scale = self.param.potential_scale
        Domain = self.domain
        domain = Domain.lower()
        reaction_name = self.reaction_name

        # X-average or broadcast to electrode if necessary
        if eta_r.domains["secondary"] != [f"{domain} electrode"]:
            eta_r_av = eta_r
            eta_r = pybamm.SecondaryBroadcast(eta_r, self.domain_for_broadcast)
        else:
            eta_r_av = pybamm.x_average(eta_r)

        domain_reaction = f"{Domain} electrode {reaction_name}reaction overpotential"

        variables = {
            domain_reaction: eta_r,
            f"X-averaged {domain_reaction.lower()} distribution": eta_r_av,
            f"{domain_reaction} [V]": eta_r * pot_scale,
            f"X-averaged {domain_reaction.lower()} distribution [V]": eta_r_av
            * pot_scale,
        }

        return variables<|MERGE_RESOLUTION|>--- conflicted
+++ resolved
@@ -188,15 +188,11 @@
         return j_total_average
 
     def _get_standard_interfacial_current_variables(self, j):
-<<<<<<< HEAD
         Domain = self.domain
         domain = Domain.lower()
         reaction_name = self.reaction_name
         param = self.param
         j_scale = self.phase_param.j_scale
-=======
-        j_scale = self.domain_param.j_scale
->>>>>>> 7c839110
 
         if self.reaction == "lithium metal plating":
             # Half-cell domain, j should not be broadcast
@@ -218,7 +214,6 @@
             j = pybamm.PrimaryBroadcast(j, self.domain_for_broadcast)
 
         variables = {
-<<<<<<< HEAD
             f"{Domain} electrode {reaction_name}interfacial current density": j,
             f"X-averaged {domain} electrode {reaction_name}"
             "interfacial current density": j_av,
@@ -226,26 +221,6 @@
             "interfacial current density [A.m-2]": j_scale * j,
             f"X-averaged {domain} electrode {reaction_name}"
             "interfacial current density [A.m-2]": j_scale * j_av,
-=======
-            self.domain
-            + " electrode"
-            + self.reaction_name
-            + " interfacial current density": j,
-            "X-averaged "
-            + self.domain.lower()
-            + " electrode"
-            + self.reaction_name
-            + " interfacial current density": j_av,
-            self.domain
-            + " electrode"
-            + self.reaction_name
-            + " interfacial current density [A.m-2]": j_scale * j,
-            "X-averaged "
-            + self.domain.lower()
-            + " electrode"
-            + self.reaction_name
-            + " interfacial current density [A.m-2]": j_scale * j_av,
->>>>>>> 7c839110
         }
 
         return variables
@@ -253,13 +228,7 @@
     def _get_standard_total_interfacial_current_variables(self, j_tot_av):
         domain = self.domain.lower()
 
-<<<<<<< HEAD
-        i_typ = self.param.i_typ
-        L_x = self.param.L_x
         j_scale = self.phase_param.j_scale
-=======
-        j_scale = self.domain_param.j_scale
->>>>>>> 7c839110
 
         if self.half_cell and self.domain == "Negative":
             variables = {
@@ -269,36 +238,20 @@
             }
         else:
             variables = {
-<<<<<<< HEAD
                 f"X-averaged {domain} electrode total interfacial "
                 "current density": j_tot_av,
                 f"X-averaged {domain} electrode total interfacial "
                 "current density [A.m-2]": j_scale * j_tot_av,
-                f"X-averaged {domain} electrode total interfacial "
-                "current density per volume [A.m-3]": i_typ / L_x * j_tot_av,
-=======
-                "X-averaged "
-                + self.domain.lower()
-                + " electrode total interfacial current density": j_tot_av,
-                "X-averaged "
-                + self.domain.lower()
-                + " electrode total interfacial current density [A.m-2]": j_scale
-                * j_tot_av,
->>>>>>> 7c839110
             }
 
         return variables
 
     def _get_standard_exchange_current_variables(self, j0):
-<<<<<<< HEAD
         Domain = self.domain
         domain = Domain.lower()
         reaction_name = self.reaction_name
         param = self.param
         j_scale = self.phase_param.j_scale
-=======
-        j_scale = self.domain_param.j_scale
->>>>>>> 7c839110
 
         if self.reaction == "lithium metal plating":
             # half-cell domain
@@ -325,7 +278,6 @@
             j0 = pybamm.PrimaryBroadcast(j0, self.domain_for_broadcast)
 
         variables = {
-<<<<<<< HEAD
             f"{Domain} electrode {reaction_name}" "exchange current density": j0,
             f"X-averaged {domain} electrode {reaction_name}"
             "exchange current density": j0_av,
@@ -333,30 +285,6 @@
             "exchange current density [A.m-2]": j_scale * j0,
             f"X-averaged {domain} electrode {reaction_name}"
             "exchange current density [A.m-2]": j_scale * j0_av,
-            f"{Domain} electrode {reaction_name}"
-            "exchange current density per volume [A.m-3]": i_typ / L_x * j0,
-            f"X-averaged {domain} electrode {reaction_name}"
-            "exchange current density per volume [A.m-3]": i_typ / L_x * j0_av,
-=======
-            self.domain
-            + " electrode"
-            + self.reaction_name
-            + " exchange current density": j0,
-            "X-averaged "
-            + self.domain.lower()
-            + " electrode"
-            + self.reaction_name
-            + " exchange current density": j0_av,
-            self.domain
-            + " electrode"
-            + self.reaction_name
-            + " exchange current density [A.m-2]": j_scale * j0,
-            "X-averaged "
-            + self.domain.lower()
-            + " electrode"
-            + self.reaction_name
-            + " exchange current density [A.m-2]": j_scale * j0_av,
->>>>>>> 7c839110
         }
 
         return variables
@@ -368,21 +296,14 @@
 
         a = variables[f"{Domain} electrode surface area to volume ratio"]
         a_av = variables[f"X-averaged {domain} electrode surface area to volume ratio"]
-<<<<<<< HEAD
         j = variables[f"{Domain} electrode {reaction_name}interfacial current density"]
         j_av = variables[
             f"X-averaged {domain} electrode {reaction_name}interfacial current density"
-=======
-        j = variables[f"{Domain} electrode{reaction_name} interfacial current density"]
-        j_av = variables[
-            f"X-averaged {domain} electrode{reaction_name} interfacial current density"
->>>>>>> 7c839110
         ]
         scale = self.param.i_typ / self.param.L_x
 
         variables.update(
             {
-<<<<<<< HEAD
                 f"{Domain} electrode {reaction_name}volumetric "
                 "interfacial current density": a * j,
                 f"X-averaged {domain} electrode {reaction_name}volumetric "
@@ -390,15 +311,6 @@
                 f"{Domain} electrode {reaction_name}volumetric "
                 "interfacial current density [A.m-3]": scale * a * j,
                 f"X-averaged {domain} electrode {reaction_name}volumetric "
-=======
-                f"{Domain} electrode{reaction_name} volumetric "
-                "interfacial current density": a * j,
-                f"X-averaged {domain} electrode{reaction_name} volumetric "
-                "interfacial current density": a_av * j_av,
-                f"{Domain} electrode{reaction_name} volumetric "
-                "interfacial current density [A.m-3]": scale * a * j,
-                f"X-averaged {domain} electrode{reaction_name} volumetric "
->>>>>>> 7c839110
                 "interfacial current density [A.m-3]": scale * a_av * j_av,
             }
         )
@@ -530,13 +442,7 @@
             j = pybamm.SecondaryBroadcast(j_xav, [f"{domain} electrode"])
 
         # j scale
-<<<<<<< HEAD
-        i_typ = self.param.i_typ
-        L_x = self.param.L_x
-        j_scale = i_typ / (self.phase_param.a_typ * L_x)
-=======
-        j_scale = self.domain_param.j_scale
->>>>>>> 7c839110
+        j_scale = self.phase_param.j_scale
 
         variables = {
             f"{Domain} electrode {reaction_name}"
@@ -555,16 +461,10 @@
         """
         Exchange current variables that depend on particle size.
         """
-<<<<<<< HEAD
-        Domain = self.domain
-        domain = Domain.lower()
-        reaction_name = self.reaction_name
-        i_typ = self.param.i_typ
-        L_x = self.param.L_x
-        j_scale = i_typ / (self.phase_param.a_typ * L_x)
-=======
-        j_scale = self.domain_param.j_scale
->>>>>>> 7c839110
+        Domain = self.domain
+        domain = Domain.lower()
+        reaction_name = self.reaction_name
+        j_scale = self.phase_param.j_scale
 
         # X-average or broadcast to electrode if necessary
         if j0.domains["secondary"] != [f"{domain} electrode"]:
@@ -574,7 +474,6 @@
             j0_av = pybamm.x_average(j0)
 
         variables = {
-<<<<<<< HEAD
             f"{Domain} electrode {reaction_name}"
             "exchange current density distribution": j0,
             f"X-averaged {domain} electrode {reaction_name}"
@@ -583,32 +482,6 @@
             "exchange current density distribution [A.m-2]": j_scale * j0,
             f"X-averaged {domain} electrode {reaction_name}"
             "exchange current density distribution [A.m-2]": j_scale * j0_av,
-            f"{Domain} electrode {reaction_name}"
-            "exchange current density distribution"
-            + " per volume [A.m-3]": i_typ / L_x * j0,
-            f"X-averaged {domain} electrode {reaction_name}"
-            "exchange current density distribution"
-            + " per volume [A.m-3]": i_typ / L_x * j0_av,
-=======
-            self.domain
-            + " electrode"
-            + self.reaction_name
-            + " exchange current density distribution": j0,
-            "X-averaged "
-            + self.domain.lower()
-            + " electrode"
-            + self.reaction_name
-            + " exchange current density distribution": j0_av,
-            self.domain
-            + " electrode"
-            + self.reaction_name
-            + " exchange current density distribution [A.m-2]": j_scale * j0,
-            "X-averaged "
-            + self.domain.lower()
-            + " electrode"
-            + self.reaction_name
-            + " exchange current density distribution [A.m-2]": j_scale * j0_av,
->>>>>>> 7c839110
         }
 
         return variables
