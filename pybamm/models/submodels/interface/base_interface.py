--- conflicted
+++ resolved
@@ -35,17 +35,8 @@
             self.reaction_name = ""  # empty reaction name for the main reaction
         elif reaction == "lead-acid oxygen":
             self.reaction_name = "oxygen "
-<<<<<<< HEAD
-        elif reaction == "lithium-ion oxygen":
-            self.reaction_name = "oxygen "
-        elif reaction == "SEI":
-            self.reaction_name = "SEI "
-        elif reaction == "lithium plating":
-            self.reaction_name = "lithium plating "
-=======
         elif reaction in ["SEI", "SEI on cracks", "lithium plating"]:
             self.reaction_name = reaction + " "
->>>>>>> 7cff6ea3
 
         self.reaction = reaction
 
@@ -113,13 +104,6 @@
                     c_e = c_e.orphans[0]
                     T = T.orphans[0]
 
-<<<<<<< HEAD
-            tol = 1e-8
-            c_e = pybamm.maximum(tol, c_e)
-            c_s_surf = pybamm.maximum(tol, pybamm.minimum(c_s_surf, 1 - tol))
-
-=======
->>>>>>> 7cff6ea3
             j0 = phase_param.gamma * phase_param.j0(c_e, c_s_surf, T) / phase_param.C_r
 
         elif self.reaction == "lithium metal plating":
@@ -141,11 +125,6 @@
                 j0 = pybamm.Scalar(0)
             elif self.domain == "Positive":
                 j0 = param.p.prim.j0_Ox(c_e, T)
-<<<<<<< HEAD
-        else:
-            j0 = pybamm.Scalar(0)
-=======
->>>>>>> 7cff6ea3
 
         return j0
 
@@ -160,11 +139,6 @@
             return self.phase_param.ne
         elif self.reaction == "lead-acid oxygen":
             return self.param.ne_Ox
-<<<<<<< HEAD
-        else:
-            return pybamm.Scalar(0)
-=======
->>>>>>> 7cff6ea3
 
     def _get_average_total_interfacial_current_density(self, variables):
         """
@@ -205,10 +179,6 @@
         Domain = self.domain
         domain = Domain.lower()
         reaction_name = self.reaction_name
-<<<<<<< HEAD
-        param = self.param
-=======
->>>>>>> 7cff6ea3
         j_scale = self.phase_param.j_scale
 
         if self.reaction == "lithium metal plating":
@@ -238,13 +208,6 @@
             "interfacial current density [A.m-2]": j_scale * j,
             f"X-averaged {domain} electrode {reaction_name}"
             "interfacial current density [A.m-2]": j_scale * j_av,
-<<<<<<< HEAD
-            f"{Domain} electrode {reaction_name}"
-            "interfacial current density per volume [A.m-3]": i_typ / L_x * j,
-            f"X-averaged {domain} electrode {reaction_name}"
-            "interfacial current density per volume [A.m-3]": i_typ / L_x * j_av,
-=======
->>>>>>> 7cff6ea3
         }
 
         return variables
@@ -252,11 +215,6 @@
     def _get_standard_total_interfacial_current_variables(self, j_tot_av):
         domain = self.domain.lower()
 
-<<<<<<< HEAD
-        i_typ = self.param.i_typ
-        L_x = self.param.L_x
-=======
->>>>>>> 7cff6ea3
         j_scale = self.phase_param.j_scale
 
         if self.half_cell and self.domain == "Negative":
@@ -271,11 +229,6 @@
                 "current density": j_tot_av,
                 f"X-averaged {domain} electrode total interfacial "
                 "current density [A.m-2]": j_scale * j_tot_av,
-<<<<<<< HEAD
-                f"X-averaged {domain} electrode total interfacial "
-                "current density per volume [A.m-3]": i_typ / L_x * j_tot_av,
-=======
->>>>>>> 7cff6ea3
             }
 
         return variables
@@ -284,10 +237,6 @@
         Domain = self.domain
         domain = Domain.lower()
         reaction_name = self.reaction_name
-<<<<<<< HEAD
-        param = self.param
-=======
->>>>>>> 7cff6ea3
         j_scale = self.phase_param.j_scale
 
         if self.reaction == "lithium metal plating":
@@ -322,19 +271,10 @@
             "exchange current density [A.m-2]": j_scale * j0,
             f"X-averaged {domain} electrode {reaction_name}"
             "exchange current density [A.m-2]": j_scale * j0_av,
-<<<<<<< HEAD
-            f"{Domain} electrode {reaction_name}"
-            "exchange current density per volume [A.m-3]": i_typ / L_x * j0,
-            f"X-averaged {domain} electrode {reaction_name}"
-            "exchange current density per volume [A.m-3]": i_typ / L_x * j0_av,
-=======
->>>>>>> 7cff6ea3
-        }
-
-        return variables
-
-<<<<<<< HEAD
-=======
+        }
+
+        return variables
+
     def _get_standard_volumetric_current_density_variables(self, variables):
         if self.half_cell and self.domain == "Negative":
             return variables
@@ -375,7 +315,6 @@
         )
         return variables
 
->>>>>>> 7cff6ea3
     def _get_standard_overpotential_variables(self, eta_r):
         Domain = self.domain
         reaction_name = self.reaction_name
@@ -502,13 +441,7 @@
             j = pybamm.SecondaryBroadcast(j_xav, [f"{domain} electrode"])
 
         # j scale
-<<<<<<< HEAD
-        i_typ = self.param.i_typ
-        L_x = self.param.L_x
-        j_scale = i_typ / (self.phase_param.a_typ * L_x)
-=======
         j_scale = self.phase_param.j_scale
->>>>>>> 7cff6ea3
 
         variables = {
             f"{Domain} electrode {reaction_name}"
@@ -530,13 +463,7 @@
         Domain = self.domain
         domain = Domain.lower()
         reaction_name = self.reaction_name
-<<<<<<< HEAD
-        i_typ = self.param.i_typ
-        L_x = self.param.L_x
-        j_scale = i_typ / (self.phase_param.a_typ * L_x)
-=======
         j_scale = self.phase_param.j_scale
->>>>>>> 7cff6ea3
 
         # X-average or broadcast to electrode if necessary
         if j0.domains["secondary"] != [f"{domain} electrode"]:
@@ -554,15 +481,6 @@
             "exchange current density distribution [A.m-2]": j_scale * j0,
             f"X-averaged {domain} electrode {reaction_name}"
             "exchange current density distribution [A.m-2]": j_scale * j0_av,
-<<<<<<< HEAD
-            f"{Domain} electrode {reaction_name}"
-            "exchange current density distribution"
-            + " per volume [A.m-3]": i_typ / L_x * j0,
-            f"X-averaged {domain} electrode {reaction_name}"
-            "exchange current density distribution"
-            + " per volume [A.m-3]": i_typ / L_x * j0_av,
-=======
->>>>>>> 7cff6ea3
         }
 
         return variables
