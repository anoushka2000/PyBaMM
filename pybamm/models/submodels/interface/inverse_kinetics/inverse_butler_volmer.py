--- conflicted
+++ resolved
@@ -30,13 +30,9 @@
 
         j0 = self._get_exchange_current_density(variables)
         j_tot_av = self._get_average_total_interfacial_current_density(variables)
-<<<<<<< HEAD
-        # j = pybamm.Broadcast(j_tot_av, [self.domain.lower() + " electrode"])
-=======
         j = pybamm.Broadcast(
             j_tot_av, [self.domain.lower() + " electrode"], broadcast_type="primary"
         )
->>>>>>> dbe2e362
 
         if self.domain == "Negative":
             ne = self.param.ne_n
