--- conflicted
+++ resolved
@@ -83,18 +83,6 @@
         Q_plated_Li = c_plated_Li_av * param.L_n * param.L_y * param.L_z
 
         variables = {
-<<<<<<< HEAD
-            f"{Domain} lithium plating concentration": c_plated_Li,
-            f"{Domain} lithium plating concentration [mol.m-3]": c_plated_Li * c_scale,
-            f"{Domain} X-averaged lithium plating concentration": c_plated_Li_av,
-            f"X-averaged {domain} lithium plating concentration [mol.m-3]": c_plated_Li_av
-            * c_scale,
-            f"{Domain} lithium plating thickness [m]": L_plated_Li * L_scale,
-            f"X-averaged {domain} lithium plating thickness [m]": L_plated_Li_av
-            * L_scale,
-            f"Loss of Li to {domain} lithium plating [mol]": Q_plated_Li * c_scale,
-            f"Loss of capacity to {domain} lithium plating [A.h]": Q_plated_Li
-=======
             "Lithium plating concentration": c_plated_Li,
             "Lithium plating concentration [mol.m-3]": c_plated_Li * c_scale,
             "X-averaged lithium plating concentration": c_plated_Li_av,
@@ -105,7 +93,6 @@
             "X-averaged lithium plating thickness [m]": L_plated_Li_av * L_scale,
             "Loss of lithium to lithium plating [mol]": Q_plated_Li * c_scale,
             "Loss of capacity to lithium plating [A.h]": Q_plated_Li
->>>>>>> 24161dfd
             * c_scale
             * param.F
             / 3600,
