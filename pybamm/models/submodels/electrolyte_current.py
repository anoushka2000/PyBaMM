--- conflicted
+++ resolved
@@ -14,19 +14,7 @@
 
     Parameters
     ----------
-<<<<<<< HEAD
-    c_e : :class:`pybamm.Symbol`
-        The electrolyte concentration
-    epsilon : :class:`pybamm.Symbol`
-        The (electrolyte/liquid phase) porosity (can be Variable or Parameter)
-    phi_e : :class:`pybamm.Symbol`
-        The electric potential in the electrolyte ("electrolyte potential")
-    j : :class:`pybamm.Symbol`
-        The interfacial current density at the electrode-electrolyte interface
-    param : parameter class
-=======
     set_of_parameters : parameter class
->>>>>>> e89ceb8c
         The parameters to use for this submodel
 
     *Extends:* :class:`pybamm.SubModel`
@@ -93,7 +81,225 @@
         # Set default solver to DAE
         self.default_solver = pybamm.ScikitsDaeSolver()
 
-<<<<<<< HEAD
+    def get_explicit_leading_order(self, variables):
+        """
+        Provides explicit leading order solution to the electrolyte current conservation
+        equation where the constitutive equation is taken to be of Stefan-Maxwell form.
+
+        Parameters
+        ----------
+        variables : dict
+            Dictionary of {string: :class:`pybamm.Symbol`}, which can be read to find
+            already-calculated variables
+
+        Returns
+        -------
+        dict
+            Dictionary {string: :class:`pybamm.Symbol`} of relevant variables
+        """
+        # import parameters and spatial variables
+        param = self.set_of_parameters
+        l_n = param.l_n
+        l_p = param.l_p
+        x_n = pybamm.standard_spatial_vars.x_n
+        x_p = pybamm.standard_spatial_vars.x_p
+
+        # define current
+        i_cell = param.current_with_time
+
+        # unpack variables
+        ocp_n = variables["Negative electrode open circuit potential"]
+        eta_r_n = variables["Negative reaction overpotential"]
+
+        # get left-most ocp and overpotential
+        ocp_n_left = pybamm.BoundaryValue(ocp_n, "left")
+        eta_r_n_left = pybamm.BoundaryValue(eta_r_n, "left")
+
+        # electrolye potential
+        phi_e_const = -ocp_n_left - eta_r_n_left
+        phi_e_n = pybamm.Broadcast(phi_e_const, ["negative electrode"])
+        phi_e_s = pybamm.Broadcast(phi_e_const, ["separator"])
+        phi_e_p = pybamm.Broadcast(phi_e_const, ["positive electrode"])
+        phi_e = pybamm.Concatenation(phi_e_n, phi_e_s, phi_e_p)
+
+        # electrolyte current
+        i_e_n = i_cell * x_n / l_n
+        i_e_s = pybamm.Broadcast(i_cell, ["separator"])
+        i_e_p = i_cell * (1 - x_p) / l_p
+        i_e = pybamm.Concatenation(i_e_n, i_e_s, i_e_p)
+
+        # electrolyte ohmic losses
+        delta_phi_e_av = pybamm.Scalar(0)
+        # concentration overpotential
+        eta_c_av = pybamm.Scalar(0)
+        # electrolyte overpotential
+        eta_e_av = eta_c_av + delta_phi_e_av
+
+        return self.get_variables(phi_e, i_e, eta_c_av, delta_phi_e_av, eta_e_av)
+
+    def get_explicit_combined(self, variables):
+        """
+        Provides and explicit combined leading and first order solution to the
+        electrolyte current conservation equation where the constitutive equation is
+        taken to be of Stefan-Maxwell form. Note that the returned current density is
+        only the leading order approximation.
+
+        Parameters
+        ----------
+        variables : dict
+            Dictionary of {string: :class:`pybamm.Symbol`}, which can be read to find
+            already-calculated variables
+
+        Returns
+        -------
+        dict
+            Dictionary {string: :class:`pybamm.Symbol`} of relevant variables
+        """
+        # import parameters and spatial vairables
+        param = self.set_of_parameters
+        l_n = param.l_n
+        l_p = param.l_p
+        i_cell = param.current_with_time
+        x_n = pybamm.standard_spatial_vars.x_n
+        x_s = pybamm.standard_spatial_vars.x_s
+        x_p = pybamm.standard_spatial_vars.x_p
+
+        # Unpack variables
+        c_e = variables["Electrolyte concentration"]
+        ocp_n = variables["Negative electrode open circuit potential"]
+        eta_r_n = variables["Negative reaction overpotential"]
+
+        # extract c_e components
+        c_e_n, c_e_s, c_e_p = c_e.orphans
+
+        # if porosity is not provided, use the input parameter
+        try:
+            epsilon = variables["Porosity (leading-order)"]
+        except KeyError:
+            epsilon = param.epsilon
+        try:
+            c_e_0 = (
+                variables["Electrolyte concentration (leading-order)"]
+                .orphans[0]
+                .orphans[0]
+            )
+        except KeyError:
+            c_e_0 = pybamm.Scalar(1)
+        eps_n, eps_s, eps_p = [e.orphans[0] for e in epsilon.orphans]
+
+        # bulk conductivities (leading order)
+        kappa_n = param.kappa_e(c_e_0) * eps_n ** param.b
+        kappa_s = param.kappa_e(c_e_0) * eps_s ** param.b
+        kappa_p = param.kappa_e(c_e_0) * eps_p ** param.b
+
+        # get left-most ocp and overpotential
+        ocp_n_left = pybamm.BoundaryValue(ocp_n, "left")
+        eta_r_n_left = pybamm.BoundaryValue(eta_r_n, "left")
+        c_e_n_left = pybamm.BoundaryValue(c_e_n, "left")
+
+        # electrolyte current (leading-order approximation)
+        i_e_n = i_cell * x_n / l_n
+        i_e_s = pybamm.Broadcast(i_cell, ["separator"])
+        i_e_p = i_cell * (1 - x_p) / l_p
+        i_e = pybamm.Concatenation(i_e_n, i_e_s, i_e_p)
+
+        # electrolyte potential (combined leading and first order)
+        phi_e_const = (
+            -ocp_n_left
+            - eta_r_n_left
+            - (
+                2
+                * param.C_e
+                * (1 - param.t_plus)
+                * pybamm.Function(np.log, c_e_n_left / c_e_0)
+            )
+            + (
+                param.C_e
+                * i_cell
+                / param.gamma_e
+                * (-l_n / (2 * kappa_n) + (l_n / kappa_s))
+            )
+        )
+        phi_e_n = phi_e_const + param.C_e * (
+            2 * (1 - param.t_plus) * pybamm.Function(np.log, c_e_n / c_e_0)
+            - (i_cell / param.gamma_e)
+            * ((x_n ** 2 - l_n ** 2) / (2 * kappa_n * l_n) + l_n / kappa_s)
+        )
+        phi_e_s = phi_e_const + param.C_e * (
+            2 * (1 - param.t_plus) * pybamm.Function(np.log, c_e_s / c_e_0)
+            - (i_cell / param.gamma_e) * (x_s / kappa_s)
+        )
+        phi_e_p = phi_e_const + param.C_e * (
+            2 * (1 - param.t_plus) * pybamm.Function(np.log, c_e_p / c_e_0)
+            - (i_cell / param.gamma_e)
+            * (
+                (x_p * (2 - x_p) - l_p ** 2 - 1) / (2 * kappa_p * l_p)
+                + (1 - l_p) / kappa_s
+            )
+        )
+        phi_e = pybamm.Concatenation(phi_e_n, phi_e_s, phi_e_p)
+
+        "Ohmic losses and overpotentials"
+        # average electrolyte ohmic losses
+        delta_phi_e_av = -(
+            param.C_e * i_cell / param.gamma_e / param.kappa_e(c_e_0)
+        ) * (
+            param.l_n / (3 * eps_n ** param.b)
+            + param.l_s / (eps_s ** param.b)
+            + param.l_p / (3 * eps_p ** param.b)
+        )
+
+        # electrode-averaged electrolye concentrations (combined leading
+        # and first order)
+        c_e_n_av = pybamm.Integral(c_e_n, x_n) / l_n
+        c_e_p_av = pybamm.Integral(c_e_p, x_p) / l_p
+
+        # concentration overpotential (combined leading and first order)
+        eta_c_av = 2 * param.C_e * (1 - param.t_plus) * (c_e_p_av - c_e_n_av)
+        # electrolyte overpotential
+        eta_e_av = eta_c_av + delta_phi_e_av
+
+        # Variables
+        return self.get_variables(phi_e, i_e, eta_c_av, delta_phi_e_av, eta_e_av)
+
+    def get_variables(self, phi_e, i_e, eta_c_av, delta_phi_e_av, eta_e_av):
+        """
+        Calculate dimensionless and dimensional variables for the electrolyte current
+        submodel
+
+        Parameters
+        ----------
+        phi_e :class:`pybamm.Concatenation`
+            The electrolyte potential
+        i_e :class:`pybamm.Concatenation`
+            The electrolyte current density
+        delta_phi_e_av: :class:`pybamm.Symbol`
+            Average Ohmic losses in the electrolyte
+        eta_e_av: :class:`Pybamm.Symbol`
+            Average electrolyte overpotential
+
+        Returns
+        -------
+        dict
+            Dictionary {string: :class:`pybamm.Symbol`} of relevant variables
+        """
+        param = self.set_of_parameters
+        pot_scale = param.potential_scale
+
+        # Set dimensionless and dimensional variables
+        return {
+            "Electrolyte potential": phi_e,
+            "Electrolyte current density": i_e,
+            "Average concentration overpotential": eta_c_av,
+            "Average electrolyte ohmic losses": delta_phi_e_av,
+            "Average electrolyte overpotential": eta_e_av,
+            "Electrolyte potential [V]": -param.U_n_ref + pot_scale * phi_e,
+            "Electrolyte current density [A m-2]": param.i_typ * i_e,
+            "Average concentration overpotential [V]": pot_scale * eta_c_av,
+            "Average electrolyte ohmic losses [V]": pot_scale * delta_phi_e_av,
+            "Average electrolyte overpotential [V]": pot_scale * eta_e_av,
+        }
+
 
 class MacInnesStefanMaxwellCapacitance(pybamm.LeadAcidBaseModel):
     """MacInnes equation for the current in the electrolyte, derived from the
@@ -170,246 +376,4 @@
         else:
             raise pybamm.DomainError(
                 "domain '{}' not recognised".format(Delta_phi.domain)
-            )
-
-
-class StefanMaxwellFirstOrderPotential(pybamm.BaseModel):
-    """A class that generates the expression tree for Stefan-Maxwell Current in the
-    electrolyte.
-
-    Parameters
-    ----------
-    leading_order_model : Model class
-        The leading-order model for the asymptotics
-    c_e: :class:`pybamm.Variable`
-        A variable representing the concentration of ions in the electrolyte
-    param : parameter class
-        The parameters to use for this submodel
-
-    *Extends:* :class:`BaseModel`
-    """
-
-    def __init__(self, leading_order_model, c_e, param):
-        super().__init__()
-
-        # Current function
-=======
-    def get_explicit_leading_order(self, variables):
-        """
-        Provides explicit leading order solution to the electrolyte current conservation
-        equation where the constitutive equation is taken to be of Stefan-Maxwell form.
-
-        Parameters
-        ----------
-        variables : dict
-            Dictionary of {string: :class:`pybamm.Symbol`}, which can be read to find
-            already-calculated variables
-
-        Returns
-        -------
-        dict
-            Dictionary {string: :class:`pybamm.Symbol`} of relevant variables
-        """
-        # import parameters and spatial variables
-        param = self.set_of_parameters
-        l_n = param.l_n
-        l_p = param.l_p
-        x_n = pybamm.standard_spatial_vars.x_n
-        x_p = pybamm.standard_spatial_vars.x_p
-
-        # define current
->>>>>>> e89ceb8c
-        i_cell = param.current_with_time
-
-        # unpack variables
-        ocp_n = variables["Negative electrode open circuit potential"]
-        eta_r_n = variables["Negative reaction overpotential"]
-
-        # get left-most ocp and overpotential
-        ocp_n_left = pybamm.BoundaryValue(ocp_n, "left")
-        eta_r_n_left = pybamm.BoundaryValue(eta_r_n, "left")
-
-        # electrolye potential
-        phi_e_const = -ocp_n_left - eta_r_n_left
-        phi_e_n = pybamm.Broadcast(phi_e_const, ["negative electrode"])
-        phi_e_s = pybamm.Broadcast(phi_e_const, ["separator"])
-        phi_e_p = pybamm.Broadcast(phi_e_const, ["positive electrode"])
-        phi_e = pybamm.Concatenation(phi_e_n, phi_e_s, phi_e_p)
-
-        # electrolyte current
-        i_e_n = i_cell * x_n / l_n
-        i_e_s = pybamm.Broadcast(i_cell, ["separator"])
-        i_e_p = i_cell * (1 - x_p) / l_p
-        i_e = pybamm.Concatenation(i_e_n, i_e_s, i_e_p)
-
-        # electrolyte ohmic losses
-        delta_phi_e_av = pybamm.Scalar(0)
-        # concentration overpotential
-        eta_c_av = pybamm.Scalar(0)
-        # electrolyte overpotential
-        eta_e_av = eta_c_av + delta_phi_e_av
-
-        return self.get_variables(phi_e, i_e, eta_c_av, delta_phi_e_av, eta_e_av)
-
-    def get_explicit_combined(self, variables):
-        """
-        Provides and explicit combined leading and first order solution to the
-        electrolyte current conservation equation where the constitutive equation is
-        taken to be of Stefan-Maxwell form. Note that the returned current density is
-        only the leading order approximation.
-
-        Parameters
-        ----------
-        variables : dict
-            Dictionary of {string: :class:`pybamm.Symbol`}, which can be read to find
-            already-calculated variables
-
-        Returns
-        -------
-        dict
-            Dictionary {string: :class:`pybamm.Symbol`} of relevant variables
-        """
-        # import parameters and spatial vairables
-        param = self.set_of_parameters
-        l_n = param.l_n
-        l_p = param.l_p
-        i_cell = param.current_with_time
-        x_n = pybamm.standard_spatial_vars.x_n
-        x_s = pybamm.standard_spatial_vars.x_s
-        x_p = pybamm.standard_spatial_vars.x_p
-
-        # Unpack variables
-        c_e = variables["Electrolyte concentration"]
-        ocp_n = variables["Negative electrode open circuit potential"]
-        eta_r_n = variables["Negative reaction overpotential"]
-
-        # extract c_e components
-        c_e_n, c_e_s, c_e_p = c_e.orphans
-
-        # if porosity is not provided, use the input parameter
-        try:
-            epsilon = variables["Porosity (leading-order)"]
-        except KeyError:
-            epsilon = param.epsilon
-        try:
-            c_e_0 = (
-                variables["Electrolyte concentration (leading-order)"]
-                .orphans[0]
-                .orphans[0]
-            )
-        except KeyError:
-            c_e_0 = pybamm.Scalar(1)
-        eps_n, eps_s, eps_p = [e.orphans[0] for e in epsilon.orphans]
-
-        # bulk conductivities (leading order)
-        kappa_n = param.kappa_e(c_e_0) * eps_n ** param.b
-        kappa_s = param.kappa_e(c_e_0) * eps_s ** param.b
-        kappa_p = param.kappa_e(c_e_0) * eps_p ** param.b
-
-        # get left-most ocp and overpotential
-        ocp_n_left = pybamm.BoundaryValue(ocp_n, "left")
-        eta_r_n_left = pybamm.BoundaryValue(eta_r_n, "left")
-        c_e_n_left = pybamm.BoundaryValue(c_e_n, "left")
-
-        # electrolyte current (leading-order approximation)
-        i_e_n = i_cell * x_n / l_n
-        i_e_s = pybamm.Broadcast(i_cell, ["separator"])
-        i_e_p = i_cell * (1 - x_p) / l_p
-        i_e = pybamm.Concatenation(i_e_n, i_e_s, i_e_p)
-
-        # electrolyte potential (combined leading and first order)
-        phi_e_const = (
-            -ocp_n_left
-            - eta_r_n_left
-            - (
-                2
-                * param.C_e
-                * (1 - param.t_plus)
-                * pybamm.Function(np.log, c_e_n_left / c_e_0)
-            )
-            + (
-                param.C_e
-                * i_cell
-                / param.gamma_e
-                * (-l_n / (2 * kappa_n) + (l_n / kappa_s))
-            )
-        )
-        phi_e_n = phi_e_const + param.C_e * (
-            2 * (1 - param.t_plus) * pybamm.Function(np.log, c_e_n / c_e_0)
-            - (i_cell / param.gamma_e)
-            * ((x_n ** 2 - l_n ** 2) / (2 * kappa_n * l_n) + l_n / kappa_s)
-        )
-        phi_e_s = phi_e_const + param.C_e * (
-            2 * (1 - param.t_plus) * pybamm.Function(np.log, c_e_s / c_e_0)
-            - (i_cell / param.gamma_e) * (x_s / kappa_s)
-        )
-        phi_e_p = phi_e_const + param.C_e * (
-            2 * (1 - param.t_plus) * pybamm.Function(np.log, c_e_p / c_e_0)
-            - (i_cell / param.gamma_e)
-            * (
-                (x_p * (2 - x_p) - l_p ** 2 - 1) / (2 * kappa_p * l_p)
-                + (1 - l_p) / kappa_s
-            )
-        )
-        phi_e = pybamm.Concatenation(phi_e_n, phi_e_s, phi_e_p)
-
-        "Ohmic losses and overpotentials"
-        # average electrolyte ohmic losses
-        delta_phi_e_av = -(
-            param.C_e * i_cell / param.gamma_e / param.kappa_e(c_e_0)
-        ) * (
-            param.l_n / (3 * eps_n ** param.b)
-            + param.l_s / (eps_s ** param.b)
-            + param.l_p / (3 * eps_p ** param.b)
-        )
-
-        # electrode-averaged electrolye concentrations (combined leading
-        # and first order)
-        c_e_n_av = pybamm.Integral(c_e_n, x_n) / l_n
-        c_e_p_av = pybamm.Integral(c_e_p, x_p) / l_p
-
-        # concentration overpotential (combined leading and first order)
-        eta_c_av = 2 * param.C_e * (1 - param.t_plus) * (c_e_p_av - c_e_n_av)
-        # electrolyte overpotential
-        eta_e_av = eta_c_av + delta_phi_e_av
-
-        # Variables
-        return self.get_variables(phi_e, i_e, eta_c_av, delta_phi_e_av, eta_e_av)
-
-    def get_variables(self, phi_e, i_e, eta_c_av, delta_phi_e_av, eta_e_av):
-        """
-        Calculate dimensionless and dimensional variables for the electrolyte current
-        submodel
-
-        Parameters
-        ----------
-        phi_e :class:`pybamm.Concatenation`
-            The electrolyte potential
-        i_e :class:`pybamm.Concatenation`
-            The electrolyte current density
-        delta_phi_e_av: :class:`pybamm.Symbol`
-            Average Ohmic losses in the electrolyte
-        eta_e_av: :class:`Pybamm.Symbol`
-            Average electrolyte overpotential
-
-        Returns
-        -------
-        dict
-            Dictionary {string: :class:`pybamm.Symbol`} of relevant variables
-        """
-        param = self.set_of_parameters
-        pot_scale = param.potential_scale
-
-        # Set dimensionless and dimensional variables
-        return {
-            "Electrolyte potential": phi_e,
-            "Electrolyte current density": i_e,
-            "Average concentration overpotential": eta_c_av,
-            "Average electrolyte ohmic losses": delta_phi_e_av,
-            "Average electrolyte overpotential": eta_e_av,
-            "Electrolyte potential [V]": -param.U_n_ref + pot_scale * phi_e,
-            "Electrolyte current density [A m-2]": param.i_typ * i_e,
-            "Average concentration overpotential [V]": pot_scale * eta_c_av,
-            "Average electrolyte ohmic losses [V]": pot_scale * delta_phi_e_av,
-            "Average electrolyte overpotential [V]": pot_scale * eta_e_av,
-        }+            )