#
# Unary operator classes and methods
#
import autograd
import numpy as np
import pybamm
from inspect import signature
from scipy.sparse import csr_matrix


class UnaryOperator(pybamm.Symbol):
    """A node in the expression tree representing a unary operator
    (e.g. '-', grad, div)

    Derived classes will specify the particular operator

    **Extends:** :class:`Symbol`

    Parameters
    ----------
    name : str
        name of the node
    child : :class:`Symbol`
        child node

    """

    def __init__(self, name, child):
        self.child = child
        super().__init__(name, children=[child], domain=child.domain)

    def __str__(self):
        """ See :meth:`pybamm.Symbol.__str__()`. """
        return "{}({!s})".format(self.name, self.child)

    def new_copy(self):
        """ See :meth:`pybamm.Symbol.new_copy()`. """
        new_child = self.child.simplify()
        return self._unary_new_copy(new_child)

    def _unary_new_copy(self, child):
        """Make a new copy of the unary operator, with child `child`"""

        return self.__class__(child)

    def _unary_simplify(self, simplified_child):
        """
        Simplify a unary operator. Default behaviour is to make a new copy, with
        simplified child.
        """

        return self._unary_new_copy(simplified_child)

    def _unary_evaluate(self, child):
        """Perform unary operation on a child. """
        raise NotImplementedError

    def evaluate(self, t=None, y=None, known_evals=None):
        """ See :meth:`pybamm.Symbol.evaluate()`. """
        if known_evals is not None:
            if self.id not in known_evals:
                child, known_evals = self.child.evaluate(t, y, known_evals)
                known_evals[self.id] = self._unary_evaluate(child)
            return known_evals[self.id], known_evals
        else:
            child = self.child.evaluate(t, y)
            return self._unary_evaluate(child)


class Negate(UnaryOperator):
    """A node in the expression tree representing a `-` negation operator

    **Extends:** :class:`UnaryOperator`
    """

    def __init__(self, child):
        """ See :meth:`pybamm.UnaryOperator.__init__()`. """
        super().__init__("-", child)

    def __str__(self):
        """ See :meth:`pybamm.Symbol.__str__()`. """
        return "{}{!s}".format(self.name, self.child)

    def diff(self, variable):
        """ See :meth:`pybamm.Symbol.diff()`. """
        if variable.id == self.id:
            return pybamm.Scalar(1)
        else:
            return -self.child.diff(variable)

    def jac(self, variable):
        """ See :meth:`pybamm.Symbol.jac()`. """
        return -self.child.jac(variable)

    def _unary_evaluate(self, child):
        """ See :meth:`UnaryOperator._unary_evaluate()`. """
        return -child


class AbsoluteValue(UnaryOperator):
    """A node in the expression tree representing an `abs` operator

    **Extends:** :class:`UnaryOperator`
    """

    def __init__(self, child):
        """ See :meth:`pybamm.UnaryOperator.__init__()`. """
        super().__init__("abs", child)

    def diff(self, variable):
        """ See :meth:`pybamm.Symbol.diff()`. """
        # Derivative is not well-defined
        raise NotImplementedError("Derivative of absolute function is not defined")

    def jac(self, variable):
        """ See :meth:`pybamm.Symbol.jac()`. """
        # Derivative is not well-defined
        raise NotImplementedError("Derivative of absolute function is not defined")

    def _unary_evaluate(self, child):
        """ See :meth:`UnaryOperator._unary_evaluate()`. """
        return np.abs(child)


class Function(UnaryOperator):
    """A node in the expression tree representing an arbitrary function

    Parameters
    ----------
    func : method
        A function that takes either 0 or 1 parameters. If func takes no parameters,
        self.evaluate() return func(). Otherwise, self.evaluate(t,y) returns
        func(child.evaluate(t,y))
    child : :class:`pybamm.Symbol`
        The child node to apply the function to

    **Extends:** :class:`UnaryOperator`
    """

    def __init__(self, func, child):
        """ See :meth:`pybamm.UnaryOperator.__init__()`. """
        self.func = func
        super().__init__("function ({})".format(func.__name__), child)
        # hack to work out whether function takes any params
        # (signature doesn't work for numpy)
        if isinstance(func, np.ufunc):
            self.takes_no_params = False
        else:
            self.takes_no_params = len(signature(func).parameters) == 0

    def diff(self, variable):
        """ See :meth:`pybamm.Symbol.diff()`. """
        if variable.id == self.id:
            return pybamm.Scalar(1)
        else:
            child = self.orphans[0]
            if variable.id in [symbol.id for symbol in child.pre_order()]:
                # if variable appears in the function,use autograd to differentiate
                # function, and apply chain rule
                return child.diff(variable) * Function(autograd.grad(self.func), child)
            else:
                # otherwise the derivative of the function is zero
                return pybamm.Scalar(0)

    def jac(self, variable):
        """ See :meth:`pybamm.Symbol.jac()`. """
        child = self.orphans[0]
        if child.evaluates_to_number():
            # return zeros of right size
            variable_y_indices = np.arange(
                variable.y_slice.start, variable.y_slice.stop
            )
            jac = csr_matrix((1, np.size(variable_y_indices)))
            return pybamm.Matrix(jac)
        else:
            jac_fun = Function(autograd.elementwise_grad(self.func), child) * child.jac(
                variable
            )
            jac_fun.domain = self.domain
            return jac_fun

    def _unary_evaluate(self, child):
        """ See :meth:`UnaryOperator._unary_evaluate()`. """
        if self.takes_no_params:
            return self.func()
        else:
            return self.func(child)

    def _unary_new_copy(self, child):
        """ See :meth:`UnaryOperator._unary_new_copy()`. """
        return pybamm.Function(self.func, child)

    def _unary_simplify(self, simplified_child):
        """ See :meth:`UnaryOperator._unary_simplify()`. """
        if self.takes_no_params:
            # If self.func() takes no parameters then we can always simplify it
            return pybamm.Scalar(self.func())
        else:
            return pybamm.Function(self.func, simplified_child)


class Index(UnaryOperator):
    """A node in the expression tree, which stores the index that should be
    extracted from its child after the child has been evaluated.
    """

    def __init__(self, child, index, name=None):
        if name is None:
            name = child.name + "[" + str(index) + "]"
        self.index = index
        super().__init__(name, child)

    def set_id(self):
        """ See :meth:`pybamm.Symbol.set_id()` """
        self._id = hash(
            (self.__class__, self.name, self.index, self.child.id) + tuple(self.domain)
        )

    def _unary_evaluate(self, child):
        """ See :meth:`UnaryOperator._unary_evaluate()`. """
        return child[self.index]

    def _unary_new_copy(self, child):
        """ See :meth:`UnaryOperator._unary_new_copy()`. """

        return self.__class__(child, self.index)


class SpatialOperator(UnaryOperator):
    """A node in the expression tree representing a unary spatial operator
    (e.g. grad, div)

    Derived classes will specify the particular operator

    This type of node will be replaced by the :class:`Discretisation`
    class with a :class:`Matrix`

    **Extends:** :class:`UnaryOperator`

    Parameters
    ----------

    name : str
        name of the node
    child : :class:`Symbol`
        child node

    """

    def __init__(self, name, child):
        super().__init__(name, child)

    def diff(self, variable):
        """ See :meth:`pybamm.Symbol.diff()`. """
        # We shouldn't need this
        raise NotImplementedError

    def jac(self, variable):
        """ See :meth:`pybamm.Symbol.jac()`. """
        raise NotImplementedError

    def _unary_simplify(self, child):
        """ See :meth:`pybamm.UnaryOperator.simplify()`. """

        # if there are none of these nodes in the child tree, then this expression
        # does not depend on space, and therefore the spatial operator result is zero
        search_types = (pybamm.Variable, pybamm.StateVector, pybamm.SpatialVariable)

        # do the search, return a scalar zero node if no relevent nodes are found
        if all([not (isinstance(n, search_types)) for n in self.pre_order()]):
            return pybamm.Scalar(0)
        else:
            return self.__class__(child)


class Gradient(SpatialOperator):
    """A node in the expression tree representing a grad operator

    **Extends:** :class:`SpatialOperator`
    """

    def __init__(self, child):
        super().__init__("grad", child)


class Divergence(SpatialOperator):
    """A node in the expression tree representing a div operator

    **Extends:** :class:`SpatialOperator`
    """

    def __init__(self, child):
        super().__init__("div", child)


class Integral(SpatialOperator):
    """A node in the expression tree representing an integral operator

    .. math::
        I = \\int_{a}^{b}\\!f(u)\\,du,

    where :math:`a` and :math:`b` are the left-hand and right-hand boundaries of
    the domain respectively, and :math:`u\\in\\text{domain}`.
    Can be integration with respect to time or space.

    Parameters
    ----------
    function : :class:`pybamm.Symbol`
        The function to be integrated (will become self.children[0])
    integration_variable : :class:`pybamm.IndependentVariable`
        The variable over which to integrate

    **Extends:** :class:`SpatialOperator`
    """

    def __init__(self, child, integration_variable):
        if isinstance(integration_variable, pybamm.SpatialVariable):
            # Check that child and integration_variable domains agree
            if child.domain != integration_variable.domain:
                raise pybamm.DomainError(
                    """child and integration_variable must have the same domain"""
                )
        elif not isinstance(integration_variable, pybamm.IndependentVariable):
            raise ValueError(
                """integration_variable must be of type pybamm.IndependentVariable,
                   not {}""".format(
                    type(integration_variable)
                )
            )
        name = "integral d{}".format(integration_variable.name)
        if isinstance(integration_variable, pybamm.SpatialVariable):
            name += " {}".format(integration_variable.domain)
        self._integration_variable = integration_variable
        super().__init__(name, child)
        # integrating removes the domain
        self.domain = []

    @property
    def integration_variable(self):
        return self._integration_variable

<<<<<<< HEAD
    def set_id(self):
        """ See :meth:`pybamm.Symbol.set_id()` """
        self._id = hash(
            (self.__class__, self.name, self.integration_variable.id, self.child.id)
            + tuple(self.domain)
        )

    def _unary_simplify(self, child):
        """ See :meth:`pybamm.UnaryOperator.simplify()`. """
=======
    def _unary_simplify(self, simplified_child):
        """ See :meth:`UnaryOperator._unary_simplify()`. """

        return self.__class__(simplified_child, self.integration_variable)

    def _unary_new_copy(self, child):
        """ See :meth:`UnaryOperator._unary_new_copy()`. """
>>>>>>> 7af87460

        return self.__class__(child, self.integration_variable)


class IndefiniteIntegral(Integral):
    """A node in the expression tree representing an indefinite integral operator

    .. math::
        I = \\int_{x_\text{min}}^{x}\\!f(u)\\,du

    where :math:`u\\in\\text{domain}` which can represent either a
    spatial or temporal variable.

    Parameters
    ----------
    function : :class:`pybamm.Symbol`
        The function to be integrated (will become self.children[0])
    integration_variable : :class:`pybamm.IndependentVariable`
        The variable over which to integrate

    **Extends:** :class:`Integral`
    """

    def __init__(self, child, integration_variable):
        super().__init__(child, integration_variable)
        # Overwrite the name
        self.name = "{} integrated w.r.t {}".format(
            child.name, integration_variable.name
        )
        if isinstance(integration_variable, pybamm.SpatialVariable):
            self.name += " on {}".format(integration_variable.domain)
        # the integrated variable has the same domain as the child
        self.domain = child.domain


class BoundaryOperator(SpatialOperator):
    """A node in the expression tree which gets the boundary value of a variable.

    Parameters
    ----------
    name : str
        The name of the symbol
    child : :class:`pybamm.Symbol`
        The variable whose boundary value to take
    side : str
        Which side to take the boundary value on ("left" or "right")

    **Extends:** :class:`SpatialOperator`
    """

    def __init__(self, name, child, side):
        self.side = side
        # Domain of Boundary must be ([]) so that expressions can be formed
        # of boundary values of variables in different domains
        super().__init__(name, child)
        self.domain = []

<<<<<<< HEAD
    def set_id(self):
        """ See :meth:`pybamm.Symbol.set_id()` """
        self._id = hash(
            (self.__class__, self.name, self.side, self.child.id) + tuple(self.domain)
        )

    def _unary_simplify(self, child):
        """ See :meth:`pybamm.UnaryOperator.simplify()`. """
=======
    def _unary_simplify(self, simplified_child):
        """ See :meth:`UnaryOperator._unary_simplify()`. """
        return self.__class__(simplified_child, self.side)

    def _unary_new_copy(self, child):
        """ See :meth:`UnaryOperator._unary_new_copy()`. """
>>>>>>> 7af87460
        return self.__class__(child, self.side)


class BoundaryValue(BoundaryOperator):
    """A node in the expression tree which gets the boundary value of a variable.

    Parameters
    ----------
    child : :class:`pybamm.Symbol`
        The variable whose boundary value to take
    side : str
        Which side to take the boundary value on ("left" or "right")

    **Extends:** :class:`BoundaryOperator`
    """

    def __init__(self, child, side):
        super().__init__("boundary value", child, side)


class BoundaryFlux(BoundaryOperator):
    """A node in the expression tree which gets the boundary flux of a variable.

    Parameters
    ----------
    child : :class:`pybamm.Symbol`
        The variable whose boundary flux to take
    side : str
        Which side to take the boundary flux on ("left" or "right")

    **Extends:** :class:`BoundaryOperator`
    """

    def __init__(self, child, side):
        super().__init__("boundary flux", child, side)


#
# Methods to call Gradient and Divergence
#


def grad(expression):
    """convenience function for creating a :class:`Gradient`

    Parameters
    ----------

    expression : :class:`Symbol`
        the gradient will be performed on this sub-expression

    Returns
    -------

    :class:`Gradient`
        the gradient of ``expression``
    """

    return Gradient(expression)


def div(expression):
    """convenience function for creating a :class:`Divergence`

    Parameters
    ----------

    expression : :class:`Symbol`
        the divergence will be performed on this sub-expression

    Returns
    -------

    :class:`Divergence`
        the divergence of ``expression``
    """

    return Divergence(expression)


#
# Method to call SurfaceValue
#


def surf(variable, set_domain=False):
    """convenience function for creating a right :class:`BoundaryValue`, usually in the
    spherical geometry

    Parameters
    ----------

    variable : :class:`Symbol`
        the surface value of this variable will be returned

    Returns
    -------

    :class:`GetSurfaceValue`
        the surface value of ``variable``
    """
    out = boundary_value(variable, "right")
    if set_domain:
        if variable.domain == ["negative particle"]:
            out.domain = ["negative electrode"]
        elif variable.domain == ["positive particle"]:
            out.domain = ["positive electrode"]
    return out


def average(symbol):
    """convenience function for creating an average

    Parameters
    ----------
    symbol : :class:`pybamm.Symbol`
        The function to be averaged

    Returns
    -------
    :class:`Symbol`
        the new averaged symbol
    """
    # If symbol doesn't have a domain, its average value is itself
    if symbol.domain == []:
        new_symbol = symbol.new_copy()
        new_symbol.parent = None
        return new_symbol
    # If symbol is a Broadcast, its average value is its child
    elif isinstance(symbol, pybamm.Broadcast):
        return symbol.orphans[0]
    # If symbol is a concatenation of Broadcasts, its average value is its child
    elif (
        isinstance(symbol, pybamm.Concatenation)
        and all(isinstance(child, pybamm.Broadcast) for child in symbol.children)
        and symbol.domain == ["negative electrode", "separator", "positive electrode"]
    ):
        l_n = pybamm.geometric_parameters.l_n
        l_s = pybamm.geometric_parameters.l_s
        l_p = pybamm.geometric_parameters.l_p
        a, b, c = [orp.orphans[0] for orp in symbol.orphans]
        return (l_n * a + l_s * b + l_p * c) / (l_n + l_s + l_p)
    # Otherwise, use Integral to calculate average value
    else:
        if symbol.domain == ["negative electrode"]:
            x = pybamm.standard_spatial_vars.x_n
            l = pybamm.geometric_parameters.l_n
        elif symbol.domain == ["separator"]:
            x = pybamm.standard_spatial_vars.x_s
            l = pybamm.geometric_parameters.l_s
        elif symbol.domain == ["positive electrode"]:
            x = pybamm.standard_spatial_vars.x_p
            l = pybamm.geometric_parameters.l_p
        elif symbol.domain == ["negative electrode", "separator", "positive electrode"]:
            x = pybamm.standard_spatial_vars.x
            l = pybamm.Scalar(1)

        return Integral(symbol, x) / l


def boundary_value(symbol, side):
    """convenience function for creating a :class:`Integral`

    Parameters
    ----------
    symbol : `pybamm.Symbol`
        The symbol whose boundary value to take
    side : str
        Which side to take the boundary value on ("left" or "right")

    Returns
    -------
    :class:`BoundaryValue`
        the new integrated expression tree
    """
    # If symbol doesn't have a domain, its boundary value is itself
    if symbol.domain == []:
        new_symbol = symbol.new_copy()
        new_symbol.parent = None
        return new_symbol
    # If symbol is a Broadcast, its boundary value is its child
    if isinstance(symbol, pybamm.Broadcast):
        return symbol.orphans[0]
    # Otherwise, calculate boundary value
    else:
        return BoundaryValue(symbol, side)<|MERGE_RESOLUTION|>--- conflicted
+++ resolved
@@ -339,7 +339,6 @@
     def integration_variable(self):
         return self._integration_variable
 
-<<<<<<< HEAD
     def set_id(self):
         """ See :meth:`pybamm.Symbol.set_id()` """
         self._id = hash(
@@ -347,9 +346,6 @@
             + tuple(self.domain)
         )
 
-    def _unary_simplify(self, child):
-        """ See :meth:`pybamm.UnaryOperator.simplify()`. """
-=======
     def _unary_simplify(self, simplified_child):
         """ See :meth:`UnaryOperator._unary_simplify()`. """
 
@@ -357,7 +353,6 @@
 
     def _unary_new_copy(self, child):
         """ See :meth:`UnaryOperator._unary_new_copy()`. """
->>>>>>> 7af87460
 
         return self.__class__(child, self.integration_variable)
 
@@ -415,23 +410,18 @@
         super().__init__(name, child)
         self.domain = []
 
-<<<<<<< HEAD
     def set_id(self):
         """ See :meth:`pybamm.Symbol.set_id()` """
         self._id = hash(
             (self.__class__, self.name, self.side, self.child.id) + tuple(self.domain)
         )
 
-    def _unary_simplify(self, child):
-        """ See :meth:`pybamm.UnaryOperator.simplify()`. """
-=======
     def _unary_simplify(self, simplified_child):
         """ See :meth:`UnaryOperator._unary_simplify()`. """
         return self.__class__(simplified_child, self.side)
 
     def _unary_new_copy(self, child):
         """ See :meth:`UnaryOperator._unary_new_copy()`. """
->>>>>>> 7af87460
         return self.__class__(child, self.side)
 
 
