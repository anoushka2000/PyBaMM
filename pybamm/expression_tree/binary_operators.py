#
# Binary operator classes
#
import numbers

import numpy as np
import sympy
from scipy.sparse import csr_matrix, issparse

import pybamm


def preprocess_binary(left, right):
    if isinstance(left, numbers.Number):
        left = pybamm.Scalar(left)
    if isinstance(right, numbers.Number):
        right = pybamm.Scalar(right)

    # Check both left and right are pybamm Symbols
    if not (isinstance(left, pybamm.Symbol) and isinstance(right, pybamm.Symbol)):
        raise NotImplementedError(
            """BinaryOperator not implemented for symbols of type {} and {}""".format(
                type(left), type(right)
            )
        )

    # Do some broadcasting in special cases, to avoid having to do this manually
    if left.domain != [] and right.domain != []:
        if (
            left.domain != right.domain
            and "secondary" in right.auxiliary_domains
            and left.domain == right.auxiliary_domains["secondary"]
        ):
            left = pybamm.PrimaryBroadcast(left, right.domain)
        if (
            right.domain != left.domain
            and "secondary" in left.auxiliary_domains
            and right.domain == left.auxiliary_domains["secondary"]
        ):
            right = pybamm.PrimaryBroadcast(right, left.domain)

    return left, right


def get_binary_children_domains(ldomain, rdomain):
    """Combine domains from children in appropriate way."""
    if ldomain == rdomain:
        return ldomain
    elif ldomain == []:
        return rdomain
    elif rdomain == []:
        return ldomain
    else:
        raise pybamm.DomainError(
            """
            children must have same (or empty) domains, but left.domain is '{}'
            and right.domain is '{}'
            """.format(
                ldomain, rdomain
            )
        )


class BinaryOperator(pybamm.Symbol):
    """
    A node in the expression tree representing a binary operator (e.g. `+`, `*`)

    Derived classes will specify the particular operator

    **Extends**: :class:`Symbol`

    Parameters
    ----------

    name : str
        name of the node
    left : :class:`Symbol` or :class:`Number`
        lhs child node (converted to :class:`Scalar` if Number)
    right : :class:`Symbol` or :class:`Number`
        rhs child node (converted to :class:`Scalar` if Number)
    """

    def __init__(self, name, left, right):
        left, right = preprocess_binary(left, right)

        domain = get_binary_children_domains(left.domain, right.domain)
        auxiliary_domains = self.get_children_auxiliary_domains([left, right])
        super().__init__(
            name,
            children=[left, right],
            domain=domain,
            auxiliary_domains=auxiliary_domains,
        )
        self.left = self.children[0]
        self.right = self.children[1]

    def __str__(self):
        """See :meth:`pybamm.Symbol.__str__()`."""
        # Possibly add brackets for clarity
        if isinstance(self.left, pybamm.BinaryOperator) and not (
            (self.left.name == self.name)
            or (self.left.name == "*" and self.name == "/")
            or (self.left.name == "+" and self.name == "-")
            or self.name == "+"
        ):
            left_str = "({!s})".format(self.left)
        else:
            left_str = "{!s}".format(self.left)
        if isinstance(self.right, pybamm.BinaryOperator) and not (
            (self.name == "*" and self.right.name in ["*", "/"]) or self.name == "+"
        ):
            right_str = "({!s})".format(self.right)
        else:
            right_str = "{!s}".format(self.right)
        return "{} {} {}".format(left_str, self.name, right_str)

    def new_copy(self):
        """See :meth:`pybamm.Symbol.new_copy()`."""

        # process children
        new_left = self.left.new_copy()
        new_right = self.right.new_copy()

        # make new symbol, ensure domain(s) remain the same
        out = self._binary_new_copy(new_left, new_right)
        out.copy_domains(self)

        return out

    def _binary_new_copy(self, left, right):
        """
        Default behaviour for new_copy.
        This copies the behaviour of `_binary_evaluate`, but since `left` and `right`
        are symbols creates a new symbol instead of returning a value.
        """
        return self._binary_evaluate(left, right)

    def evaluate(self, t=None, y=None, y_dot=None, inputs=None, known_evals=None):
        """See :meth:`pybamm.Symbol.evaluate()`."""
        if known_evals is not None:
            id = self.id
            try:
                return known_evals[id], known_evals
            except KeyError:
                left, known_evals = self.left.evaluate(t, y, y_dot, inputs, known_evals)
                right, known_evals = self.right.evaluate(
                    t, y, y_dot, inputs, known_evals
                )
                value = self._binary_evaluate(left, right)
                known_evals[id] = value
                return value, known_evals
        else:
            left = self.left.evaluate(t, y, y_dot, inputs)
            right = self.right.evaluate(t, y, y_dot, inputs)
            return self._binary_evaluate(left, right)

    def _evaluate_for_shape(self):
        """See :meth:`pybamm.Symbol.evaluate_for_shape()`."""
        left = self.children[0].evaluate_for_shape()
        right = self.children[1].evaluate_for_shape()
        return self._binary_evaluate(left, right)

    def _binary_jac(self, left_jac, right_jac):
        """Calculate the jacobian of a binary operator."""
        raise NotImplementedError

    def _binary_evaluate(self, left, right):
        """Perform binary operation on nodes 'left' and 'right'."""
        raise NotImplementedError

    def _evaluates_on_edges(self, dimension):
        """See :meth:`pybamm.Symbol._evaluates_on_edges()`."""
        return self.left.evaluates_on_edges(dimension) or self.right.evaluates_on_edges(
            dimension
        )

    def is_constant(self):
        """See :meth:`pybamm.Symbol.is_constant()`."""
        return self.left.is_constant() and self.right.is_constant()

    def _sympy_operator(self, left, right):
        """Apply appropriate SymPy operators."""
        return self._binary_evaluate(left, right)

    def to_equation(self):
        """Convert the node and its subtree into a SymPy equation."""
        if getattr(self, "print_name", None):
            return sympy.symbols(self.print_name)
        else:
            child1, child2 = self.children
            eq1 = child1.to_equation()
            eq2 = child2.to_equation()
            return self._sympy_operator(eq1, eq2)


class Power(BinaryOperator):
    """
    A node in the expression tree representing a `**` power operator.

    **Extends:** :class:`BinaryOperator`
    """

    def __init__(self, left, right):
<<<<<<< HEAD
        """ See :meth:`pybamm.BinaryOperator.__init__()`. """

=======
        """See :meth:`pybamm.BinaryOperator.__init__()`."""
>>>>>>> d44f526e
        super().__init__("**", left, right)
        if str(self.left.units) == "[-]":
            self.units = None
        else:
            if not isinstance(self.right, pybamm.Scalar):
                raise TypeError("If base has units, exponent must be a scalar")
            self.units = self.left.units ** self.right.value

    def _diff(self, variable):
        """See :meth:`pybamm.Symbol._diff()`."""
        # apply chain rule and power rule
        base, exponent = self.orphans
        # derivative if variable is in the base
        diff = exponent * (base ** (exponent - 1)) * base.diff(variable)
        # derivative if variable is in the exponent (rare, check separately to avoid
        # unecessarily big tree)
        if any(variable.id == x.id for x in exponent.pre_order()):
            diff += (base ** exponent) * pybamm.log(base) * exponent.diff(variable)
        return diff

    def _binary_jac(self, left_jac, right_jac):
        """See :meth:`pybamm.BinaryOperator._binary_jac()`."""
        # apply chain rule and power rule
        left, right = self.orphans
        if right.evaluates_to_constant_number():
            return (right * left ** (right - 1)) * left_jac
        elif left.evaluates_to_constant_number():
            return (left ** right * pybamm.log(left)) * right_jac
        else:
            return (left ** (right - 1)) * (
                right * left_jac + left * pybamm.log(left) * right_jac
            )

    def _binary_evaluate(self, left, right):
        """See :meth:`pybamm.BinaryOperator._binary_evaluate()`."""
        # don't raise RuntimeWarning for NaNs
        with np.errstate(invalid="ignore"):
            return left ** right


class Addition(BinaryOperator):
    """
    A node in the expression tree representing an addition operator.

    **Extends:** :class:`BinaryOperator`
    """

    def __init__(self, left, right):
        """See :meth:`pybamm.BinaryOperator.__init__()`."""
        super().__init__("+", left, right)
        self.units = self.left.units + self.right.units

    def _diff(self, variable):
        """See :meth:`pybamm.Symbol._diff()`."""
        return self.left.diff(variable) + self.right.diff(variable)

    def _binary_jac(self, left_jac, right_jac):
        """See :meth:`pybamm.BinaryOperator._binary_jac()`."""
        return left_jac + right_jac

    def _binary_evaluate(self, left, right):
        """See :meth:`pybamm.BinaryOperator._binary_evaluate()`."""
        return left + right


class Subtraction(BinaryOperator):
    """
    A node in the expression tree representing a subtraction operator.

    **Extends:** :class:`BinaryOperator`
    """

    def __init__(self, left, right):
        """See :meth:`pybamm.BinaryOperator.__init__()`."""

        super().__init__("-", left, right)
        self.units = self.left.units - self.right.units

    def _diff(self, variable):
        """See :meth:`pybamm.Symbol._diff()`."""
        return self.left.diff(variable) - self.right.diff(variable)

    def _binary_jac(self, left_jac, right_jac):
        """See :meth:`pybamm.BinaryOperator._binary_jac()`."""
        return left_jac - right_jac

    def _binary_evaluate(self, left, right):
        """See :meth:`pybamm.BinaryOperator._binary_evaluate()`."""
        return left - right


class Multiplication(BinaryOperator):
    """
    A node in the expression tree representing a multiplication operator
    (Hadamard product). Overloads cases where the "*" operator would usually return a
    matrix multiplication (e.g. scipy.sparse.coo.coo_matrix)

    **Extends:** :class:`BinaryOperator`
    """

    def __init__(self, left, right):
        """See :meth:`pybamm.BinaryOperator.__init__()`."""

        super().__init__("*", left, right)
        self.units = self.left.units * self.right.units

    def _diff(self, variable):
        """See :meth:`pybamm.Symbol._diff()`."""
        # apply product rule
        left, right = self.orphans
        return left.diff(variable) * right + left * right.diff(variable)

    def _binary_jac(self, left_jac, right_jac):
        """See :meth:`pybamm.BinaryOperator._binary_jac()`."""
        # apply product rule
        left, right = self.orphans
        if left.evaluates_to_constant_number():
            return left * right_jac
        elif right.evaluates_to_constant_number():
            return right * left_jac
        else:
            return right * left_jac + left * right_jac

    def _binary_evaluate(self, left, right):
        """See :meth:`pybamm.BinaryOperator._binary_evaluate()`."""

        if issparse(left):
            return csr_matrix(left.multiply(right))
        elif issparse(right):
            # Hadamard product is commutative, so we can switch right and left
            return csr_matrix(right.multiply(left))
        else:
            return left * right


class MatrixMultiplication(BinaryOperator):
    """
    A node in the expression tree representing a matrix multiplication operator.

    **Extends:** :class:`BinaryOperator`
    """

    def __init__(self, left, right):
        """See :meth:`pybamm.BinaryOperator.__init__()`."""
        super().__init__("@", left, right)
        # Effect on units is same as multiplying
        self.units = self.left.units * self.right.units

    def diff(self, variable):
        """See :meth:`pybamm.Symbol.diff()`."""
        # We shouldn't need this
        raise NotImplementedError(
            "diff not implemented for symbol of type 'MatrixMultiplication'"
        )

    def _binary_jac(self, left_jac, right_jac):
        """See :meth:`pybamm.BinaryOperator._binary_jac()`."""
        # We only need the case where left is an array and right
        # is a (slice of a) state vector, e.g. for discretised spatial
        # operators of the form D @ u (also catch cases of (-D) @ u)
        left, right = self.orphans
        if isinstance(left, pybamm.Array) or (
            isinstance(left, pybamm.Negate) and isinstance(left.child, pybamm.Array)
        ):
            left = pybamm.Matrix(csr_matrix(left.evaluate()))
            return left @ right_jac
        else:
            raise NotImplementedError(
                """jac of 'MatrixMultiplication' is only
             implemented for left of type 'pybamm.Array',
             not {}""".format(
                    left.__class__
                )
            )

    def _binary_evaluate(self, left, right):
        """See :meth:`pybamm.BinaryOperator._binary_evaluate()`."""
        return left @ right

    def _sympy_operator(self, left, right):
        """Override :meth:`pybamm.BinaryOperator._sympy_operator`"""
        left = sympy.Matrix(left)
        right = sympy.Matrix(right)
        return left * right


class Division(BinaryOperator):
    """
    A node in the expression tree representing a division operator.

    **Extends:** :class:`BinaryOperator`
    """

    def __init__(self, left, right):
        """See :meth:`pybamm.BinaryOperator.__init__()`."""
        super().__init__("/", left, right)
        self.units = self.left.units / self.right.units

    def _diff(self, variable):
        """See :meth:`pybamm.Symbol._diff()`."""
        # apply quotient rule
        top, bottom = self.orphans
        return (top.diff(variable) * bottom - top * bottom.diff(variable)) / bottom ** 2

    def _binary_jac(self, left_jac, right_jac):
        """See :meth:`pybamm.BinaryOperator._binary_jac()`."""
        # apply quotient rule
        left, right = self.orphans
        if left.evaluates_to_constant_number():
            return -left / right ** 2 * right_jac
        elif right.evaluates_to_constant_number():
            return left_jac / right
        else:
            return (right * left_jac - left * right_jac) / right ** 2

    def _binary_evaluate(self, left, right):
        """See :meth:`pybamm.BinaryOperator._binary_evaluate()`."""

        if issparse(left):
            return csr_matrix(left.multiply(1 / right))
        else:
            if isinstance(right, numbers.Number) and right == 0:
                # don't raise RuntimeWarning for NaNs
                with np.errstate(invalid="ignore"):
                    return left * np.inf
            else:
                return left / right


class Inner(BinaryOperator):
    """
    A node in the expression tree which represents the inner (or dot) product. This
    operator should be used to take the inner product of two mathematical vectors
    (as opposed to the computational vectors arrived at post-discretisation) of the
    form v = v_x e_x + v_y e_y + v_z e_z where v_x, v_y, v_z are scalars
    and e_x, e_y, e_z are x-y-z-directional unit vectors. For v and w mathematical
    vectors, inner product returns v_x * w_x + v_y * w_y + v_z * w_z. In addition,
    for some spatial discretisations mathematical vector quantities (such as
    i = grad(phi) ) are evaluated on a different part of the grid to mathematical
    scalars (e.g. for finite volume mathematical scalars are evaluated on the nodes but
    mathematical vectors are evaluated on cell edges). Therefore, inner also transfers
    the inner product of the vector onto the scalar part of the grid if required
    by a particular discretisation.

    **Extends:** :class:`BinaryOperator`
    """

    def __init__(self, left, right):
        """See :meth:`pybamm.BinaryOperator.__init__()`."""
        super().__init__("inner product", left, right)
        # Effect on units is same as multiplying
        self.units = self.left.units * self.right.units

    def _diff(self, variable):
        """See :meth:`pybamm.Symbol._diff()`."""
        # apply product rule
        left, right = self.orphans
        return left.diff(variable) * right + left * right.diff(variable)

    def _binary_jac(self, left_jac, right_jac):
        """See :meth:`pybamm.BinaryOperator._binary_jac()`."""
        # apply product rule
        left, right = self.orphans
        if left.evaluates_to_constant_number():
            return left * right_jac
        elif right.evaluates_to_constant_number():
            return right * left_jac
        else:
            return right * left_jac + left * right_jac

    def _binary_evaluate(self, left, right):
        """See :meth:`pybamm.BinaryOperator._binary_evaluate()`."""

        if issparse(left):
            return left.multiply(right)
        elif issparse(right):
            # Hadamard product is commutative, so we can switch right and left
            return right.multiply(left)
        else:
            return left * right

    def _binary_new_copy(self, left, right):
        """See :meth:`pybamm.BinaryOperator._binary_new_copy()`."""
        return pybamm.inner(left, right)

    def _evaluates_on_edges(self, dimension):
        """See :meth:`pybamm.Symbol._evaluates_on_edges()`."""
        return False


def inner(left, right):
    """Return inner product of two symbols."""
    left, right = preprocess_binary(left, right)
    # simplify multiply by scalar zero, being careful about shape
    if pybamm.is_scalar_zero(left):
        return pybamm.zeros_like(right)
    if pybamm.is_scalar_zero(right):
        return pybamm.zeros_like(left)

    # if one of the children is a zero matrix, we have to be careful about shapes
    if pybamm.is_matrix_zero(left) or pybamm.is_matrix_zero(right):
        return pybamm.zeros_like(pybamm.Inner(left, right))

    # anything multiplied by a scalar one returns itself
    if pybamm.is_scalar_one(left):
        return right
    if pybamm.is_scalar_one(right):
        return left

    return pybamm.simplify_if_constant(pybamm.Inner(left, right))


class _Heaviside(BinaryOperator):
    """
    A node in the expression tree representing a heaviside step function.
    This class is semi-private and should not be called directly, use `EqualHeaviside`
    or `NotEqualHeaviside` instead, or `<` or `<=`.

    Adding this operation to the rhs or algebraic equations in a model can often cause a
    discontinuity in the solution. For the specific cases listed below, this will be
    automatically handled by the solver. In the general case, you can explicitly tell
    the solver of discontinuities by adding a :class:`Event` object with
    :class:`EventType` DISCONTINUITY to the model's list of events.

    In the case where the Heaviside function is of the form `pybamm.t < x`, `pybamm.t <=
    x`, `x < pybamm.t`, or `x <= pybamm.t`, where `x` is any constant equation, this
    DISCONTINUITY event will automatically be added by the solver.

    **Extends:** :class:`BinaryOperator`
    """

    def __init__(self, name, left, right):
        """See :meth:`pybamm.BinaryOperator.__init__()`."""
        super().__init__(name, left, right)
        # Effect on units is same as adding
        self.units = self.left.units + self.right.units

    def diff(self, variable):
        """See :meth:`pybamm.Symbol.diff()`."""
        # Heaviside should always be multiplied by something else so hopefully don't
        # need to worry about shape
        return pybamm.Scalar(0)

    def _binary_jac(self, left_jac, right_jac):
        """See :meth:`pybamm.BinaryOperator._binary_jac()`."""
        # Heaviside should always be multiplied by something else so hopefully don't
        # need to worry about shape
        return pybamm.Scalar(0)


class EqualHeaviside(_Heaviside):
    """A heaviside function with equality (return 1 when left = right)"""

    def __init__(self, left, right):
        """See :meth:`pybamm.BinaryOperator.__init__()`."""
        super().__init__("<=", left, right)

    def __str__(self):
        """See :meth:`pybamm.Symbol.__str__()`."""
        return "{!s} <= {!s}".format(self.left, self.right)

    def _binary_evaluate(self, left, right):
        """See :meth:`pybamm.BinaryOperator._binary_evaluate()`."""
        # don't raise RuntimeWarning for NaNs
        with np.errstate(invalid="ignore"):
            return left <= right


class NotEqualHeaviside(_Heaviside):
    """A heaviside function without equality (return 0 when left = right)"""

    def __init__(self, left, right):
        super().__init__("<", left, right)

    def __str__(self):
        """See :meth:`pybamm.Symbol.__str__()`."""
        return "{!s} < {!s}".format(self.left, self.right)

    def _binary_evaluate(self, left, right):
        """See :meth:`pybamm.BinaryOperator._binary_evaluate()`."""
        # don't raise RuntimeWarning for NaNs
        with np.errstate(invalid="ignore"):
            return left < right


class Modulo(BinaryOperator):
    """Calculates the remainder of an integer division."""

    def __init__(self, left, right):
        super().__init__("%", left, right)

    def _diff(self, variable):
        """See :meth:`pybamm.Symbol._diff()`."""
        # apply chain rule and power rule
        left, right = self.orphans
        # derivative if variable is in the base
        diff = left.diff(variable)
        # derivative if variable is in the right term (rare, check separately to avoid
        # unecessarily big tree)
        if any(variable.id == x.id for x in right.pre_order()):
            diff += -pybamm.Floor(left / right) * right.diff(variable)
        return diff

    def _binary_jac(self, left_jac, right_jac):
        """See :meth:`pybamm.BinaryOperator._binary_jac()`."""
        # apply chain rule and power rule
        left, right = self.orphans
        if right.evaluates_to_constant_number():
            return left_jac
        elif left.evaluates_to_constant_number():
            return -right_jac * pybamm.Floor(left / right)
        else:
            return left_jac - right_jac * pybamm.Floor(left / right)

    def __str__(self):
        """See :meth:`pybamm.Symbol.__str__()`."""
        return "{!s} mod {!s}".format(self.left, self.right)

    def _binary_evaluate(self, left, right):
        """See :meth:`pybamm.BinaryOperator._binary_evaluate()`."""
        return left % right


class Minimum(BinaryOperator):
    """Returns the smaller of two objects."""

    def __init__(self, left, right):
        super().__init__("minimum", left, right)
        # Effect on units is same as adding
        self.units = self.left.units + self.right.units

    def __str__(self):
        """See :meth:`pybamm.Symbol.__str__()`."""
        return "minimum({!s}, {!s})".format(self.left, self.right)

    def _diff(self, variable):
        """See :meth:`pybamm.Symbol._diff()`."""
        left, right = self.orphans
        return (left <= right) * left.diff(variable) + (left > right) * right.diff(
            variable
        )

    def _binary_jac(self, left_jac, right_jac):
        """See :meth:`pybamm.BinaryOperator._binary_jac()`."""
        left, right = self.orphans
        return (left <= right) * left_jac + (left > right) * right_jac

    def _binary_evaluate(self, left, right):
        """See :meth:`pybamm.BinaryOperator._binary_evaluate()`."""
        # don't raise RuntimeWarning for NaNs
        return np.minimum(left, right)

    def _binary_new_copy(self, left, right):
        """See :meth:`pybamm.BinaryOperator._binary_new_copy()`."""
        return pybamm.minimum(left, right)


class Maximum(BinaryOperator):
    """Returns the greater of two objects."""

    def __init__(self, left, right):
        super().__init__("maximum", left, right)
        # Effect on units is same as adding
        self.units = self.left.units + self.right.units

    def __str__(self):
        """See :meth:`pybamm.Symbol.__str__()`."""
        return "maximum({!s}, {!s})".format(self.left, self.right)

    def _diff(self, variable):
        """See :meth:`pybamm.Symbol._diff()`."""
        left, right = self.orphans
        return (left >= right) * left.diff(variable) + (left < right) * right.diff(
            variable
        )

    def _binary_jac(self, left_jac, right_jac):
        """See :meth:`pybamm.BinaryOperator._binary_jac()`."""
        left, right = self.orphans
        return (left >= right) * left_jac + (left < right) * right_jac

    def _binary_evaluate(self, left, right):
        """See :meth:`pybamm.BinaryOperator._binary_evaluate()`."""
        # don't raise RuntimeWarning for NaNs
        return np.maximum(left, right)

    def _binary_new_copy(self, left, right):
        """See :meth:`pybamm.BinaryOperator._binary_new_copy()`."""
        return pybamm.maximum(left, right)


def simplify_elementwise_binary_broadcasts(left, right):
    left, right = preprocess_binary(left, right)

    def unpack_broadcast_recursive(symbol):
        if isinstance(symbol, pybamm.Broadcast):
            if symbol.child.domain == []:
                return symbol.orphans[0]
            elif (
                isinstance(symbol.child, pybamm.Broadcast)
                and symbol.child.broadcasts_to_nodes
            ):
                out = unpack_broadcast_recursive(symbol.orphans[0])
                if out.domain == []:
                    return out
        return symbol

    # No need to broadcast if the other symbol already has the shape that is being
    # broadcasted to
    # Do this recursively
    if left.domains == right.domains:
        if isinstance(left, pybamm.Broadcast) and left.broadcasts_to_nodes:
            left = unpack_broadcast_recursive(left)
        elif isinstance(right, pybamm.Broadcast) and right.broadcasts_to_nodes:
            right = unpack_broadcast_recursive(right)

    return left, right


def simplified_binary_broadcast_concatenation(left, right, operator):
    """
    Check if there are concatenations or broadcasts that we can commute the operator
    with
    """
    # Broadcast commutes with elementwise operators
    if isinstance(left, pybamm.Broadcast) and right.domain == []:
        return left._unary_new_copy(operator(left.orphans[0], right))
    elif isinstance(right, pybamm.Broadcast) and left.domain == []:
        return right._unary_new_copy(operator(left, right.orphans[0]))

    # Concatenation commutes with elementwise operators
    # If one of the sides is constant then commute concatenation with the operator
    # Don't do this for ConcatenationVariable objects as these will
    # be simplified differently later on
    if isinstance(left, pybamm.Concatenation) and not isinstance(
        left, pybamm.ConcatenationVariable
    ):
        if right.evaluates_to_constant_number():
            return left._concatenation_new_copy(
                [operator(child, right) for child in left.orphans]
            )
        elif (
            isinstance(right, pybamm.Concatenation)
            and not any(
                isinstance(child, (pybamm.Variable, pybamm.StateVector))
                for child in right.children
            )
            and (
                all(child.is_constant() for child in left.children)
                or all(child.is_constant() for child in right.children)
            )
        ):
            return left._concatenation_new_copy(
                [
                    operator(left_child, right_child)
                    for left_child, right_child in zip(left.orphans, right.orphans)
                ]
            )
    if isinstance(right, pybamm.Concatenation) and not isinstance(
        right, pybamm.ConcatenationVariable
    ):
        if left.evaluates_to_constant_number():
            return right._concatenation_new_copy(
                [operator(left, child) for child in right.orphans]
            )


def simplified_power(left, right):
    left, right = simplify_elementwise_binary_broadcasts(left, right)

    # Check for Concatenations and Broadcasts
    out = simplified_binary_broadcast_concatenation(left, right, simplified_power)
    if out is not None:
        return out

    # anything to the power of zero is one
    if pybamm.is_scalar_zero(right):
        return pybamm.ones_like(left)

    # zero to the power of anything is zero
    if pybamm.is_scalar_zero(left):
        return pybamm.Scalar(0)

    # anything to the power of one is itself
    if pybamm.is_scalar_one(right):
        return left

    if isinstance(left, Multiplication):
        # Simplify (a * b) ** c to (a ** c) * (b ** c)
        # if (a ** c) is constant or (b ** c) is constant
        if left.left.is_constant() or left.right.is_constant():
            l_left, l_right = left.orphans
            new_left = l_left ** right
            new_right = l_right ** right
            if new_left.is_constant() or new_right.is_constant():
                return new_left * new_right
    elif isinstance(left, Division):
        # Simplify (a / b) ** c to (a ** c) / (b ** c)
        # if (a ** c) is constant or (b ** c) is constant
        if left.left.is_constant() or left.right.is_constant():
            l_left, l_right = left.orphans
            new_left = l_left ** right
            new_right = l_right ** right
            if new_left.is_constant() or new_right.is_constant():
                return new_left / new_right

    return pybamm.simplify_if_constant(pybamm.Power(left, right))


def simplified_addition(left, right):
    """
    Note
    ----
    We check for scalars first, then matrices. This is because
    (Zero Matrix) + (Zero Scalar)
    should return (Zero Matrix), not (Zero Scalar).
    """
    left, right = simplify_elementwise_binary_broadcasts(left, right)

    # Check for Concatenations and Broadcasts
    out = simplified_binary_broadcast_concatenation(left, right, simplified_addition)
    if out is not None:
        return out

    # anything added by a scalar zero returns the other child
    elif pybamm.is_scalar_zero(left):
        return right
    elif pybamm.is_scalar_zero(right):
        return left
    # Check matrices after checking scalars
    elif pybamm.is_matrix_zero(left):
        if right.evaluates_to_number():
            return right * pybamm.ones_like(left)
        # If left object is zero and has size smaller than or equal to right object in
        # all dimensions, we can safely return the right object. For example, adding a
        # zero vector a matrix, we can just return the matrix
        elif all(
            left_dim_size <= right_dim_size
            for left_dim_size, right_dim_size in zip(
                left.shape_for_testing, right.shape_for_testing
            )
        ) and all(
            left.evaluates_on_edges(dim) == right.evaluates_on_edges(dim)
            for dim in ["primary", "secondary", "tertiary"]
        ):
            return right
    elif pybamm.is_matrix_zero(right):
        if left.evaluates_to_number():
            return left * pybamm.ones_like(right)
        # See comment above
        elif all(
            left_dim_size >= right_dim_size
            for left_dim_size, right_dim_size in zip(
                left.shape_for_testing, right.shape_for_testing
            )
        ) and all(
            left.evaluates_on_edges(dim) == right.evaluates_on_edges(dim)
            for dim in ["primary", "secondary", "tertiary"]
        ):
            return left

    # Return constant if both sides are constant
    if left.is_constant() and right.is_constant():
        return pybamm.simplify_if_constant(pybamm.Addition(left, right))

    # Simplify A @ c + B @ c to (A + B) @ c if (A + B) is constant
    # This is a common construction that appears from discretisation of spatial
    # operators
    elif (
        isinstance(left, MatrixMultiplication)
        and isinstance(right, MatrixMultiplication)
        and left.right.id == right.right.id
    ):
        l_left, l_right = left.orphans
        r_left = right.orphans[0]
        new_left = l_left + r_left
        if new_left.is_constant():
            new_sum = new_left @ l_right
            new_sum.copy_domains(pybamm.Addition(left, right))
            return new_sum

    if isinstance(right, pybamm.Addition) and left.is_constant():
        # Simplify a + (b + c) to (a + b) + c if (a + b) is constant
        if right.left.is_constant():
            r_left, r_right = right.orphans
            return (left + r_left) + r_right
        # Simplify a + (b + c) to (a + c) + b if (a + c) is constant
        elif right.right.is_constant():
            r_left, r_right = right.orphans
            return (left + r_right) + r_left
    if isinstance(left, pybamm.Addition) and right.is_constant():
        # Simplify (a + b) + c to a + (b + c) if (b + c) is constant
        if left.right.is_constant():
            l_left, l_right = left.orphans
            return l_left + (l_right + right)
        # Simplify (a + b) + c to (a + c) + b if (a + c) is constant
        elif left.left.is_constant():
            l_left, l_right = left.orphans
            return (l_left + right) + l_right

    return pybamm.simplify_if_constant(pybamm.Addition(left, right))


def simplified_subtraction(left, right):
    """
     Note
    ----
    We check for scalars first, then matrices. This is because
    (Zero Matrix) - (Zero Scalar)
    should return (Zero Matrix), not -(Zero Scalar).
    """
    left, right = simplify_elementwise_binary_broadcasts(left, right)

    # Check for Concatenations and Broadcasts
    out = simplified_binary_broadcast_concatenation(left, right, simplified_subtraction)
    if out is not None:
        return out

    # anything added by a scalar zero returns the other child
    if pybamm.is_scalar_zero(left):
        return -right
    if pybamm.is_scalar_zero(right):
        return left
    # Check matrices after checking scalars
    if pybamm.is_matrix_zero(left):
        if right.evaluates_to_number():
            return -right * pybamm.ones_like(left)
        # See comments in simplified_addition
        elif all(
            left_dim_size <= right_dim_size
            for left_dim_size, right_dim_size in zip(
                left.shape_for_testing, right.shape_for_testing
            )
        ) and all(
            left.evaluates_on_edges(dim) == right.evaluates_on_edges(dim)
            for dim in ["primary", "secondary", "tertiary"]
        ):
            return -right
    if pybamm.is_matrix_zero(right):
        if left.evaluates_to_number():
            return left * pybamm.ones_like(right)
        # See comments in simplified_addition
        elif all(
            left_dim_size >= right_dim_size
            for left_dim_size, right_dim_size in zip(
                left.shape_for_testing, right.shape_for_testing
            )
        ) and all(
            left.evaluates_on_edges(dim) == right.evaluates_on_edges(dim)
            for dim in ["primary", "secondary", "tertiary"]
        ):
            return left

    # a symbol minus itself is 0s of the same shape
    if left.id == right.id:
        return pybamm.zeros_like(left)

    return pybamm.simplify_if_constant(pybamm.Subtraction(left, right))


def simplified_multiplication(left, right):
    left, right = simplify_elementwise_binary_broadcasts(left, right)

    # Check for Concatenations and Broadcasts
    out = simplified_binary_broadcast_concatenation(
        left, right, simplified_multiplication
    )
    if out is not None:
        return out

    # simplify multiply by scalar zero, being careful about shape
    if pybamm.is_scalar_zero(left):
        return pybamm.zeros_like(right)
    if pybamm.is_scalar_zero(right):
        return pybamm.zeros_like(left)

    # if one of the children is a zero matrix, we have to be careful about shapes
    if pybamm.is_matrix_zero(left) or pybamm.is_matrix_zero(right):
        return pybamm.zeros_like(pybamm.Multiplication(left, right))

    # anything multiplied by a scalar one returns itself
    # unless it changes the units
    if pybamm.is_scalar_one(left) and left.units.units_str == "[-]":
        return right
    if pybamm.is_scalar_one(right) and right.units.units_str == "[-]":
        return left

    # anything multiplied by a scalar negative one returns negative itself
    if pybamm.is_scalar_minus_one(left) and left.units.units_str == "[-]":
        return -right
    if pybamm.is_scalar_minus_one(right) and right.units.units_str == "[-]":
        return -left

    # anything multiplied by a matrix one returns itself if
    # - the shapes are the same
    # - both left and right evaluate on edges, or both evaluate on nodes, in all
    # dimensions
    # (and possibly more generally, but not implemented here)
    try:
        if left.shape_for_testing == right.shape_for_testing and all(
            left.evaluates_on_edges(dim) == right.evaluates_on_edges(dim)
            for dim in ["primary", "secondary", "tertiary"]
        ):
            if pybamm.is_matrix_one(left):
                return right
            elif pybamm.is_matrix_one(right):
                return left
            # also check for negative one
            if pybamm.is_matrix_minus_one(left):
                return -right
            elif pybamm.is_matrix_minus_one(right):
                return -left

    except NotImplementedError:
        pass

    # Return constant if both sides are constant
    if left.is_constant() and right.is_constant():
        return pybamm.simplify_if_constant(pybamm.Multiplication(left, right))

    # Simplify (B @ c) * a to (a * B) @ c if (a * B) is constant
    # This is a common construction that appears from discretisation of spatial
    # operators
    if (
        isinstance(left, MatrixMultiplication)
        and left.left.is_constant()
        and right.is_constant()
        and not (right.ndim_for_testing == 2 and right.shape_for_testing[1] > 1)
    ):
        l_left, l_right = left.orphans
        new_left = right * l_left
        # Special hack for the case where l_left is a matrix one
        # because of weird domain errors otherwise
        if new_left == right and isinstance(right, pybamm.Array):
            new_left = right.new_copy()
        # be careful about domains to avoid weird errors
        new_left.clear_domains()
        new_mul = new_left @ l_right
        # Keep the domain of the old left
        new_mul.copy_domains(left)
        return new_mul

    elif isinstance(left, Multiplication) and right.is_constant():
        # Simplify (a * b) * c to (a * c) * b if (a * c) is constant
        if left.left.is_constant():
            l_left, l_right = left.orphans
            new_left = l_left * right
            return new_left * l_right
        # Simplify (a * b) * c to a * (b * c) if (b * c) is constant
        elif left.right.is_constant():
            l_left, l_right = left.orphans
            new_right = l_right * right
            return l_left * new_right
    elif isinstance(left, Division) and right.is_constant():
        # Simplify (a / b) * c to a * (c / b) if (c / b) is constant
        if left.right.is_constant():
            l_left, l_right = left.orphans
            new_right = right / l_right
            return l_left * new_right

    # Simplify a * (B @ c) to (a * B) @ c if (a * B) is constant
    if (
        isinstance(right, MatrixMultiplication)
        and right.left.is_constant()
        and left.is_constant()
        and not (left.ndim_for_testing == 2 and left.shape_for_testing[1] > 1)
    ):
        r_left, r_right = right.orphans
        new_left = left * r_left
        # Special hack for the case where r_left is a matrix one
        # because of weird domain errors otherwise
        if new_left == left and isinstance(left, pybamm.Array):
            new_left = left.new_copy()
        # be careful about domains to avoid weird errors
        new_left.clear_domains()
        new_mul = new_left @ r_right
        # Keep the domain of the old right
        new_mul.copy_domains(right)
        return new_mul

    elif isinstance(right, Multiplication) and left.is_constant():
        # Simplify a * (b * c) to (a * b) * c if (a * b) is constant
        if right.left.is_constant():
            r_left, r_right = right.orphans
            new_left = left * r_left
            return new_left * r_right
        # Simplify a * (b * c) to (a * c) * b if (a * c) is constant
        elif right.right.is_constant():
            r_left, r_right = right.orphans
            new_left = left * r_right
            return new_left * r_left
    elif isinstance(right, Division) and left.is_constant():
        # Simplify a * (b / c) to (a / c) * b if (a / c) is constant
        if right.right.is_constant():
            r_left, r_right = right.orphans
            new_left = left / r_right
            return new_left * r_left

    # Simplify a * (b + c) to (a * b) + (a * c) if (a * b) or (a * c) is constant
    # This is a common construction that appears from discretisation of spatial
    # operators
    # Also do this for cases like a * (b @ c + d) where (a * b) is constant
    elif isinstance(right, Addition):
        mul_classes = (
            pybamm.Multiplication,
            pybamm.MatrixMultiplication,
            pybamm.Division,
        )
        if (
            right.left.is_constant()
            or right.right.is_constant()
            or (isinstance(right.left, mul_classes) and right.left.left.is_constant())
            or (isinstance(right.right, mul_classes) and right.right.left.is_constant())
        ):
            r_left, r_right = right.orphans
            if (r_left.domain == right.domain or r_left.domain == []) and (
                r_right.domain == right.domain or r_right.domain == []
            ):
                return (left * r_left) + (left * r_right)

    # Negation simplifications
    if isinstance(left, pybamm.Negate) and right.is_constant():
        # Simplify (-a) * b to a * (-b) if (-b) is constant
        return left.orphans[0] * (-right)
    elif isinstance(right, pybamm.Negate) and left.is_constant():
        # Simplify a * (-b) to (-a) * b if (-a) is constant
        return (-left) * right.orphans[0]

    return pybamm.Multiplication(left, right)


def simplified_division(left, right):
    left, right = simplify_elementwise_binary_broadcasts(left, right)

    # Check for Concatenations and Broadcasts
    out = simplified_binary_broadcast_concatenation(left, right, simplified_division)
    if out is not None:
        return out

    # zero divided by anything returns zero (being careful about shape)
    # don't simplify if the division affects the units
    if pybamm.is_scalar_zero(left) and left.units.units_str == "[-]":
        return pybamm.zeros_like(right)

    # matrix zero divided by anything returns matrix zero (i.e. itself)
    if pybamm.is_matrix_zero(left):
        return pybamm.zeros_like(pybamm.Division(left, right))

    # anything divided by zero raises error
    if pybamm.is_scalar_zero(right):
        raise ZeroDivisionError

    # anything divided by one is itself
    # don't simplify if the division affects the units
    if pybamm.is_scalar_one(right) and right.units.units_str == "[-]":
        return left

    # a symbol divided by itself is 1s of the same shape
    if left.id == right.id:
        return pybamm.ones_like(left)

    # anything multiplied by a matrix one returns itself if
    # - the shapes are the same
    # - both left and right evaluate on edges, or both evaluate on nodes, in all
    # dimensions
    # (and possibly more generally, but not implemented here)
    try:
        if left.shape_for_testing == right.shape_for_testing and all(
            left.evaluates_on_edges(dim) == right.evaluates_on_edges(dim)
            for dim in ["primary", "secondary", "tertiary"]
        ):
            if pybamm.is_matrix_one(right):
                return left
            # also check for negative one
            if pybamm.is_matrix_minus_one(right):
                return -left

    except NotImplementedError:
        pass

    # Return constant if both sides are constant
    if left.is_constant() and right.is_constant():
        return pybamm.simplify_if_constant(pybamm.Division(left, right))

    # Simplify (B @ c) / a to (B / a) @ c if (B / a) is constant
    # This is a common construction that appears from discretisation of averages
    elif isinstance(left, MatrixMultiplication) and right.is_constant():
        l_left, l_right = left.orphans
        new_left = l_left / right
        if new_left.is_constant():
            # be careful about domains to avoid weird errors
            new_left.clear_domains()
            new_division = new_left @ l_right
            # Keep the domain of the old left
            new_division.copy_domains(left)
            return new_division

    if isinstance(left, Multiplication):
        # Simplify (a * b) / c to (a / c) * b if (a / c) is constant
        if left.left.is_constant():
            l_left, l_right = left.orphans
            new_left = l_left / right
            if new_left.is_constant():
                return new_left * l_right
        # Simplify (a * b) / c to a * (b / c) if (b / c) is constant
        elif left.right.is_constant():
            l_left, l_right = left.orphans
            new_right = l_right / right
            if new_right.is_constant():
                return l_left * new_right

    # Negation simplifications
    elif isinstance(left, pybamm.Negate) and right.is_constant():
        # Simplify (-a) / b to a / (-b) if (-b) is constant
        return left.orphans[0] / (-right)
    elif isinstance(right, pybamm.Negate) and left.is_constant():
        # Simplify a / (-b) to (-a) / b if (-a) is constant
        return (-left) / right.orphans[0]

    return pybamm.simplify_if_constant(pybamm.Division(left, right))


def simplified_matrix_multiplication(left, right):
    left, right = preprocess_binary(left, right)
    if pybamm.is_matrix_zero(left) or pybamm.is_matrix_zero(right):
        return pybamm.zeros_like(pybamm.MatrixMultiplication(left, right))

    if isinstance(right, Multiplication) and left.is_constant():
        # Simplify A @ (b * c) to (A * b) @ c if (A * b) is constant
        if right.left.evaluates_to_constant_number():
            r_left, r_right = right.orphans
            new_left = left * r_left
            return new_left @ r_right
        # Simplify A @ (b * c) to (A * c) @ b if (A * c) is constant
        elif right.right.evaluates_to_constant_number():
            r_left, r_right = right.orphans
            new_left = left * r_right
            return new_left @ r_left
    elif isinstance(right, Division) and left.is_constant():
        # Simplify A @ (b / c) to (A / c) @ b if (A / c) is constant
        if right.right.evaluates_to_constant_number():
            r_left, r_right = right.orphans
            new_left = left / r_right
            new_mul = new_left @ r_left
            # Keep the domain of the old left
            new_mul.copy_domains(left)
            return new_mul

    # Simplify A @ (B @ c) to (A @ B) @ c if (A @ B) is constant
    # This is a common construction that appears from discretisation of spatial
    # operators
    if (
        isinstance(right, MatrixMultiplication)
        and right.left.is_constant()
        and left.is_constant()
    ):
        r_left, r_right = right.orphans
        new_left = left @ r_left
        # be careful about domains to avoid weird errors
        new_left.clear_domains()
        new_mul = new_left @ r_right
        # Keep the domain of the old right
        new_mul.copy_domains(right)
        return new_mul

    # Simplify A @ (b + c) to (A @ b) + (A @ c) if (A @ b) or (A @ c) is constant
    # This is a common construction that appears from discretisation of spatial
    # operators
    # Don't do this if either b or c is a number as this will lead to matmul errors
    elif isinstance(right, Addition):
        if (right.left.is_constant() or right.right.is_constant()) and not (
            right.left.size_for_testing == 1 or right.right.size_for_testing == 1
        ):
            r_left, r_right = right.orphans
            return (left @ r_left) + (left @ r_right)

    return pybamm.simplify_if_constant(pybamm.MatrixMultiplication(left, right))


def minimum(left, right):
    """
    Returns the smaller of two objects, possibly with a smoothing approximation.
    Not to be confused with :meth:`pybamm.min`, which returns min function of child.
    """
    k = pybamm.settings.min_smoothing
    # Return exact approximation if that is the setting or the outcome is a constant
    # (i.e. no need for smoothing)
    if k == "exact" or (pybamm.is_constant(left) and pybamm.is_constant(right)):
        out = Minimum(left, right)
    else:
        out = pybamm.softminus(left, right, k)
    return pybamm.simplify_if_constant(out)


def maximum(left, right):
    """
    Returns the larger of two objects, possibly with a smoothing approximation.
    Not to be confused with :meth:`pybamm.max`, which returns max function of child.
    """
    k = pybamm.settings.max_smoothing
    # Return exact approximation if that is the setting or the outcome is a constant
    # (i.e. no need for smoothing)
    if k == "exact" or (pybamm.is_constant(left) and pybamm.is_constant(right)):
        out = Maximum(left, right)
    else:
        out = pybamm.softplus(left, right, k)
    return pybamm.simplify_if_constant(out)


def softminus(left, right, k):
    """
    Softplus approximation to the minimum function. k is the smoothing parameter,
    set by `pybamm.settings.min_smoothing`. The recommended value is k=10.
    """
    return pybamm.log(pybamm.exp(-k * left) + pybamm.exp(-k * right)) / -k


def softplus(left, right, k):
    """
    Softplus approximation to the maximum function. k is the smoothing parameter,
    set by `pybamm.settings.max_smoothing`. The recommended value is k=10.
    """
    return pybamm.log(pybamm.exp(k * left) + pybamm.exp(k * right)) / k


def sigmoid(left, right, k):
    """
    Sigmoidal approximation to the heaviside function. k is the smoothing parameter,
    set by `pybamm.settings.heaviside_smoothing`. The recommended value is k=10.
    Note that the concept of deciding which side to pick when left=right does not apply
    for this smooth approximation. When left=right, the value is (left+right)/2.
    """
    return (1 + pybamm.tanh(k * (right - left))) / 2


def source(left, right, boundary=False):
    """A convenience function for creating (part of) an expression tree representing
    a source term. This is necessary for spatial methods where the mass matrix
    is not the identity (e.g. finite element formulation with piecwise linear
    basis functions). The left child is the symbol representing the source term
    and the right child is the symbol of the equation variable (currently, the
    finite element formulation in PyBaMM assumes all functions are constructed
    using the same basis, and the matrix here is constructed accoutning for the
    boundary conditions of the right child). The method returns the matrix-vector
    product of the mass matrix (adjusted to account for any Dirichlet boundary
    conditions imposed the the right symbol) and the discretised left symbol.

    Parameters
    ----------

    left : :class:`Symbol`
        The left child node, which represents the expression for the source term.
    right : :class:`Symbol`
        The right child node. This is the symbol whose boundary conditions are
        accounted for in the construction of the mass matrix.
    boundary : bool, optional
        If True, then the mass matrix should is assembled over the boundary,
        corresponding to a source term which only acts on the boundary of the
        domain. If False (default), the matrix is assembled over the entire domain,
        corresponding to a source term in the bulk.
    """
    # Broadcast if left is number
    if isinstance(left, numbers.Number):
        left = pybamm.PrimaryBroadcast(left, "current collector")

    if left.domain != ["current collector"] or right.domain != ["current collector"]:
        raise pybamm.DomainError(
            """'source' only implemented in the 'current collector' domain,
            but symbols have domains {} and {}""".format(
                left.domain, right.domain
            )
        )
    if boundary:
        return pybamm.BoundaryMass(right) @ left
    else:
        return pybamm.Mass(right) @ left<|MERGE_RESOLUTION|>--- conflicted
+++ resolved
@@ -201,12 +201,7 @@
     """
 
     def __init__(self, left, right):
-<<<<<<< HEAD
-        """ See :meth:`pybamm.BinaryOperator.__init__()`. """
-
-=======
         """See :meth:`pybamm.BinaryOperator.__init__()`."""
->>>>>>> d44f526e
         super().__init__("**", left, right)
         if str(self.left.units) == "[-]":
             self.units = None
