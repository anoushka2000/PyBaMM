--- conflicted
+++ resolved
@@ -611,12 +611,8 @@
             and left.domain != ["positive particle"]
         ):
             raise pybamm.DomainError(
-<<<<<<< HEAD
-                "left child domain must be 'current collector', not'{}'".format(
-=======
                 """left child domain must be 'current collector', 'negative particle',
                 or 'positive particle', not'{}""".format(
->>>>>>> 49b2fd65
                     left.domain
                 )
             )
