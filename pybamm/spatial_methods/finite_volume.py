--- conflicted
+++ resolved
@@ -3,11 +3,16 @@
 #
 import pybamm
 
-<<<<<<< HEAD
-from scipy.sparse import diags, eye, kron, csr_matrix, vstack, hstack, lil_matrix
-=======
-from scipy.sparse import diags, eye, kron, csr_matrix, vstack, coo_matrix
->>>>>>> 9a0cb305
+from scipy.sparse import (
+    diags,
+    eye,
+    kron,
+    csr_matrix,
+    vstack,
+    hstack,
+    lil_matrix,
+    coo_matrix,
+)
 import autograd.numpy as np
 from autograd.builtins import isinstance
 
