#
# Standard parameters for lithium-ion battery models
#
import pybamm
from .base_parameters import BaseParameters, NullParameters


class LithiumIonParameters(BaseParameters):
    """
    Standard parameters for lithium-ion battery models

    Parameters
    ----------

    options : dict, optional
        A dictionary of options to be passed to the parameters, see
        :class:`pybamm.BatteryModelOptions`.
    """

    def __init__(self, options=None):
        self.options = options

        # Get geometric, electrical and thermal parameters
        self.geo = pybamm.GeometricParameters(options)
        self.elec = pybamm.electrical_parameters
        self.therm = pybamm.thermal_parameters

        # Initialize domain parameters
        self.n = DomainLithiumIonParameters("negative", self)
        self.s = DomainLithiumIonParameters("separator", self)
        self.p = DomainLithiumIonParameters("positive", self)
        self.domain_params = {
            "negative": self.n,
            "separator": self.s,
            "positive": self.p,
        }

        # Set parameters
        self._set_parameters()

    def _set_parameters(self):
        """Defines the dimensional parameters"""
        # Physical constants
        self.R = pybamm.Parameter("Ideal gas constant [J.K-1.mol-1]")
        self.F = pybamm.Parameter("Faraday constant [C.mol-1]")
        self.k_b = pybamm.Parameter("Boltzmann constant [J.K-1]")
        self.q_e = pybamm.Parameter("Elementary charge [C]")

        # Thermal parameters
        self.T_ref = self.therm.T_ref
        self.T_init = self.therm.T_init
        self.T_amb = self.therm.T_amb
        self.T_amb_av = self.therm.T_amb_av
        self.h_edge = self.therm.h_edge
        self.h_total = self.therm.h_total
        self.rho_c_p_eff = self.therm.rho_c_p_eff
        self.lambda_eff = self.therm.lambda_eff

        # Macroscale geometry
        self.L_x = self.geo.L_x
        self.L = self.geo.L
        self.L_y = self.geo.L_y
        self.L_z = self.geo.L_z
        self.r_inner = self.geo.r_inner
        self.r_outer = self.geo.r_outer
        self.A_cc = self.geo.A_cc
        self.A_cooling = self.geo.A_cooling
        self.V_cell = self.geo.V_cell

        # Electrical
        self.current_with_time = self.elec.current_with_time
        self.current_density_with_time = self.elec.current_density_with_time
        self.Q = self.elec.Q
        self.R_contact = self.elec.R_contact
        self.n_electrodes_parallel = self.elec.n_electrodes_parallel
        self.n_cells = self.elec.n_cells
        self.voltage_low_cut = self.elec.voltage_low_cut
        self.voltage_high_cut = self.elec.voltage_high_cut
        self.ocp_soc_0_dimensional = self.elec.ocp_soc_0_dimensional
        self.ocp_soc_100_dimensional = self.elec.ocp_soc_100_dimensional

        # Domain parameters
        for domain in self.domain_params.values():
            domain._set_parameters()

        # Electrolyte properties
        self.epsilon_init = pybamm.concatenation(
            *[
                self.domain_params[domain.split()[0]].epsilon_init
                for domain in self.options.whole_cell_domains
            ]
        )

        # Lithium plating parameters
        self.V_bar_Li = pybamm.Parameter(
            "Lithium metal partial molar volume [m3.mol-1]"
        )
        self.c_Li_typ = pybamm.Parameter(
            "Typical plated lithium concentration [mol.m-3]"
        )
        self.c_plated_Li_0 = pybamm.Parameter(
            "Initial plated lithium concentration [mol.m-3]"
        )
        self.alpha_plating = pybamm.Parameter("Lithium plating transfer coefficient")
        self.alpha_stripping = 1 - self.alpha_plating

        # Initial conditions
        # Note: the initial concentration in the electrodes can be set as a function
        # of through-cell position, so is defined later as a function
        self.c_e_init = pybamm.Parameter(
            "Initial concentration in electrolyte [mol.m-3]"
        )
        self.c_e_init_av = pybamm.xyz_average(self.c_e_init)
        self.c_e_init_av.print_name = "c_e_init"

        self.alpha_T_cell = pybamm.Parameter(
            "Cell thermal expansion coefficient [m.K-1]"
        )

        # Total lithium
        # Electrolyte
        c_e_av_init = pybamm.xyz_average(self.epsilon_init) * self.c_e_init
        self.n_Li_e_init = c_e_av_init * self.L_x * self.A_cc

        self.n_Li_particles_init = self.n.n_Li_init + self.p.n_Li_init
        self.n_Li_init = self.n_Li_particles_init + self.n_Li_e_init
        self.Q_Li_particles_init = self.n_Li_particles_init * self.F / 3600
        self.Q_Li_init = self.n_Li_init * self.F / 3600

        # Reference OCP based on initial concentration
        self.ocv_init = self.p.prim.U_init - self.n.prim.U_init

        # Some scales
        self.thermal_voltage = self.R * self.T_ref / self.F
        self.I_typ = self.Q / (self.A_cc * self.n_electrodes_parallel)
        self.a_j_scale = self.I_typ / self.L_x

    def chi(self, c_e, T):
        """
        Thermodynamic factor:
            (1-2*t_plus) is for Nernst-Planck,
            2*(1-t_plus) for Stefan-Maxwell,
        see Bizeray et al (2016) "Resolving a discrepancy ...".
        """
        return (2 * (1 - self.t_plus(c_e, T))) * (self.thermodynamic_factor(c_e, T))

    def chiRT_over_Fc(self, c_e, T):
        """
        chi * (1 + Theta * T) / c,
        as it appears in the electrolyte potential equation
        """
        tol = pybamm.settings.tolerances["chi__c_e"]
        c_e = pybamm.maximum(c_e, tol)
        return (self.R * T / self.F) * self.chi(c_e, T) / c_e

    def t_plus(self, c_e, T):
        """Cation transference number"""
        inputs = {"Electrolyte concentration [mol.m-3]": c_e, "Temperature [K]": T}
        return pybamm.FunctionParameter("Cation transference number", inputs)

    def thermodynamic_factor(self, c_e, T):
        """Thermodynamic factor"""
        inputs = {"Electrolyte concentration [mol.m-3]": c_e, "Temperature [K]": T}
        return pybamm.FunctionParameter("Thermodynamic factor", inputs)

    def D_e(self, c_e, T):
        """Dimensional diffusivity in electrolyte"""
        tol = pybamm.settings.tolerances["D_e__c_e"]
        c_e = pybamm.maximum(c_e, tol)
        inputs = {"Electrolyte concentration [mol.m-3]": c_e, "Temperature [K]": T}
        return pybamm.FunctionParameter("Electrolyte diffusivity [m2.s-1]", inputs)

    def kappa_e(self, c_e, T):
        """Dimensional electrolyte conductivity"""
        tol = pybamm.settings.tolerances["kappa_e__c_e"]
        c_e = pybamm.maximum(c_e, tol)
        inputs = {"Electrolyte concentration [mol.m-3]": c_e, "Temperature [K]": T}
        return pybamm.FunctionParameter("Electrolyte conductivity [S.m-1]", inputs)

    def j0_Li_metal(self, c_e, c_Li, T):
        """Dimensional exchange-current density for lithium metal electrode [A.m-2]"""
        inputs = {
            "Electrolyte concentration [mol.m-3]": c_e,
            "Lithium metal concentration [mol.m-3]": c_Li,
            "Temperature [K]": T,
        }
        return pybamm.FunctionParameter(
            "Exchange-current density for lithium metal electrode [A.m-2]", inputs
        )

    def j0_stripping(self, c_e, c_Li, T):
        """Dimensional exchange-current density for stripping [A.m-2]"""
        inputs = {
            "Electrolyte concentration [mol.m-3]": c_e,
            "Plated lithium concentration [mol.m-3]": c_Li,
            "Temperature [K]": T,
        }
        return pybamm.FunctionParameter(
            "Exchange-current density for stripping [A.m-2]", inputs
        )

    def j0_plating(self, c_e, c_Li, T):
        """Dimensional exchange-current density for plating [A.m-2]"""
        inputs = {
            "Electrolyte concentration [mol.m-3]": c_e,
            "Plated lithium concentration [mol.m-3]": c_Li,
            "Temperature [K]": T,
        }
        return pybamm.FunctionParameter(
            "Exchange-current density for plating [A.m-2]", inputs
        )

    def dead_lithium_decay_rate(self, L_sei):
        """Dimensional dead lithium decay rate [s-1]"""
        inputs = {"Total SEI thickness [m]": L_sei}
        return pybamm.FunctionParameter("Dead lithium decay rate [s-1]", inputs)


class DomainLithiumIonParameters(BaseParameters):
    def __init__(self, domain, main_param):
        self.domain = domain
        self.main_param = main_param

        self.geo = getattr(main_param.geo, domain[0])
        self.therm = getattr(main_param.therm, domain[0])

        if domain != "separator":
            self.prim = ParticleLithiumIonParameters("primary", self)
            phases_option = int(getattr(main_param.options, domain)["particle phases"])
            if phases_option >= 2:
                self.sec = ParticleLithiumIonParameters("secondary", self)
            else:
                self.sec = NullParameters()
        else:
            self.prim = NullParameters()
            self.sec = NullParameters()

        self.phase_params = {"primary": self.prim, "secondary": self.sec}

    def _set_parameters(self):
        main = self.main_param
        domain, Domain = self.domain_Domain

        # Parameters that appear in the separator
        self.b_e = self.geo.b_e
        self.L = self.geo.L

        # Thermal
        self.rho_c_p = self.therm.rho_c_p
        self.lambda_ = self.therm.lambda_
        self.h_cc = self.therm.h_cc
        self.h_tab = self.therm.h_tab

        if domain == "separator":
            x = pybamm.standard_spatial_vars.x_s
            self.epsilon_init = pybamm.FunctionParameter(
                "Separator porosity", {"Through-cell distance (x) [m]": x}
            )
            self.epsilon_inactive = 1 - self.epsilon_init
            return

        self.rho_c_p_cc = self.therm.rho_c_p_cc
        self.lambda_cc = self.therm.lambda_cc

        x = pybamm.SpatialVariable(
            f"x_{domain[0]}",
            domain=[f"{domain} electrode"],
            auxiliary_domains={"secondary": "current collector"},
            coord_sys="cartesian",
        )

        # Macroscale geometry
        self.L_cc = self.geo.L_cc

        for phase in self.phase_params.values():
            phase._set_parameters()

        # Tab geometry (for pouch cells)
        self.L_tab = self.geo.L_tab
        self.centre_y_tab = self.geo.centre_y_tab
        self.centre_z_tab = self.geo.centre_z_tab
        self.A_tab = self.geo.A_tab

        # Particle properties
        self.sigma_cc = pybamm.Parameter(
            f"{Domain} current collector conductivity [S.m-1]"
        )
        if main.options.electrode_types[domain] == "porous":
            self.epsilon_init = pybamm.FunctionParameter(
                f"{Domain} electrode porosity", {"Through-cell distance (x) [m]": x}
            )
            epsilon_s_tot = sum(phase.epsilon_s for phase in self.phase_params.values())
            self.epsilon_inactive = 1 - self.epsilon_init - epsilon_s_tot

            self.Q_init = sum(phase.Q_init for phase in self.phase_params.values())
            # Use primary phase to set the reference potential

        self.n_Li_init = sum(phase.n_Li_init for phase in self.phase_params.values())
        self.Q_Li_init = sum(phase.Q_Li_init for phase in self.phase_params.values())

        # Tortuosity parameters
        self.b_s = self.geo.b_s

        # Mechanical parameters
        self.nu = pybamm.Parameter(f"{Domain} electrode Poisson's ratio")
        self.E = pybamm.Parameter(f"{Domain} electrode Young's modulus [Pa]")
        self.c_0 = pybamm.Parameter(
            f"{Domain} electrode reference concentration for free of deformation "
            "[mol.m-3]"
        )

        self.l_cr_0 = pybamm.Parameter(f"{Domain} electrode initial crack length [m]")
        self.w_cr = pybamm.Parameter(f"{Domain} electrode initial crack width [m]")
        self.rho_cr = pybamm.Parameter(
            f"{Domain} electrode number of cracks per unit area [m-2]"
        )
        self.b_cr = pybamm.Parameter(f"{Domain} electrode Paris' law constant b")
        self.m_cr = pybamm.Parameter(f"{Domain} electrode Paris' law constant m")

        # Loss of active material parameters
        self.m_LAM = pybamm.Parameter(
            f"{Domain} electrode LAM constant exponential term"
        )
        self.beta_LAM = pybamm.Parameter(
            f"{Domain} electrode LAM constant proportional term [s-1]"
        )
        self.stress_critical = pybamm.Parameter(
            f"{Domain} electrode critical stress [Pa]"
        )
        self.beta_LAM_sei = pybamm.Parameter(
            f"{Domain} electrode reaction-driven LAM factor [m3.mol-1]"
        )

        # Utilisation parameters
        self.u_init = pybamm.Parameter(
            f"Initial {domain} electrode interface utilisation"
        )
        self.beta_utilisation = pybamm.Parameter(
            f"{Domain} electrode current-driven interface utilisation factor [m3.mol-1]"
        )

<<<<<<< HEAD
    def C_dl(self, T):
        """Dimensional double-layer capacity [F.m-2]"""
        inputs = {"Temperature [K]": T}
        Domain = self.domain.capitalize()
        return pybamm.FunctionParameter(
            f"{Domain} electrode double-layer capacity [F.m-2]", inputs
=======
    def Omega(self, sto):
        Domain = self.domain.capitalize()
        inputs = {f"{Domain} particle stoichiometry": sto}
        return pybamm.FunctionParameter(
            f"{Domain} electrode partial molar volume [m3.mol-1]", inputs
>>>>>>> bf6e83b8
        )

    def sigma(self, T):
        """Dimensional electrical conductivity in electrode"""
        inputs = {"Temperature [K]": T}
        Domain = self.domain.capitalize()
        return pybamm.FunctionParameter(
            f"{Domain} electrode conductivity [S.m-1]", inputs
        )

    def k_cr(self, T):
        """
        Cracking rate for the electrode;
        """
        Domain = self.domain.capitalize()
        return pybamm.FunctionParameter(
            f"{Domain} electrode cracking rate", {"Temperature [K]": T}
        )

    def LAM_rate_current(self, i, T):
        """
        Dimensional rate of loss of active material as a function of applied current
        density
        """
        Domain = self.domain.capitalize()
        inputs = {"Total current density [A.m-2]": i, "Temperature [K]": T}
        return pybamm.FunctionParameter(
            f"{Domain} electrode current-driven LAM rate", inputs
        )


class ParticleLithiumIonParameters(BaseParameters):
    def __init__(self, phase, domain_param):
        self.domain_param = domain_param
        self.domain = domain_param.domain
        self.main_param = domain_param.main_param
        self.phase = phase
        self.set_phase_name()
        if self.phase == "primary":
            self.geo = domain_param.geo.prim
        elif self.phase == "secondary":
            self.geo = domain_param.geo.sec
        self.options = getattr(self.main_param.options, self.domain)

    def _set_parameters(self):
        main = self.main_param
        domain, Domain = self.domain_Domain
        phase_name = self.phase_name
        pref = self.phase_prefactor

        # Electrochemical reactions
        self.ne = pybamm.Scalar(1)

        # Intercalation kinetics
        self.mhc_lambda = pybamm.Parameter(
            f"{pref}{Domain} electrode reorganization energy [eV]"
        )
        self.alpha_bv = pybamm.Parameter(
            f"{pref}{Domain} electrode Butler-Volmer transfer coefficient"
        )

        # SEI parameters
        self.V_bar_inner = pybamm.Parameter(
            f"{pref}Inner SEI partial molar volume [m3.mol-1]"
        )
        self.V_bar_outer = pybamm.Parameter(
            f"{pref}Outer SEI partial molar volume [m3.mol-1]"
        )

        self.j0_sei = pybamm.Parameter(
            f"{pref}SEI reaction exchange current density [A.m-2]"
        )

        self.R_sei = pybamm.Parameter(f"{pref}SEI resistivity [Ohm.m]")
        self.D_sol = pybamm.Parameter(f"{pref}Outer SEI solvent diffusivity [m2.s-1]")
        self.c_sol = pybamm.Parameter(f"{pref}Bulk solvent concentration [mol.m-3]")
        self.U_inner = pybamm.Parameter(f"{pref}Inner SEI open-circuit potential [V]")
        self.U_outer = pybamm.Parameter(f"{pref}Outer SEI open-circuit potential [V]")
        self.kappa_inner = pybamm.Parameter(
            f"{pref}Inner SEI electron conductivity [S.m-1]"
        )
        self.D_li = pybamm.Parameter(
            f"{pref}Inner SEI lithium interstitial diffusivity [m2.s-1]"
        )
        self.c_li_0 = pybamm.Parameter(
            f"{pref}Lithium interstitial reference concentration [mol.m-3]"
        )
        self.L_inner_0 = pybamm.Parameter(f"{pref}Initial inner SEI thickness [m]")
        self.L_outer_0 = pybamm.Parameter(f"{pref}Initial outer SEI thickness [m]")

        # Dividing by 10000 makes initial condition effectively zero
        # without triggering division by zero errors
        self.L_inner_crack_0 = self.L_inner_0 / 10000
        self.L_outer_crack_0 = self.L_outer_0 / 10000

        self.L_sei_0 = self.L_inner_0 + self.L_outer_0
        self.E_sei = pybamm.Parameter(f"{pref}SEI growth activation energy [J.mol-1]")
        self.alpha_SEI = pybamm.Parameter(f"{pref}SEI growth transfer coefficient")
        self.inner_sei_proportion = pybamm.Parameter(
            f"{pref}Inner SEI reaction proportion"
        )
        self.z_sei = pybamm.Parameter(f"{pref}Ratio of lithium moles to SEI moles")

        # EC reaction
        self.c_ec_0 = pybamm.Parameter(
            f"{pref}EC initial concentration in electrolyte [mol.m-3]"
        )
        self.D_ec = pybamm.Parameter(f"{pref}EC diffusivity [m2.s-1]")
        self.k_sei = pybamm.Parameter(f"{pref}SEI kinetic rate constant [m.s-1]")
        self.U_sei = pybamm.Parameter(f"{pref}SEI open-circuit potential [V]")

        if main.options.electrode_types[domain] == "planar":
            self.n_Li_init = pybamm.Scalar(0)
            self.Q_Li_init = pybamm.Scalar(0)
            self.U_init = pybamm.Scalar(0)
            return

        # Spatial variables for parameters that depend on position within the cell
        # and/or particle
        x = pybamm.SpatialVariable(
            f"x_{domain[0]}",
            domain=[f"{domain} electrode"],
            auxiliary_domains={"secondary": "current collector"},
            coord_sys="cartesian",
        )
        r = pybamm.SpatialVariable(
            f"r_{domain[0]}",
            domain=[f"{domain} {self.phase_name}particle"],
            auxiliary_domains={
                "secondary": f"{domain} electrode",
                "tertiary": "current collector",
            },
            coord_sys="spherical polar",
        )

        # Microscale geometry
        # Note: the surface area to volume ratio is defined later with the function
        # parameters. The particle size as a function of through-cell position is
        # already defined in geometric_parameters.py
        self.R = self.geo.R
        self.R_typ = self.geo.R_typ
        # Particle-size distribution parameters
        self.R_min = self.geo.R_min
        self.R_max = self.geo.R_max
        self.f_a_dist = self.geo.f_a_dist

        # Particle properties
        self.epsilon_s = pybamm.FunctionParameter(
            f"{pref}{Domain} electrode active material volume fraction",
            {"Through-cell distance (x) [m]": x},
        )
        self.epsilon_s_av = pybamm.xyz_average(self.epsilon_s)
        self.c_max = pybamm.Parameter(
            f"{pref}Maximum concentration in {domain} electrode [mol.m-3]"
        )
        if self.options["open-circuit potential"] == "MSMR":
            self.U_init = pybamm.Parameter(
                f"{pref}Initial voltage in {domain} electrode [V]",
            )
            self.c_init = self.x(self.U_init) * self.c_max
        else:
            self.c_init = pybamm.FunctionParameter(
                f"{pref}Initial concentration in {domain} electrode [mol.m-3]",
                {
                    "Radial distance (r) [m]": r,
                    "Through-cell distance (x) [m]": pybamm.PrimaryBroadcast(
                        x, f"{domain} {phase_name}particle"
                    ),
                },
            )
        self.c_init_av = pybamm.xyz_average(pybamm.r_average(self.c_init))
        self.sto_init_av = self.c_init_av / self.c_max
        eps_c_init_av = pybamm.xyz_average(
            self.epsilon_s * pybamm.r_average(self.c_init)
        )

        if self.options["open-circuit potential"] != "MSMR":
            self.U_init = self.U(self.sto_init_av, main.T_init)

        # Electrode loading and capacity
        self.elec_loading = (
            self.epsilon_s_av * self.domain_param.L * self.c_max * main.F / 3600
        )
        self.n_Li_init = eps_c_init_av * self.domain_param.L * main.A_cc
        self.Q_Li_init = self.n_Li_init * main.F / 3600
        self.Q_init = self.elec_loading * main.A_cc

        if self.options["particle shape"] == "spherical":
            self.a_typ = 3 * pybamm.xyz_average(self.epsilon_s) / self.R_typ

    def D(self, c_s, T, lithiation=None):
        """
        Dimensional diffusivity in particle. In the parameter sets this is defined as
        a function of stoichiometry (dimensionless), but in the models we use it as a
        function of concentration (mol/m3). We convert from concentration to
        stoichiometry by dividing by the maximum concentration.
        """
        Domain = self.domain.capitalize()
        sto = c_s / self.c_max
        tol = pybamm.settings.tolerances["D__c_s"]
        sto = pybamm.maximum(pybamm.minimum(sto, 1 - tol), tol)
        if lithiation is None:
            lithiation = ""
        else:
            lithiation = lithiation + " "
        inputs = {
            f"{self.phase_prefactor}{Domain} particle stoichiometry": sto,
            "Temperature [K]": T,
        }
        return pybamm.FunctionParameter(
            f"{self.phase_prefactor}{Domain} electrode {lithiation}"
            "diffusivity [m2.s-1]",
            inputs,
        )

    def j0(self, c_e, c_s_surf, T, lithiation=None):
        """Dimensional exchange-current density [A.m-2]"""
        tol = pybamm.settings.tolerances["j0__c_e"]
        c_e = pybamm.maximum(c_e, tol)
        tol = pybamm.settings.tolerances["j0__c_s"]
        c_s_surf = pybamm.maximum(
            pybamm.minimum(c_s_surf, (1 - tol) * self.c_max), tol * self.c_max
        )
        domain, Domain = self.domain_Domain
        if lithiation is None:
            lithiation = ""
        else:
            lithiation = lithiation + " "
        inputs = {
            "Electrolyte concentration [mol.m-3]": c_e,
            f"{Domain} particle surface concentration [mol.m-3]": c_s_surf,
            f"{self.phase_prefactor}Maximum {domain} particle "
            "surface concentration [mol.m-3]": self.c_max,
            "Temperature [K]": T,
        }
        return pybamm.FunctionParameter(
            f"{self.phase_prefactor}{Domain} electrode {lithiation}"
            "exchange-current density [A.m-2]",
            inputs,
        )

    def U(self, sto, T, lithiation=None):
        """Dimensional open-circuit potential [V]"""
        # bound stoichiometry between tol and 1-tol. Adding 1/sto + 1/(sto-1) later
        # will ensure that ocp goes to +- infinity if sto goes into that region
        # anyway
        Domain = self.domain.capitalize()
        tol = pybamm.settings.tolerances["U__c_s"]
        sto = pybamm.maximum(pybamm.minimum(sto, 1 - tol), tol)
        if lithiation is None:
            lithiation = ""
        else:
            lithiation = lithiation + " "
        inputs = {f"{self.phase_prefactor}{Domain} particle stoichiometry": sto}
        u_ref = pybamm.FunctionParameter(
            f"{self.phase_prefactor}{Domain} electrode {lithiation}OCP [V]", inputs
        )
        # add a term to ensure that the OCP goes to infinity at 0 and -infinity at 1
        # this will not affect the OCP for most values of sto
        # see #1435
        u_ref = u_ref + 1e-6 * (1 / sto + 1 / (sto - 1))
        dudt_func = self.dUdT(sto)
        out = u_ref + (T - self.main_param.T_ref) * dudt_func

        if self.domain == "negative":
            out.print_name = r"U_\mathrm{n}(c^\mathrm{surf}_\mathrm{s,n}, T)"
        elif self.domain == "positive":
            out.print_name = r"U_\mathrm{p}(c^\mathrm{surf}_\mathrm{s,p}, T)"
        return out

    def dUdT(self, sto):
        """
        Dimensional entropic change of the open-circuit potential [V.K-1]
        """
        domain, Domain = self.domain_Domain
        inputs = {
            f"{Domain} particle stoichiometry": sto,
            f"{self.phase_prefactor}Maximum {domain} particle "
            "surface concentration [mol.m-3]": self.c_max,
        }
        return pybamm.FunctionParameter(
            f"{self.phase_prefactor}{Domain} electrode OCP entropic change [V.K-1]",
            inputs,
        )

    def X_j(self, index):
        "Available host sites indexed by reaction j"
        domain = self.domain
        d = domain[0]
        Xj = pybamm.Parameter(f"X_{d}_{index}")
        return Xj

    def U0_j(self, index):
        "Equilibrium potential indexed by reaction j"
        domain = self.domain
        d = domain[0]
        U0j = pybamm.Parameter(f"U0_{d}_{index}")
        return U0j

    def w_j(self, index):
        "Order parameter indexed by reaction j"
        domain = self.domain
        d = domain[0]
        wj = pybamm.Parameter(f"w_{d}_{index}")
        return wj

    def alpha_bv_j(self, index):
        "Dimensional Butler-Volmer exchange-current density indexed by reaction j"
        domain = self.domain
        d = domain[0]
        alpha_bv_j = pybamm.Parameter(f"a_{d}_{index}")
        return alpha_bv_j

    def x_j(self, U, index):
        "Fractional occupancy of site j as a function of potential"
        T = self.main_param.T_ref
        f = self.main_param.F / (self.main_param.R * T)
        U0j = self.U0_j(index)
        wj = self.w_j(index)
        Xj = self.X_j(index)
        # Equation 5, Baker et al 2018
        xj = Xj / (1 + pybamm.exp(f * (U - U0j) / wj))
        return xj

    def dxdU_j(self, U, index):
        "Derivative of fractional occupancy of site j as a function of potential [V-1]"
        T = self.main_param.T_ref
        f = self.main_param.F / (self.main_param.R * T)
        U0j = self.U0_j(index)
        wj = self.w_j(index)
        Xj = self.X_j(index)
        e = pybamm.exp(f * (U - U0j) / wj)
        # Equation 25, Baker et al 2018
        dxjdU = -(f / wj) * (Xj * e) / (1 + e) ** 2
        return dxjdU

    def j0_j(self, c_e, U, T, index):
        "Exchange-current density index by reaction j [A.m-2]"
        domain = self.domain
        d = domain[0]

        tol = pybamm.settings.tolerances["j0__c_e"]
        c_e = pybamm.maximum(c_e, tol)
        c_e_ref = self.main_param.c_e_init
        xj = self.x_j(U, index)
        # xj = pybamm.maximum(pybamm.minimum(xj, (1 - tol)), tol)

        f = self.main_param.F / (self.main_param.R * T)
        wj = self.w_j(index)
        self.X_j(index)
        aj = self.alpha_bv_j(index)
        j0_ref_j = pybamm.FunctionParameter(
            f"j0_ref_{d}_{index}", {"Temperature [K]": T}
        )

        # Equation 16, Baker et al 2018. The original formulation would be implemented
        # as:
        # j0_j = (
        #    j0_ref_j
        #    * xj ** (wj * aj)
        #    * (Xj - xj) ** (wj * (1 - aj))
        #    * (c_e / c_e_ref) ** (1 - aj)
        # )
        # However, we reformulate in terms of potential to avoid singularity as x_j
        # approaches X_j
        j0_j = (
            j0_ref_j
            * xj**wj
            * pybamm.exp(f * (1 - aj) * (U - self.U0_j(index)))
            * (c_e / c_e_ref) ** (1 - aj)
        )
        return j0_j

    def x(self, U):
        "Stoichiometry as a function of potential (for use with MSMR models)"
        N = int(self.options["number of MSMR reactions"])
        # Equation 6, Baker et al 2018
        x = 0
        for i in range(N):
            x += self.x_j(U, i)
        return x

    def dxdU(self, U):
        """
        Differential stoichiometry as a function of potential (for use with MSMR models)
        """
        N = int(self.options["number of MSMR reactions"])
        # Equation 25, Baker et al 2018
        dxdU = 0
        for i in range(N):
            dxdU += self.dxdU_j(U, i)
        return dxdU

    def t_change(self, sto):
        """
        Volume change for the electrode; sto should be R-averaged
        """
        domain, Domain = self.domain_Domain
        return pybamm.FunctionParameter(
            f"{Domain} electrode volume change",
            {
                "Particle stoichiometry": sto,
                f"{self.phase_prefactor}Maximum {domain} particle "
                "surface concentration [mol.m-3]": self.c_max,
            },
        )<|MERGE_RESOLUTION|>--- conflicted
+++ resolved
@@ -339,20 +339,19 @@
             f"{Domain} electrode current-driven interface utilisation factor [m3.mol-1]"
         )
 
-<<<<<<< HEAD
     def C_dl(self, T):
         """Dimensional double-layer capacity [F.m-2]"""
         inputs = {"Temperature [K]": T}
         Domain = self.domain.capitalize()
         return pybamm.FunctionParameter(
             f"{Domain} electrode double-layer capacity [F.m-2]", inputs
-=======
+        )
+
     def Omega(self, sto):
         Domain = self.domain.capitalize()
         inputs = {f"{Domain} particle stoichiometry": sto}
         return pybamm.FunctionParameter(
             f"{Domain} electrode partial molar volume [m3.mol-1]", inputs
->>>>>>> bf6e83b8
         )
 
     def sigma(self, T):
