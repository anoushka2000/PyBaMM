--- conflicted
+++ resolved
@@ -684,7 +684,6 @@
                 for step_num in range(1, cycle_length + 1):
                     # Use 1-indexing for printing cycle number as it is more
                     # human-intuitive
-<<<<<<< HEAD
                     op_conds = self.experiment.operating_conditions[idx]
 
                     start_time = current_solution.t[-1]
@@ -703,16 +702,9 @@
                         )
                     else:
                         dt = op_conds["time"]
-                    op_conds_str = op_conds["string"]
-                    model = self.op_conds_to_built_models[op_conds_str]
-                    solver = self.op_conds_to_built_solvers[op_conds_str]
-=======
-                    op_conds = self.experiment.operating_conditions_steps[idx]
-                    dt = op_conds.duration
                     op_conds_str = str(op_conds)
                     model = self.op_conds_to_built_models[repr(op_conds)]
                     solver = self.op_conds_to_built_solvers[repr(op_conds)]
->>>>>>> feb1c108
 
                     logs["step number"] = (step_num, cycle_length)
                     logs["step operating conditions"] = op_conds_str
