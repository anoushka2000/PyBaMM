<<<<<<< HEAD
from pybamm import exp, standard_parameters_lithium_ion
=======
from pybamm import exp, constants
>>>>>>> 96e78119


def lico2_diffusivity_Dualfoil1998(sto, T):
    """
    LiCo2 diffusivity as a function of stochiometry, in this case the
    diffusivity is taken to be a constant. The value is taken from Dualfoil [1].

    References
    ----------
    .. [1] http://www.cchem.berkeley.edu/jsngrp/fortran.html

    Parameters
    ----------
<<<<<<< HEAD
    sto : :class:`pybamm.Symbol`
        Electrode stochiometry
    T : :class:`pybamm.Symbol`
        Dimensional temperature [K]
=======
    sto: :class:`pybamm.Symbol`
        Electrode stochiometry
    T: :class:`pybamm.Symbol`
        Dimensional temperature
>>>>>>> 96e78119

    Returns
    -------
    :class:`pybamm.Symbol`
<<<<<<< HEAD
        Solid diffusivity [m2.s-1]
    """
    param = standard_parameters_lithium_ion
    D_ref = 1 * 10 ** (-13)
    arrhenius = exp(param.E_D_s_p / param.R * (1 / param.T_ref - 1 / T))
=======
        Solid diffusivity
    """
    D_ref = 1 * 10 ** (-13)
    E_D_s = 18550
    arrhenius = exp(E_D_s / constants.R * (1 / 298.15 - 1 / T))
>>>>>>> 96e78119

    return D_ref * arrhenius<|MERGE_RESOLUTION|>--- conflicted
+++ resolved
@@ -1,8 +1,4 @@
-<<<<<<< HEAD
-from pybamm import exp, standard_parameters_lithium_ion
-=======
 from pybamm import exp, constants
->>>>>>> 96e78119
 
 
 def lico2_diffusivity_Dualfoil1998(sto, T):
@@ -16,33 +12,18 @@
 
     Parameters
     ----------
-<<<<<<< HEAD
-    sto : :class:`pybamm.Symbol`
-        Electrode stochiometry
-    T : :class:`pybamm.Symbol`
-        Dimensional temperature [K]
-=======
     sto: :class:`pybamm.Symbol`
         Electrode stochiometry
     T: :class:`pybamm.Symbol`
         Dimensional temperature
->>>>>>> 96e78119
 
     Returns
     -------
     :class:`pybamm.Symbol`
-<<<<<<< HEAD
-        Solid diffusivity [m2.s-1]
-    """
-    param = standard_parameters_lithium_ion
-    D_ref = 1 * 10 ** (-13)
-    arrhenius = exp(param.E_D_s_p / param.R * (1 / param.T_ref - 1 / T))
-=======
         Solid diffusivity
     """
     D_ref = 1 * 10 ** (-13)
     E_D_s = 18550
     arrhenius = exp(E_D_s / constants.R * (1 / 298.15 - 1 / T))
->>>>>>> 96e78119
 
     return D_ref * arrhenius