from pybamm import exp, constants


def graphite_LGM50_electrolyte_exchange_current_density_Chen2020(
<<<<<<< HEAD
    c_e, c_s_surf, T, c_s_max
=======
    c_e, c_s_surf, c_s_max, T
>>>>>>> b2407961
):
    """
    Exchange-current density for Butler-Volmer reactions between graphite and LiPF6 in
    EC:DMC.

    References
    ----------
    .. [1] Chang-Hui Chen, Ferran Brosa Planella, Kieran O’Regan, Dominika Gastol, W.
    Dhammika Widanage, and Emma Kendrick. "Development of Experimental Techniques for
    Parameterization of Multi-scale Lithium-ion Battery Models." Journal of the
    Electrochemical Society 167 (2020): 080534.

    Parameters
    ----------
    c_e : :class:`pybamm.Symbol`
        Electrolyte concentration [mol.m-3]
    c_s_surf : :class:`pybamm.Symbol`
        Particle concentration [mol.m-3]
    c_s_max : :class:`pybamm.Symbol`
        Maximum particle concentration [mol.m-3]
    T : :class:`pybamm.Symbol`
        Temperature [K]
    c_s_max : :class:`pybamm.Symbol`
        Maximum particle concentration [mol.m-3]

    Returns
    -------
    :class:`pybamm.Symbol`
        Exchange-current density [A.m-2]
    """

    m_ref = 6.48e-7  # (A/m2)(mol/m3)**1.5 - includes ref concentrations
    E_r = 35000
    arrhenius = exp(E_r / constants.R * (1 / 298.15 - 1 / T))

    return (
        m_ref * arrhenius * c_e ** 0.5 * c_s_surf ** 0.5 * (c_s_max - c_s_surf) ** 0.5
    )<|MERGE_RESOLUTION|>--- conflicted
+++ resolved
@@ -2,11 +2,7 @@
 
 
 def graphite_LGM50_electrolyte_exchange_current_density_Chen2020(
-<<<<<<< HEAD
-    c_e, c_s_surf, T, c_s_max
-=======
     c_e, c_s_surf, c_s_max, T
->>>>>>> b2407961
 ):
     """
     Exchange-current density for Butler-Volmer reactions between graphite and LiPF6 in
