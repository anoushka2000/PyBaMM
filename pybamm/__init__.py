--- conflicted
+++ resolved
@@ -224,13 +224,8 @@
 #
 # other
 #
-<<<<<<< HEAD
-from .processed_variable import ProcessedVariable
-from .plotting.quick_plot import QuickPlot, ax_min, ax_max
+from .plotting.quick_plot import QuickPlot, dynamic_plot, ax_min, ax_max
 from .plotting.interactive_plot import InteractivePlot
-=======
-from .quick_plot import QuickPlot, dynamic_plot, ax_min, ax_max
->>>>>>> f1c16840
 
 from .simulation import Simulation, load_sim, is_notebook
 
