@article{Andersson2019,
  author = {Andersson, Joel A. E. and Gillis, Joris and Horn, Greg
            and Rawlings, James B. and Diehl, Moritz},
  title = {{CasADi -- A software framework for nonlinear optimization
           and optimal control}},
  journal = {Mathematical Programming Computation},
  volume = {11},
  number = {1},
  pages = {1--36},
  year = {2019},
  publisher = {Springer},
  doi = {10.1007/s12532-018-0139-4},
}

@article{Chen2020,
  author = {Chen, Chang-Hui and Brosa Planella, Ferran and O'Regan, Kieran and Gastol, Dominika and Widanage, W. Dhammika and Kendrick, Emma},
  title = {{Development of Experimental Techniques for Parameterization of Multi-scale Lithium-ion Battery Models}},
  journal = {Journal of The Electrochemical Society},
  volume = {167},
  number = {8},
  pages = {080534},
  year = {2020},
  publisher = {The Electrochemical Society},
  doi = {10.1149/1945-7111/ab9050},

}

@article{Doyle1993,
  title = {{Modeling of galvanostatic charge and discharge of the lithium/polymer/insertion cell}},
  author = {Doyle, Marc and Fuller, Thomas F. and Newman, John},
  journal = {Journal of the Electrochemical society},
  volume = {140},
  number = {6},
  pages = {1526--1533},
  year = {1993},
  publisher = {The Electrochemical Society},
  doi = {10.1149/1.2221597},
}

@article{Harris2020,
  title = {{Array programming with NumPy}},
  author = {Harris, Charles R. and Millman, K. Jarrod and van der Walt, St{\'{e}}fan J. and Gommers, Ralf and Virtanen, Pauli and Cournapeau, David and Wieser, Eric and Taylor, Julian and Berg, Sebastian and Smith, Nathaniel J. and others},
  journal = {Nature},
  volume = {585},
  number = {7825},
  pages = {357--362},
  year = {2020},
  publisher = {Nature Publishing Group},
  doi = {10.1038/s41586-020-2649-2},
}

@techreport{Hindmarsh2000,
  title = {{The PVODE and IDA algorithms}},
  author = {Hindmarsh, Alan C.},
  year = {2000},
  institution = {Lawrence Livermore National Lab., CA (US)},
  doi = {10.2172/802599},
}

@article{Hindmarsh2005,
  title = {{SUNDIALS: Suite of nonlinear and differential/algebraic equation solvers}},
  author = {Hindmarsh, Alan C. and Brown, Peter N. and Grant, Keith E. and Lee, Steven L. and Serban, Radu and Shumaker, Dan E. and Woodward, Carol S.},
  journal = {ACM Transactions on Mathematical Software (TOMS)},
  volume = {31},
  number = {3},
  pages = {363--396},
  year = {2005},
  publisher = {ACM New York, NY, USA},
  doi = {10.1145/1089014.1089020},
}

@misc{jax2018,
  author = {James Bradbury and Roy Frostig and Peter Hawkins and Matthew James Johnson and Chris Leary and Dougal Maclaurin and Skye Wanderman-Milne},
  title = {{JAX: composable transformations of Python+NumPy programs}},
  url = {http://github.com/google/jax},
  version = {0.2.5},
  year = {2018},
}

@article{Kim2011,
  title = {{Multi-domain modeling of lithium-ion batteries encompassing multi-physics in varied length scales}},
  author = {Kim, Gi-Heon and Smith, Kandler and Lee, Kyu-Jin and Santhanagopalan, Shriram and Pesaran, Ahmad},
  journal = {Journal of the Electrochemical Society},
  volume = {158},
  number = {8},
  pages = {A955--A969},
  year = {2011},
  publisher = {The Electrochemical Society},
  doi = {10.1149/1.3597614},
}

@article{Marquis2019,
  title = {{An asymptotic derivation of a single particle model with electrolyte}},
  author = {Marquis, Scott G. and Sulzer, Valentin and Timms, Robert and Please, Colin P. and Chapman, S. Jon},
  journal = {Journal of The Electrochemical Society},
  volume = {166},
  number = {15},
  pages = {A3693--A3706},
  year = {2019},
  publisher = {The Electrochemical Society},
  doi = {10.1149/2.0341915jes},
}

@article{Mohtat2020,
  title = {{Differential Expansion and Voltage Model for Li-ion Batteries at Practical Charging Rates}},
  author = {Mohtat, Peyman and Lee, Suhak and Sulzer, Valentin and Siegel, Jason B. and Stefanopoulou, Anna G.},
  journal = {Journal of The Electrochemical Society},
  volume = {167},
  number = {11},
  pages = {110561},
  year = {2020},
  publisher = {The Electrochemical Society},
  doi = {10.1149/1945-7111/aba5d1},
}

@article{Mohtat2019,
  title={Towards better estimability of electrode-specific state of health: Decoding the cell expansion},
  author={Mohtat, Peyman and Lee, Suhak and Siegel, Jason B and Stefanopoulou, Anna G},
  journal={Journal of Power Sources},
  volume={427},
  pages={101--111},
  year={2019},
  publisher={Elsevier}
}

@article{Malengier2018,
  year  = {2018},
  month = {feb},
  publisher = {The Open Journal},
  volume = {3},
  number = {22},
  pages = {165},
  author = {Malengier, Benny and Ki{\v{s}}on, Pavol and Tocknell, James and Abert, Claas and Bruckner, Florian and Bisotti, Marc-Antonio},
  title = {{ODES: a high level interface to ODE and DAE solvers}},
  journal = {The Journal of Open Source Software},
  doi = {10.21105/joss.00165},
}

@article{Virtanen2020,
  title = {{SciPy 1.0: fundamental algorithms for scientific computing in Python}},
  author = {Virtanen, Pauli and Gommers, Ralf and Oliphant, Travis E. and Haberland, Matt and Reddy, Tyler and Cournapeau, David and Burovski, Evgeni and Peterson, Pearu and Weckesser, Warren and Bright, Jonathan and others},
  journal = {Nature Methods},
  volume = {17},
  number = {3},
  pages = {261--272},
  year = {2020},
  publisher = {Nature Publishing Group},
  doi = {10.1038/s41592-019-0686-2},
}

@article{Sulzer2019physical,
  title = {{Faster Lead-Acid Battery Simulations from Porous-Electrode Theory: Part I. Physical Model}},
  author = {Sulzer, Valentin and Chapman, S. Jon and Please, Colin P. and Howey, David A. and Monroe, Charles W.},
  journal = {Journal of The Electrochemical Society},
  volume = {166},
  number = {12},
  pages = {A2363--A2371},
  year = {2019},
  publisher = {The Electrochemical Society},
  doi = {10.1149/2.0301910jes},
}

@article{Sulzer2019asymptotic,
  title = {{Faster Lead-Acid Battery Simulations from Porous-Electrode Theory: Part II. Asymptotic Analysis}},
  author = {Sulzer, Valentin and Chapman, S. Jon and Please, Colin P. and Howey, David A. and Monroe, Charles W.},
  journal = {Journal of The Electrochemical Society},
  volume = {166},
  number = {12},
  pages = {A2372--A2382},
  year = {2019},
  publisher = {The Electrochemical Society},
  doi = {10.1149/2.0441908jes},
}

@article{Sulzer2020,
  title = {{Python Battery Mathematical Modelling (PyBaMM)}},
  author = {Sulzer, Valentin and Marquis, Scott G. and Timms, Robert and Robinson, Martin and Chapman, S. Jon},
  journal = {ECSarXiv. February},
  volume = {7},
  year = {2020},
  doi = {10.1149/osf.io/67ckj},
}

@article{Gustafsson2020,
  doi = {10.21105/joss.02369},
  year = {2020},
  publisher = {The Open Journal},
  volume = {5},
  number = {52},
  pages = {2369},
  author = {Gustafsson, Tom and McBain, Geordie D.},
  title = {{scikit-fem: A Python package for finite element assembly}},
  journal = {Journal of Open Source Software},
}

@article{Ecker2015i,
  title = {{Parameterization of a Physico-Chemical Model of a Lithium-Ion Battery: I. Determination of Parameters}},
  author = {Ecker, Madeleine and Tran, Thi Kim Dung and Dechent, Philipp and K{\"a}bitz, Stefan and Warnecke, Alexander and Sauer, Dirk Uwe},
  journal = {Journal of the Electrochemical Society},
  volume = {162},
  number = {9},
  pages = {A1836--A1848},
  year = {2015},
  publisher = {The Electrochemical Society},
  doi = {10.1149/2.0551509jes},
}

@article{Ecker2015ii,
  title={{Parameterization of a Physico-Chemical Model of a Lithium-Ion Battery: II. Model Validation}},
  author={Ecker, Madeleine and K{\"a}bitz, Stefan and Laresgoiti, Izaro and Sauer, Dirk Uwe},
  journal={Journal of The Electrochemical Society},
  volume={162},
  number={9},
  pages={A1849--A1857},
  year={2015},
  publisher={The Electrochemical Society},
  doi = {10.1149/2.0541509jes},
}

@article{Richardson2020,
  title = {Generalised single particle models for high-rate operation of graded lithium-ion electrodes: systematic derivation and validation},
  author = {Richardson, Giles and Korotkin, Ivan and Ranom, Rahifa and Castle, Michael and Foster, Jamie M.},
  journal = {Electrochimica Acta},
  volume = {339},
  pages = {135862},
  year = {2020},
  publisher = {Elsevier},
  doi = {10.1016/j.electacta.2020.135862},
}

@article{Timms2020,
title = {{Asymptotic Reduction of a Lithium-ion Pouch Cell Model}},
journal = {Submitted for publication},
author = {Timms, Robert and Marquis, Scott G. and Sulzer, Valentin and Please, Colin P. and Chapman, S. Jon},
year = {2020},
eprint = {2005.05127},
archivePrefix = {arXiv},
primaryClass = {physics.app-ph},
}

@article{Subramanian2005,
  title = {Efficient macro-micro scale coupled modeling of batteries},
  author = {Subramanian, Venkat R. and Diwakar, Vinten D. and Tapriyal, Deepak},
  journal = {Journal of The Electrochemical Society},
  volume = {152},
  number = {10},
  pages = {A2002},
  year = {2005},
  publisher = {The Electrochemical Society},
  doi = {10.1149/1.2032427},
}

@article{BrosaPlanella2020,
  title = {Systematic derivation and validation of a reduced thermal-electrochemical model for lithium-ion batteries using asymptotic methods},
  journal = {Submitted for publication},
  author = {Brosa Planella, Ferran and Sheikh, Muhammad and Widanage, W. Dhammika},
  year = {2020},
  eprint = {2011.01611},
  archivePrefix = {arXiv},
  primaryClass = {physics.chem-ph},
}

@article{Lain2019,
  title = {Design Strategies for High Power vs. High Energy Lithium Ion Cells},
  author = {Lain, Michael J. and Brandon, James and Kendrick, Emma},
  journal = {Batteries},
  volume = {5},
  number = {4},
  pages = {64},
  year = {2019},
  publisher = {Multidisciplinary Digital Publishing Institute},
  doi = {10.3390/batteries5040064},
}

@article{Prada2013,
  title = {{A simplified electrochemical and thermal aging model of LiFePO4-graphite Li-ion batteries: power and capacity fade simulations}},
  author = {Prada, Eric and Di Domenico, D. and Creff, Y. and Bernard, J. and Sauvant-Moynot, Val{\'{e}}rie and Huet, Fran{\c{c}}ois},
  journal = {Journal of The Electrochemical Society},
  volume = {160},
  number = {4},
  pages = {A616},
  year = {2013},
  publisher = {The Electrochemical Society},
  doi = {10.1149/2.053304jes},
}

@article{Deshpande2012,
  title = {Battery cycle life prediction with coupled chemical degradation and fatigue mechanics},
  author = {Deshpande, Rutooj and Verbrugge, Mark and Cheng, Yang-Tse and Wang, John and Liu, Ping},
  journal = {Journal of the Electrochemical Society},
  volume = {159},
  number = {10},
  pages = {A1730},
  year = {2012},
  publisher = {The Electrochemical Society},
  doi = {10.1149/2.049210jes},
}

@article{Ai2019,
  title = {Electrochemical Thermal-Mechanical Modelling of Stress Inhomogeneity in Lithium-Ion Pouch Cells},
  author = {Ai, Weilong and Kraft, Ludwig and Sturm, Johannes and Jossen, Andreas and Wu, Billy},
  journal = {Journal of The Electrochemical Society},
  volume = {167},
  number = {1},
  pages = {013512},
  year = {2019},
  publisher = {The Electrochemical Society},
  doi = {10.1149/2.0122001JES},
}

@article{Reniers2019,
  title = {Review and performance comparison of mechanical-chemical degradation models for lithium-ion batteries},
  author = {Reniers, Jorn M. and Mulder, Grietus and Howey, David A.},
  journal = {Journal of The Electrochemical Society},
  volume = {166},
  number = {14},
  pages = {A3189},
  year = {2019},
  publisher = {The Electrochemical Society},
  doi = {10.1149/2.0281914jes},
}

@article{OKane2020,
	doi = {10.1149/1945-7111/ab90ac},
	url = {https://doi.org/10.1149/1945-7111/ab90ac},
	year = {2020},
	month = {may},
	publisher = {The Electrochemical Society},
	volume = {167},
	number = {9},
	pages = {090540},
	author = {Simon E. J. O'Kane and Ian D. Campbell and Mohamed W. J. Marzook and Gregory J. Offer and Monica Marinescu},
	title = {Physical Origin of the Differential Voltage Minimum Associated with Lithium Plating in Li-Ion Batteries},
	journal = {Journal of The Electrochemical Society}
}

@article{Ren2018,
author={Ren, Dongsheng and Smith, Kandler and Guo, Dongxu and Han, Xuebing and Feng, Xuning and Lu, Languang and Ouyang, Minggao},
title={Investigation of Lithium Plating-Stripping Process in Li-Ion Batteries at Low Temperature Using an Electrochemical Model},
journal={Journal of the Electrochemistry Society},
year={2018},
volume={165},
pages={A2167-A2178},
publisher={The Electrochemical Society},
doi={10.1149/2.0661810jes}
}


@article{Wang2002,
  title = {Spectral (Finite) Volume Method for Conservation Laws on Unstructured Grids},
  author = {Wang, Z. J.},
  journal = {Journal of Computational Physics},
  volume = {178},
  number = {1},
  pages = {210--251},
  year = {2002},
  publisher = {Elsevier Science (USA)},
  doi = {10.1006/jcph.2002.7041},
}


@article{Yang2017,
  author = {Yang, Xiao Guang and Leng, Yongjun and Zhang, Guangsheng and Ge, Shanhai and Wang, Chao Yang},
  title = {Modeling of lithium plating induced aging of lithium-ion batteries: Transition from linear to nonlinear aging},
  journal = {Journal of Power Sources},
  volume = {360},
  pages = {28--40},
  year = {2017},
  publisher = {Elsevier},
  doi = {10.1016/j.jpowsour.2017.05.110},
}


@article{Ramadass2004,
  title={Development of first principles capacity fade model for Li-ion cells},
  author={Ramadass, P and Haran, Bala and Gomadam, Parthasarathy M and White, Ralph and Popov, Branko N},
  journal={Journal of the Electrochemical Society},
  volume={151},
  number={2},
  pages={A196},
  year={2004},
  publisher={IOP Publishing},
  doi={10.1149/1.1634273},
}


@article{Newman1962,
  title={Theoretical analysis of current distribution in porous electrodes},
  author={Newman, John S and Tobias, Charles W},
  journal={Journal of The Electrochemical Society},
  volume={109},
  number={12},
  pages={1183},
  year={1962},
  publisher={IOP Publishing}
}

@article{Chu2020,
  title={Parameterization of prismatic lithium--iron--phosphate cells through a streamlined thermal/electrochemical model},
  author={Chu, Howie N and Kim, Sun Ung and Rahimian, Saeed Khaleghi and Siegel, Jason B and Monroe, Charles W},
  journal={Journal of Power Sources},
  volume={453},
  pages={227787},
  year={2020},
  publisher={Elsevier}
}

<<<<<<< HEAD
@misc{Kirk2020,
  author = {Kirk, Toby L. and Evans, Jack and Please, Colin P. and Chapman, S. Jonathan},
  title         = {Modelling electrode heterogeneity in lithium-ion batteries: unimodal and bimodal particle-size distributions},
  year          = {2020},
  howpublished  = {arXiv:2006.12208},
  eprint        = {2006.12208},
  url           = {https://arxiv.org/abs/2006.12208},
  archiveprefix = {arXiv},
  primaryclass  = {physics.app-ph},
}

@article{Kirk2021,
	author = {Toby L. Kirk and Colin P. Please and S. Jon Chapman},
	title = {Physical Modelling of the Slow Voltage Relaxation Phenomenon in Lithium-Ion Batteries},
	journal = {Journal of The Electrochemical Society},
	year = 2021,
	month = {jun},
	publisher = {The Electrochemical Society},
	volume = {168},
	number = {6},
	pages = {060554},
	doi = {10.1149/1945-7111/ac0bf7},
	url = {https://doi.org/10.1149/1945-7111/ac0bf7},
=======
@article{Xu2019,
  title={Evolution of Dead Lithium Growth in Lithium Metal Batteries: Experimentally Validated Model of the Apparent Capacity Loss},
  author={Xu, Shanshan and Chen, Kuan-Hung and Dasgupta, Neil P and Siegel, Jason B and Stefanopoulou, Anna G},
  journal={Journal of The Electrochemical Society},
  volume={166},
  number={14},
  pages={A3456},
  year={2019},
  publisher={IOP Publishing}
>>>>>>> 98e5a00a
}<|MERGE_RESOLUTION|>--- conflicted
+++ resolved
@@ -405,7 +405,6 @@
   publisher={Elsevier}
 }
 
-<<<<<<< HEAD
 @misc{Kirk2020,
   author = {Kirk, Toby L. and Evans, Jack and Please, Colin P. and Chapman, S. Jonathan},
   title         = {Modelling electrode heterogeneity in lithium-ion batteries: unimodal and bimodal particle-size distributions},
@@ -429,7 +428,8 @@
 	pages = {060554},
 	doi = {10.1149/1945-7111/ac0bf7},
 	url = {https://doi.org/10.1149/1945-7111/ac0bf7},
-=======
+}
+
 @article{Xu2019,
   title={Evolution of Dead Lithium Growth in Lithium Metal Batteries: Experimentally Validated Model of the Apparent Capacity Loss},
   author={Xu, Shanshan and Chen, Kuan-Hung and Dasgupta, Neil P and Siegel, Jason B and Stefanopoulou, Anna G},
@@ -439,5 +439,4 @@
   pages={A3456},
   year={2019},
   publisher={IOP Publishing}
->>>>>>> 98e5a00a
 }