#
# Solver class using Scipy's adaptive time stepper
#
import casadi
import pybamm

import numpy as np
import importlib
import scipy.sparse as sparse

scikits_odes_spec = importlib.util.find_spec("scikits")
if scikits_odes_spec is not None:
    scikits_odes_spec = importlib.util.find_spec("scikits.odes")
    if scikits_odes_spec is not None:
        scikits_odes = importlib.util.module_from_spec(scikits_odes_spec)
        scikits_odes_spec.loader.exec_module(scikits_odes)


class ScikitsDaeSolver(pybamm.BaseSolver):
    """Solve a discretised model, using scikits.odes.

    Parameters
    ----------
    method : str, optional
        The method to use in solve_ivp (default is "BDF")
    rtol : float, optional
        The relative tolerance for the solver (default is 1e-6).
    atol : float, optional
        The absolute tolerance for the solver (default is 1e-6).
    root_method : str or pybamm algebraic solver class, optional
        The method to use to find initial conditions (for DAE solvers).
        If a solver class, must be an algebraic solver class.
        If "casadi",
        the solver uses casadi's Newton rootfinding algorithm to find initial
        conditions. Otherwise, the solver uses 'scipy.optimize.root' with method
        specified by 'root_method' (e.g. "lm", "hybr", ...)
    root_tol : float, optional
        The tolerance for the initial-condition solver (default is 1e-6).
    extrap_tol : float, optional
        The tolerance to assert whether extrapolation occurs or not (default is 0).
    extra_options : dict, optional
        Any options to pass to the solver.
        Please consult `scikits.odes documentation
        <https://bmcage.github.io/odes/dev/index.html>`_ for details.
        Some common keys:

        - 'max_steps': maximum (int) number of steps the solver can take
    """

    def __init__(
        self,
        method="ida",
        rtol=1e-6,
        atol=1e-6,
        root_method="casadi",
        root_tol=1e-6,
        extrap_tol=0,
        extra_options=None,
        max_steps="deprecated",
    ):
        if scikits_odes_spec is None:
            raise ImportError("scikits.odes is not installed")

        super().__init__(
            method, rtol, atol, root_method, root_tol, extrap_tol, max_steps
        )
        self.name = "Scikits DAE solver ({})".format(method)

        self.extra_options = extra_options or {}

        pybamm.citations.register("scikits-odes")
        pybamm.citations.register("hindmarsh2000pvode")
        pybamm.citations.register("hindmarsh2005sundials")

    def _integrate(self, model, t_eval, inputs_dict=None):
        """
        Solve a model defined by dydt with initial conditions y0.

        Parameters
        ----------
        model : :class:`pybamm.BaseModel`
            The model whose solution to calculate.
        t_eval : numeric type
            The times at which to compute the solution
        inputs_dict : dict, optional
            Any input parameters to pass to the model when solving

        """
<<<<<<< HEAD
        inputs_dict = inputs
=======
        inputs_dict = inputs_dict or {}
>>>>>>> f4ea0e7c
        if model.convert_to_format == "casadi":
            inputs = casadi.vertcat(*[x for x in inputs_dict.values()])
        else:
            inputs = inputs_dict

        y0 = model.y0
        if isinstance(y0, casadi.DM):
            y0 = y0.full().flatten()

        residuals = model.residuals_eval
        events = model.terminate_events_eval
        jacobian = model.jacobian_eval
        mass_matrix = model.mass_matrix.entries

        def eqsres(t, y, ydot, return_residuals):
            return_residuals[:] = residuals(t, y, ydot, inputs)

        def rootfn(t, y, ydot, return_root):
            return_root[:] = [event(t, y, inputs) for event in events]

        extra_options = {
            **self.extra_options,
            "old_api": False,
            "rtol": self.rtol,
            "atol": self.atol,
        }

        if jacobian:
            jac_y0_t0 = jacobian(t_eval[0], y0, inputs)
            if sparse.issparse(jac_y0_t0):

                def jacfn(t, y, ydot, residuals, cj, J):
                    jac_eval = jacobian(t, y, inputs) - cj * mass_matrix
                    J[:][:] = jac_eval.toarray()

            else:

                def jacfn(t, y, ydot, residuals, cj, J):
                    jac_eval = jacobian(t, y, inputs) - cj * mass_matrix
                    J[:][:] = jac_eval

            extra_options.update({"jacfn": jacfn})

        if events:
            extra_options.update({"rootfn": rootfn, "nr_rootfns": len(events)})

        # solver works with ydot0 set to zero
        ydot0 = np.zeros_like(y0)

        # set up and solve
        dae_solver = scikits_odes.dae(self.method, eqsres, **extra_options)
        timer = pybamm.Timer()
        sol = dae_solver.solve(t_eval, y0, ydot0)
        integration_time = timer.time()

        # return solution, we need to tranpose y to match scipy's interface
        if sol.flag in [0, 2]:
            # 0 = solved for all t_eval
            if sol.flag == 0:
                termination = "final time"
            # 2 = found root(s)
            elif sol.flag == 2:
                termination = "event"
            if sol.roots.t is None:
                t_root = None
            else:
                t_root = sol.roots.t
            sol = pybamm.Solution(
                sol.values.t,
                np.transpose(sol.values.y),
                model,
                inputs_dict,
                t_root,
                np.transpose(sol.roots.y),
                termination,
                model=model,
                inputs=inputs_dict,
            )
            sol.integration_time = integration_time
            return sol
        else:
            raise pybamm.SolverError(sol.message)<|MERGE_RESOLUTION|>--- conflicted
+++ resolved
@@ -86,11 +86,7 @@
             Any input parameters to pass to the model when solving
 
         """
-<<<<<<< HEAD
-        inputs_dict = inputs
-=======
         inputs_dict = inputs_dict or {}
->>>>>>> f4ea0e7c
         if model.convert_to_format == "casadi":
             inputs = casadi.vertcat(*[x for x in inputs_dict.values()])
         else:
