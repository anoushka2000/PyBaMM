--- conflicted
+++ resolved
@@ -141,39 +141,6 @@
         return self._model
 
     @property
-<<<<<<< HEAD
-    def inputs(self):
-        "Values of the inputs"
-        return self._inputs
-
-    @inputs.setter
-    def inputs(self, inputs):
-        "Updates the input values"
-        # If there are symbolic inputs, just store them as given
-        if any(isinstance(v, casadi.MX) for v in inputs.values()):
-            self.has_symbolic_inputs = True
-            self._inputs = {}
-            for name, inp in inputs.items():
-                if isinstance(inp, numbers.Number):
-                    self._inputs[name] = casadi.DM([inp])
-                else:
-                    self._inputs[name] = inp
-
-        # Otherwise, make them the same size as the time vector
-        else:
-            self.has_symbolic_inputs = False
-            self._inputs = {}
-            for name, inp in inputs.items():
-                # Convert number to vector of the right shape
-                if isinstance(inp, numbers.Number):
-                    inp = inp * np.ones((1, len(self.t)))
-                # Tile a vector
-                else:
-                    if inp.ndim == 1:
-                        inp = inp[:, np.newaxis]
-                    inp = np.tile(inp, len(self.t))
-                self._inputs[name] = inp
-=======
     def all_inputs_casadi(self):
         try:
             return self._all_inputs_casadi
@@ -182,7 +149,6 @@
                 casadi.vertcat(*inp.values()) for inp in self.all_inputs
             ]
             return self._all_inputs_casadi
->>>>>>> 5d21da2c
 
     @property
     def t_event(self):
