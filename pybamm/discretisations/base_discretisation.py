#
# Interface for discretisation
#
from __future__ import absolute_import, division
from __future__ import print_function, unicode_literals
import pybamm

import numpy as np
import numbers
import copy


class BaseDiscretisation(object):
    """The base discretisation class, with methods to process a model and replace
    Spatial Operators with Matrices and Variables with StateVectors

    Parameters
    ----------
    mesh : :class:`pybamm.BaseMesh` (or subclass)
        The underlying mesh for discretisation

    """

    def __init__(self, mesh):
        self._mesh = mesh

    @property
    def mesh(self):
        return self._mesh

    def process_model(self, model):
        """Discretise a model.
        Currently inplace, could be changed to return a new model.

        Parameters
        ----------
        model : :class:`pybamm.BaseModel` (or subclass)
            Model to dicretise. Must have attributes rhs, initial_conditions and
            boundary_conditions (all dicts of {variable: equation})

        """
        # Set the y split for variables
        y_slices = self.get_variable_slices(model.rhs.keys())

        # Discretise initial conditions
        model.initial_conditions = self.process_initial_conditions(
            model.initial_conditions
        )
        # Concatenate initial conditions into a single vector
        model.concatenated_initial_conditions = self.concatenate(
            *model.initial_conditions.values()
        ).evaluate(0, None)

        # Discretise right-hand sides, passing domain from variable
<<<<<<< HEAD
        model.rhs = self.process_rhs(model.rhs, y_slices, model.boundary_conditions)
=======
        model.rhs = self.process_dict(model.rhs, y_slices, model.boundary_conditions)
>>>>>>> 0d54ab4c
        # Concatenate rhs into a single state vector
        model.concatenated_rhs = self.concatenate(*model.rhs.values())

        # Discretise variables (applying boundary conditions)
        model.variables = self.process_dict(
            model.variables, y_slices, model.boundary_conditions
        )

    def get_variable_slices(self, variables):
        """Set the slicing for variables.

        Parameters
        ----------
        variables : dict_keys object containing Variable instances
            Variables for which to set the slices

        Returns
        -------
        y_slices : dict of {variable id: slice}
            The slices to take when solving (assigning chunks of y to each vector)
        """
        y_slices = {variable.id: None for variable in variables}
        start = 0
        end = 0
        for variable in variables:
            # Add up the size of all the domains in variable.domain
            for dom in variable.domain:
                end += self.mesh[dom].npts
            y_slices[variable.id] = slice(start, end)
            start = end

        return y_slices

    def process_initial_conditions(self, initial_conditions):
        """Discretise initial conditions.

        Parameters
        ----------
        initial_conditions : dict
            Initial conditions ({variable: equation} dict) to dicretise

        Returns
        -------
        initial_conditions : dict
            Discretised initial conditions

        """
        for variable, equation in initial_conditions.items():
            discretised_ic = self.process_symbol(equation).evaluate()

            if isinstance(discretised_ic, numbers.Number):
                discretised_ic = discretised_ic * self.vector_of_ones(variable.domain)
            else:
                raise NotImplementedError(
                    "Currently only accepts scalar initial conditions"
                )

            initial_conditions[variable] = discretised_ic

        return initial_conditions

<<<<<<< HEAD
    def process_rhs(self, rhs, y_slices, boundary_conditions):
        """Discretise initial conditions.
=======
    def process_dict(self, var_eqn_dict, y_slices, boundary_conditions):
        """Discretise a dictionary of {variable: equation}
        (can be model.rhs or model.variables).
>>>>>>> 0d54ab4c

        Parameters
        ----------
        var_eqn_dict : dict
            Equations ({variable: equation} dict) to dicretise
        y_slices : dict of {variable id: slice}
            The slices to assign to StateVectors when discretising
        boundary_conditions : dict
            Boundary conditions ({symbol.id: {"left": left bc, "right": right bc}} dict)
            associated with var_eqn_dict to dicretise

        Returns
        -------
        var_eqn_dict : dict
            Discretised right-hand side equations

        """
        boundary_conditions = {
            key.id: value for key, value in boundary_conditions.items()
        }
        for variable, equation in var_eqn_dict.items():
            var_eqn_dict[variable] = self.process_symbol(
                equation, y_slices, boundary_conditions
            )

        return var_eqn_dict

    def process_symbol(self, symbol, y_slices=None, boundary_conditions={}):
        """Discretise operators in model equations.

        Parameters
        ----------
        symbol : :class:`pybamm.expression_tree.symbol.Symbol` (or subclass) instance
            Symbol to discretise
        y_slices : dict of {variable: slice}
            The slices to assign to StateVectors when discretising a variable
            (default None).
        boundary_conditions : dict of {variable: boundary conditions}
            Boundary conditions of the model

        Returns
        -------
        :class:`pybamm.expression_tree.symbol.Symbol` (or subclass) instance
            Discretised symbol

        """
        if isinstance(symbol, pybamm.Gradient):
            return self.gradient(symbol.children[0], y_slices, boundary_conditions)

        if isinstance(symbol, pybamm.Divergence):
            return self.divergence(symbol.children[0], y_slices, boundary_conditions)

        elif isinstance(symbol, pybamm.BinaryOperator):
            left, right = symbol.children
            new_left = self.process_symbol(left, y_slices, boundary_conditions)
            new_right = self.process_symbol(right, y_slices, boundary_conditions)
            return symbol.__class__(new_left, new_right)

        elif isinstance(symbol, pybamm.UnaryOperator):
            new_child = self.process_symbol(
                symbol.children[0], y_slices, boundary_conditions
            )
            return symbol.__class__(new_child)

        elif isinstance(symbol, pybamm.Variable):
            assert isinstance(y_slices, dict), ValueError(
                """y_slices should be dict, not {}""".format(type(y_slices))
            )
            return pybamm.StateVector(y_slices[symbol.id])

        elif isinstance(symbol, pybamm.Concatenation):
            # only know how to discretise a concatenation of scalars...
            all_scalars = all(
                isinstance(child, pybamm.Scalar) for child in symbol.children
            )
            if all_scalars:
                return self.scalar_to_vector(symbol.children)
            else:
                raise NotImplementedError

        else:
            # hack to copy the symbol but without a parent
            # (building tree from bottom up)
            # simply setting new_symbol.parent = None, after copying, raises a TreeError
            parent = symbol.parent
            symbol.parent = None
            new_symbol = copy.copy(symbol)
            symbol.parent = parent
            return new_symbol

    def gradient(self, symbol, y_slices, boundary_conditions):
        """How to discretise gradient operators.

        Parameters
        ----------
        symbol : :class:`Symbol` (or subclass)
            The symbol (typically a variable) of which to take the gradient
        y_slices : slice
            The slice to assign to StateVector when discretising a variable
        boundary_conditions : dict
            The boundary conditions of the model
            ({symbol.id: {"left": left bc, "right": right bc}})

        """
        raise NotImplementedError

    def divergence(self, symbol, y_slices, boundary_conditions):
        """How to discretise divergence operators.

        Parameters
        ----------
        symbol : :class:`Symbol` (or subclass)
            The symbol (typically a variable) of which to take the divergence
        y_slices : slice
            The slice to assign to StateVector when discretising a variable
        boundary_conditions : dict
            The boundary conditions of the model

        """
        raise NotImplementedError

    def scalar_to_vector(self, scalars, domain=None):
        """
        Convert a :class:`Scalar` (or a list of :class:`Scalar`) to a uniform
        Vector of size given by mesh. The size of the Vector is based on the
        domains associated with the Scalar, and the size of the mesh.

        Parameters
        ----------
        scalar: :class:`Scalar` or list of :class:`Scalar`
            The scalar values to assign to the vector. A list can be given for
            different values for different domains

        domain : list, optional
            If given, overrides the domains given in scalar.domain

        """
        # convert scalar to list if a single one
        if isinstance(scalars, pybamm.Scalar):
            scalars = [scalars]

        # work out total size of vector
        subvector_sizes = []
        for s in scalars:
            if domain is None:
                this_domain = s.domain
            else:
                this_domain = domain
            subvector_size = sum([self.mesh[dom].npts for dom in this_domain])
            subvector_sizes.append(subvector_size)

        # allocate vector
        vector = np.empty(sum(subvector_sizes), dtype=float)

        # assign slices of vector associated with concatenated scalars
        start = 0
        end = 0
        for s, size in zip(scalars, subvector_sizes):
            end += size
            vector[start:end] = s.value
            start = end

        return pybamm.Vector(vector)

    def vector_of_ones(self, domain):
        """
        Returns a Vector of ones of the size given by the mesh.
        """

        mesh_points = np.array([])

        for dom in domain:
            mesh_points = np.concatenate([mesh_points, self.mesh[dom].nodes])
        return pybamm.Vector(np.ones_like(mesh_points))

    def concatenate(self, *symbols):
        return pybamm.NumpyConcatenation(*symbols)<|MERGE_RESOLUTION|>--- conflicted
+++ resolved
@@ -52,11 +52,7 @@
         ).evaluate(0, None)
 
         # Discretise right-hand sides, passing domain from variable
-<<<<<<< HEAD
-        model.rhs = self.process_rhs(model.rhs, y_slices, model.boundary_conditions)
-=======
         model.rhs = self.process_dict(model.rhs, y_slices, model.boundary_conditions)
->>>>>>> 0d54ab4c
         # Concatenate rhs into a single state vector
         model.concatenated_rhs = self.concatenate(*model.rhs.values())
 
@@ -118,14 +114,9 @@
 
         return initial_conditions
 
-<<<<<<< HEAD
-    def process_rhs(self, rhs, y_slices, boundary_conditions):
-        """Discretise initial conditions.
-=======
     def process_dict(self, var_eqn_dict, y_slices, boundary_conditions):
         """Discretise a dictionary of {variable: equation}
         (can be model.rhs or model.variables).
->>>>>>> 0d54ab4c
 
         Parameters
         ----------
