--- conflicted
+++ resolved
@@ -754,20 +754,11 @@
         new_var_eqn_dict = {}
         for eqn_key, eqn in var_eqn_dict.items():
             # Broadcast if the equation evaluates to a number (e.g. Scalar)
-<<<<<<< HEAD
-            if (
-                np.prod(eqn.shape_for_testing) == 1
-                and not isinstance(eqn_key, str)
-                and eqn_key.domain != []
-            ):
-                eqn = pybamm.FullBroadcast(eqn, broadcast_domains=eqn_key.domains)
-=======
             if np.prod(eqn.shape_for_testing) == 1 and not isinstance(eqn_key, str):
                 if eqn_key.domain == []:
                     eqn = eqn * pybamm.Vector([1])
                 else:
                     eqn = pybamm.FullBroadcast(eqn, broadcast_domains=eqn_key.domains)
->>>>>>> 12535691
 
             pybamm.logger.debug("Discretise {!r}".format(eqn_key))
             processed_eqn = self.process_symbol(eqn)
