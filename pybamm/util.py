#
# Utility classes for PyBaMM
#
# The code in this file is adapted from Pints
# (see https://github.com/pints-team/pints)
#
import argparse
import importlib.util
import numbers
import os
import pathlib
import pickle
import subprocess
import sys
import timeit
import warnings
import sys
from collections import defaultdict
from platform import system

import numpy as np
import pkg_resources

import pybamm

# versions of jax and jaxlib compatible with PyBaMM
JAX_VERSION = "0.2.12"
JAXLIB_VERSION = "0.1.70"


def root_dir():
    """return the root directory of the PyBaMM install directory"""
    return str(pathlib.Path(pybamm.__path__[0]).parent)


class FuzzyDict(dict):
    def levenshtein_ratio(self, s, t):
        """
        Calculates levenshtein distance between two strings s and t.
        Uses the formula from
        https://www.datacamp.com/community/tutorials/fuzzy-string-python
        """
        # Initialize matrix of zeros
        rows = len(s) + 1
        cols = len(t) + 1
        distance = np.zeros((rows, cols), dtype=int)

        # Populate matrix of zeros with the indices of each character of both strings
        for i in range(1, rows):
            for k in range(1, cols):
                distance[i][0] = i
                distance[0][k] = k

        # Iterate over the matrix to compute the cost of deletions, insertions and/or
        # substitutions
        for col in range(1, cols):
            for row in range(1, rows):
                if s[row - 1] == t[col - 1]:
                    # If the characters are the same in the two strings in a given
                    # position [i,j] then the cost is 0
                    cost = 0
                else:
                    # In order to align the results with those of the Python Levenshtein
                    # package, the cost of a substitution is 2.
                    cost = 2
                distance[row][col] = min(
                    distance[row - 1][col] + 1,  # Cost of deletions
                    distance[row][col - 1] + 1,  # Cost of insertions
                    distance[row - 1][col - 1] + cost,  # Cost of substitutions
                )
        # Computation of the Levenshtein Distance Ratio
        ratio = ((len(s) + len(t)) - distance[row][col]) / (len(s) + len(t))
        return ratio

    def get_best_matches(self, key):
        """Get best matches from keys"""
        key = key.lower()
        best_three = []
        lowest_score = 0
        for k in self.keys():
            score = self.levenshtein_ratio(k.lower(), key)
            # Start filling out the list
            if len(best_three) < 3:
                best_three.append((k, score))
                # Sort once the list has three elements, using scores
                if len(best_three) == 3:
                    best_three.sort(key=lambda x: x[1], reverse=True)
                    lowest_score = best_three[-1][1]
            # Once list is full, start checking new entries
            else:
                if score > lowest_score:
                    # Replace last element with new entry
                    best_three[-1] = (k, score)
                    # Sort and update lowest score
                    best_three.sort(key=lambda x: x[1], reverse=True)
                    lowest_score = best_three[-1][1]

        return [x[0] for x in best_three]

    def __getitem__(self, key):
        try:
            return super().__getitem__(key)
        except KeyError:
            if "negative electrode sei" in key.lower():
                raise KeyError(
                    f"'{key}' not found. All SEI parameters have been "
                    "renamed from '...negative electrode SEI...' to '...SEI...'"
                )
            if "negative electrode lithium plating" in key.lower():
                raise KeyError(
                    f"'{key}' not found. All lithium plating parameters have been "
                    "renamed from '...negative electrode lithium plating...' "
                    "to '...lithium plating...'"
                )
            best_matches = self.get_best_matches(key)
            raise KeyError(f"'{key}' not found. Best matches are {best_matches}")

    def search(self, key, print_values=False):
        """
        Search dictionary for keys containing 'key'. If print_values is True, then
        both the keys and values will be printed. Otherwise just the values will
        be printed. If no results are found, the best matches are printed.
        """
        key = key.lower()

        # Sort the keys so results are stored in alphabetical order
        keys = list(self.keys())
        keys.sort()
        results = {}

        # Check if any of the dict keys contain the key we are searching for
        for k in keys:
            if key in k.lower():
                results[k] = self[k]

        if results == {}:
            # If no results, return best matches
            best_matches = self.get_best_matches(key)
            print(
                f"No results for search using '{key}'. Best matches are {best_matches}"
            )
        elif print_values:
            # Else print results, including dict items
            print("\n".join("{}\t{}".format(k, v) for k, v in results.items()))
        else:
            # Just print keys
            print("\n".join("{}".format(k) for k in results.keys()))


class Timer(object):
    """
    Provides accurate timing.

    Example
    -------
    timer = pybamm.Timer()
    print(timer.time())

    """

    def __init__(self):
        self._start = timeit.default_timer()

    def reset(self):
        """
        Resets this timer's start time.
        """
        self._start = timeit.default_timer()

    def time(self):
        """
        Returns the time (float, in seconds) since this timer was created,
        or since meth:`reset()` was last called.
        """
        return TimerTime(timeit.default_timer() - self._start)


class TimerTime:
    def __init__(self, value):
        """A string whose value prints in human-readable form"""
        self.value = value

    def __str__(self):
        """
        Formats a (non-integer) number of seconds, returns a string like
        "5 weeks, 3 days, 1 hour, 4 minutes, 9 seconds", or "0.0019 seconds".
        """
        time = self.value
        if time < 1e-6:
            return "{:.3f} ns".format(time * 1e9)
        if time < 1e-3:
            return "{:.3f} us".format(time * 1e6)
        if time < 1:
            return "{:.3f} ms".format(time * 1e3)
        elif time < 60:
            return "{:.3f} s".format(time)
        output = []
        time = int(round(time))
        units = [(604800, "week"), (86400, "day"), (3600, "hour"), (60, "minute")]
        for k, name in units:
            f = time // k
            if f > 0 or output:
                output.append(str(f) + " " + (name if f == 1 else name + "s"))
            time -= f * k
        output.append("1 second" if time == 1 else str(time) + " seconds")
        return ", ".join(output)

    def __add__(self, other):
        if isinstance(other, numbers.Number):
            return TimerTime(self.value + other)
        else:
            return TimerTime(self.value + other.value)

    def __radd__(self, other):
        return self.__add__(other)

    def __sub__(self, other):
        if isinstance(other, numbers.Number):
            return TimerTime(self.value - other)
        else:
            return TimerTime(self.value - other.value)

    def __rsub__(self, other):
        if isinstance(other, numbers.Number):
            return TimerTime(other - self.value)

    def __mul__(self, other):
        if isinstance(other, numbers.Number):
            return TimerTime(self.value * other)
        else:
            return TimerTime(self.value * other.value)

    def __rmul__(self, other):
        return self.__mul__(other)

    def __truediv__(self, other):
        if isinstance(other, numbers.Number):
            return TimerTime(self.value / other)
        else:
            return TimerTime(self.value / other.value)

    def __rtruediv__(self, other):
        if isinstance(other, numbers.Number):
            return TimerTime(other / self.value)

    def __eq__(self, other):
        return self.value == other.value


def load_function(filename):
    """
    Load a python function from an absolute or relative path using `importlib`.
    Example - pybamm.load_function("pybamm/input/example.py")

    Arguments
    ---------
    filename : str
        The path of the file containing the function.

    Returns
    -------
    function
        The python function loaded from the file.
    """
    # Remove `.py` from the file name
    if filename.endswith(".py"):
        filename = filename.replace(".py", "")

    # Replace `lead-acid` with `lead_acid`
    if "lead-acid" in filename:
        warnings.simplefilter("always", DeprecationWarning)
        warnings.warn(
            "lead-acid is deprecated, use lead_acid instead", DeprecationWarning
        )
        filename = filename.replace("lead-acid", "lead_acid")

    # Replace `lithium-ion` with `lithium_ion`
    if "lithium-ion" in filename:
        warnings.simplefilter("always", DeprecationWarning)
        warnings.warn(
            "lithium-ion is deprecated, use lithium_ion instead", DeprecationWarning
        )
        filename = filename.replace("lithium-ion", "lithium_ion")

    # Assign path to _ and filename to tail
    _, tail = os.path.split(filename)

<<<<<<< HEAD
    if "pybamm" in filename:
        # Strip absolute path to pybamm/input/example.py
=======
    # Store the current working directory
    orig_dir = os.getcwd()

    # Strip absolute path to pybamm/input/example.py
    if "pybamm/input/parameters" in filename or "pybamm\\input\\parameters" in filename:
>>>>>>> 3d55351e
        root_path = filename[filename.rfind("pybamm") :]
    # If the function is in the current working directory
    elif os.getcwd() in filename:
        root_path = filename.replace(os.getcwd(), "")
    # If the function is not in the current working directory and the path provided is
    # absolute
    elif os.path.isabs(filename) and not os.getcwd() in filename:  # pragma: no cover
        # Change directory to import the function
        dir_path = os.path.split(filename)[0]
        os.chdir(dir_path)
        root_path = filename.replace(os.getcwd(), "")
    else:
        # remove the part of the path that corresponds to the current working directory
        # so that imporlib.import_module knows where to find the files later on
        # this leaves the filename unchanged if cwd is not in filename
        root_path = filename.replace(os.getcwd(), "")

    if root_path.startswith("/"):
        root_path = root_path[1:]

    # getcwd() returns "C:\\" when in the root drive and "C:\\a\\b\\c" otherwise
    if root_path[0] == "\\" or root_path[0] == "/":
        root_path = root_path[1:]

    path = root_path.replace("/", ".")
    path = path.replace("\\", ".")
<<<<<<< HEAD

    try:
        module_object = importlib.import_module(path)
    except ModuleNotFoundError:
        # fall back to old approach
        valid_path, valid_leaf = os.path.split(filename)
        sys.path.append(valid_path)
        module_object = importlib.import_module(valid_leaf)
        # Remove valid_path from sys_path to avoid clashes down the line
        sys.path.remove(valid_path)
=======
    pybamm.logger.debug(
        f"Importing function '{tail}' from file '{filename}' via path '{path}'"
    )
    module_object = importlib.import_module(path)
>>>>>>> 3d55351e

    # Revert back current working directory if it was changed
    os.chdir(orig_dir)
    return getattr(module_object, tail)


def rmse(x, y):
    """
    Calculate the root-mean-square-error between two vectors x and y, ignoring NaNs
    """
    # Check lengths
    if len(x) != len(y):
        raise ValueError("Vectors must have the same length")
    return np.sqrt(np.nanmean((x - y) ** 2))


def get_infinite_nested_dict():
    """
    Return a dictionary that allows infinite nesting without having to define level by
    level.

    See:
    https://stackoverflow.com/questions/651794/whats-the-best-way-to-initialize-a-dict-of-dicts-in-python/652226#652226

    Example
    -------
    >>> import pybamm
    >>> d = pybamm.get_infinite_nested_dict()
    >>> d["a"] = 1
    >>> d["a"]
    1
    >>> d["b"]["c"]["d"] = 2
    >>> d["b"]["c"] == {"d": 2}
    True
    """
    return defaultdict(get_infinite_nested_dict)


def load(filename):
    """Load a saved object"""
    with open(filename, "rb") as f:
        obj = pickle.load(f)
    return obj


def get_parameters_filepath(path):
    """Returns path if it exists in current working dir,
    otherwise get it from package dir"""
    if os.path.exists(path):
        return path
    else:
        return os.path.join(pybamm.__path__[0], path)


def have_jax():
    """Check if jax and jaxlib are installed with the correct versions"""
    return (
        (importlib.util.find_spec("jax") is not None)
        and (importlib.util.find_spec("jaxlib") is not None)
        and is_jax_compatible()
    )


def is_jax_compatible():
    """Check if the available version of jax and jaxlib are compatible with PyBaMM"""
    return (
        pkg_resources.get_distribution("jax").version == JAX_VERSION
        and pkg_resources.get_distribution("jaxlib").version == JAXLIB_VERSION
    )


def install_jax(arguments=None):  # pragma: no cover
    """
    Install compatible versions of jax, jaxlib.

    Command Line Interface:
    -----------------------
    >>> pybamm_install_jax

    optional arguments:
    -h, --help   show help message
    -f, --force  force install compatible versions of jax and jaxlib
    """
    parser = argparse.ArgumentParser(description="Install jax and jaxlib")
    parser.add_argument(
        "-f",
        "--force",
        action="store_true",
        help="force install compatible versions of"
        f" jax ({JAX_VERSION}) and jaxlib ({JAXLIB_VERSION})",
    )

    args = parser.parse_args(arguments)

    if system() == "Windows":
        raise NotImplementedError("Jax is not available on Windows")

    # Raise an error if jax and jaxlib are already installed, but incompatible
    # and --force is not set
    elif importlib.util.find_spec("jax") is not None:
        if not args.force and not is_jax_compatible():
            raise ValueError(
                "Jax is already installed but the installed version of jax or jaxlib is"
                " not supported by PyBaMM. \nYou can force install compatible versions"
                f" of jax ({JAX_VERSION}) and jaxlib ({JAXLIB_VERSION}) using the"
                " following command: \npybamm_install_jax --force"
            )

    subprocess.check_call(
        [
            sys.executable,
            "-m",
            "pip",
            "install",
            f"jax=={JAX_VERSION}",
            f"jaxlib=={JAXLIB_VERSION}",
        ]
    )<|MERGE_RESOLUTION|>--- conflicted
+++ resolved
@@ -285,16 +285,11 @@
     # Assign path to _ and filename to tail
     _, tail = os.path.split(filename)
 
-<<<<<<< HEAD
-    if "pybamm" in filename:
-        # Strip absolute path to pybamm/input/example.py
-=======
     # Store the current working directory
     orig_dir = os.getcwd()
 
     # Strip absolute path to pybamm/input/example.py
     if "pybamm/input/parameters" in filename or "pybamm\\input\\parameters" in filename:
->>>>>>> 3d55351e
         root_path = filename[filename.rfind("pybamm") :]
     # If the function is in the current working directory
     elif os.getcwd() in filename:
@@ -321,9 +316,11 @@
 
     path = root_path.replace("/", ".")
     path = path.replace("\\", ".")
-<<<<<<< HEAD
 
     try:
+        pybamm.logger.debug(
+            f"Importing function '{tail}' from file '{filename}' via path '{path}'"
+        )
         module_object = importlib.import_module(path)
     except ModuleNotFoundError:
         # fall back to old approach
@@ -332,12 +329,6 @@
         module_object = importlib.import_module(valid_leaf)
         # Remove valid_path from sys_path to avoid clashes down the line
         sys.path.remove(valid_path)
-=======
-    pybamm.logger.debug(
-        f"Importing function '{tail}' from file '{filename}' via path '{path}'"
-    )
-    module_object = importlib.import_module(path)
->>>>>>> 3d55351e
 
     # Revert back current working directory if it was changed
     os.chdir(orig_dir)
