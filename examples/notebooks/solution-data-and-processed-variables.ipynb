--- conflicted
+++ resolved
@@ -501,11 +501,7 @@
    "name": "python",
    "nbconvert_exporter": "python",
    "pygments_lexer": "ipython3",
-<<<<<<< HEAD
-   "version": "3.7.8"
-=======
    "version": "3.8.5-final"
->>>>>>> 6016bf2b
   }
  },
  "nbformat": 4,
