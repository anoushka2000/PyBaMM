--- conflicted
+++ resolved
@@ -40,7 +40,6 @@
       uses: actions/setup-python@v2
       with:
         python-version: ${{ matrix.python-version }}
-<<<<<<< HEAD
   
     - name: Set up Julia
       if: matrix.os == 'ubuntu-latest' && matrix.python-version != 3.9
@@ -48,9 +47,6 @@
       with:
         version: 1.6
     
-=======
-
->>>>>>> 375fd53e
     - name: Install Linux system dependencies
       if: matrix.os == 'ubuntu-latest'
       run: |
@@ -82,14 +78,11 @@
       if: matrix.os == 'ubuntu-latest'
       run: tox -e pybamm-requires
 
-<<<<<<< HEAD
     - name: Install Julia
       # Julia 1.6 doesn't work with python 3.9
       if: matrix.os == 'ubuntu-latest' && matrix.python-version != 3.9
       run: tox -e julia
 
-    - name: Run unit tests for GNU/Linux
-=======
     - name: Run unit tests for GNU/Linux with Python 3.7 and 3.8
       if: matrix.os == 'ubuntu-latest' && matrix.python-version != 3.9
       run: python -m tox -e quick
@@ -99,7 +92,6 @@
       run: tox -e coverage
 
     - name: Run integration tests for GNU/Linux
->>>>>>> 375fd53e
       if: matrix.os == 'ubuntu-latest'
       run: python -m tox -e integration
 
