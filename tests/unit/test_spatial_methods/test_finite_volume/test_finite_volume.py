--- conflicted
+++ resolved
@@ -736,8 +736,6 @@
             integral_eqn_disc.evaluate(None, one_over_y), 4 * np.pi ** 2
         )
 
-<<<<<<< HEAD
-=======
         # test failure for secondary dimension column form
         finite_volume = pybamm.FiniteVolume()
         finite_volume.build(mesh)
@@ -747,7 +745,6 @@
         ):
             finite_volume.definite_integral_matrix(var, "column", "secondary")
 
->>>>>>> 00cbe194
     def test_integral_secondary_domain(self):
         # create discretisation
         mesh = get_1p1d_mesh_for_testing()
