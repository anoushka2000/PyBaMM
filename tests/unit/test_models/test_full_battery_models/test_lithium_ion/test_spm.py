#
# Tests for the lithium-ion SPM model
#
import pybamm
import unittest


class TestSPM(unittest.TestCase):
    def test_well_posed(self):
        options = {"thermal": "isothermal"}
        model = pybamm.lithium_ion.SPM(options)
        model.check_well_posedness()

        # Test build after init
        model = pybamm.lithium_ion.SPM(build=False)
        model.build_model()
        model.check_well_posedness()

    def test_default_geometry(self):
        options = {"thermal": "isothermal"}
        model = pybamm.lithium_ion.SPM(options)
        self.assertIsInstance(model.default_geometry, pybamm.Geometry)
        self.assertIn("negative particle", model.default_geometry)

        options = {"current collector": "potential pair", "dimensionality": 1}
        model = pybamm.lithium_ion.SPM(options)
        self.assertIn("current collector", model.default_geometry)

        options = {"current collector": "potential pair", "dimensionality": 2}
        model = pybamm.lithium_ion.SPM(options)
        self.assertIn("current collector", model.default_geometry)

    def test_well_posed_2plus1D(self):
        options = {"current collector": "potential pair", "dimensionality": 1}
        model = pybamm.lithium_ion.SPM(options)
        model.check_well_posedness()

        options = {"current collector": "potential pair", "dimensionality": 2}
        model = pybamm.lithium_ion.SPM(options)
        model.check_well_posedness()

<<<<<<< HEAD
        options = {"current collector": "set external potential", "dimensionality": 0}
        with self.assertRaises(pybamm.OptionError):
            pybamm.lithium_ion.SPM(options)

        options = {"current collector": "set external potential", "dimensionality": 1}
        model = pybamm.lithium_ion.SPM(options)
        model.check_well_posedness()

        options = {"current collector": "set external potential", "dimensionality": 2}
        model = pybamm.lithium_ion.SPM(options)
        model.check_well_posedness()

=======
>>>>>>> 282ff825
    def test_x_full_thermal_model_no_current_collector(self):
        options = {"thermal": "x-full"}
        model = pybamm.lithium_ion.SPM(options)
        model.check_well_posedness()

        # Not implemented with current collectors
        options = {"thermal": "x-full", "thermal current collector": True}
        with self.assertRaises(NotImplementedError):
            model = pybamm.lithium_ion.SPM(options)

    def test_x_full_Nplus1D_not_implemented(self):
        # 1plus1D
        options = {
            "current collector": "potential pair",
            "dimensionality": 1,
            "thermal": "x-full",
        }
        with self.assertRaises(NotImplementedError):
            pybamm.lithium_ion.SPM(options)
        # 2plus1D
        options = {
            "current collector": "potential pair",
            "dimensionality": 2,
            "thermal": "x-full",
        }
        with self.assertRaises(NotImplementedError):
            pybamm.lithium_ion.SPM(options)

    def test_x_lumped_thermal_model_no_Current_collector(self):
        options = {"thermal": "x-lumped"}
        model = pybamm.lithium_ion.SPM(options)
        model.check_well_posedness()

        # xyz-lumped returns the same as x-lumped
        options = {"thermal": "xyz-lumped"}
        model = pybamm.lithium_ion.SPM(options)
        model.check_well_posedness()

    def test_x_lumped_thermal_model_0D_current_collector(self):
        options = {"thermal": "x-lumped", "thermal current collector": True}
        model = pybamm.lithium_ion.SPM(options)
        model.check_well_posedness()

        # xyz-lumped returns the same as x-lumped
        options = {"thermal": "xyz-lumped", "thermal current collector": True}
        model = pybamm.lithium_ion.SPM(options)
        model.check_well_posedness()

        options = {"thermal": "lumped"}
        model = pybamm.lithium_ion.SPM(options)
        model.check_well_posedness()

    def test_xyz_lumped_thermal_1D_current_collector(self):
        options = {
            "current collector": "potential pair",
            "dimensionality": 1,
            "thermal": "xyz-lumped",
        }
        model = pybamm.lithium_ion.SPM(options)
        model.check_well_posedness()

        options = {
            "current collector": "potential pair",
            "dimensionality": 1,
            "thermal": "lumped",
        }
        model = pybamm.lithium_ion.SPM(options)
        model.check_well_posedness()

    def test_xyz_lumped_thermal_2D_current_collector(self):
        options = {
            "current collector": "potential pair",
            "dimensionality": 2,
            "thermal": "xyz-lumped",
        }
        model = pybamm.lithium_ion.SPM(options)
        model.check_well_posedness()

        options = {
            "current collector": "potential pair",
            "dimensionality": 2,
            "thermal": "lumped",
        }
        model = pybamm.lithium_ion.SPM(options)
        model.check_well_posedness()

    def test_x_lumped_thermal_1D_current_collector(self):
        options = {
            "current collector": "potential pair",
            "dimensionality": 1,
            "thermal": "x-lumped",
        }
        model = pybamm.lithium_ion.SPM(options)
        model.check_well_posedness()

    def test_x_lumped_thermal_2D_current_collector(self):
        options = {
            "current collector": "potential pair",
            "dimensionality": 2,
            "thermal": "x-lumped",
        }
        model = pybamm.lithium_ion.SPM(options)
        model.check_well_posedness()

    def test_particle_fast_diffusion(self):
        options = {"particle": "fast diffusion"}
        model = pybamm.lithium_ion.SPM(options)
        model.check_well_posedness()

    def test_surface_form_differential(self):
        options = {"surface form": "differential"}
        model = pybamm.lithium_ion.SPM(options)
        model.check_well_posedness()

    def test_surface_form_algebraic(self):
        options = {"surface form": "algebraic"}
        model = pybamm.lithium_ion.SPM(options)
        model.check_well_posedness()


class TestSPMExternalCircuits(unittest.TestCase):
    def test_well_posed_voltage(self):
        options = {"operating mode": "voltage"}
        model = pybamm.lithium_ion.SPM(options)
        model.check_well_posedness()

    def test_well_posed_power(self):
        options = {"operating mode": "power"}
        model = pybamm.lithium_ion.SPM(options)
        model.check_well_posedness()

    def test_well_posed_function(self):
        def external_circuit_function(variables):
            I = variables["Current [A]"]
            V = variables["Terminal voltage [V]"]
            return V + I - pybamm.FunctionParameter("Function", pybamm.t)

        options = {"operating mode": external_circuit_function}
        model = pybamm.lithium_ion.SPM(options)
        model.check_well_posedness()


class TestSPMExternalCircuits(unittest.TestCase):
    def test_well_posed_voltage(self):
        options = {"operating mode": "voltage"}
        model = pybamm.lithium_ion.SPM(options)
        model.check_well_posedness()

    def test_well_posed_power(self):
        options = {"operating mode": "power"}
        model = pybamm.lithium_ion.SPM(options)
        model.check_well_posedness()

    def test_well_posed_function(self):
        class ExternalCircuitFunction:
            num_switches = 0

            def __call__(self, variables):
                I = variables["Current [A]"]
                V = variables["Terminal voltage [V]"]
                return V + I - pybamm.FunctionParameter("Function", pybamm.t)

        options = {"operating mode": ExternalCircuitFunction()}
        model = pybamm.lithium_ion.SPM(options)
        model.check_well_posedness()


if __name__ == "__main__":
    print("Add -v for more debug output")
    import sys

    if "-v" in sys.argv:
        debug = True
    pybamm.settings.debug_mode = True
    unittest.main()<|MERGE_RESOLUTION|>--- conflicted
+++ resolved
@@ -39,21 +39,6 @@
         model = pybamm.lithium_ion.SPM(options)
         model.check_well_posedness()
 
-<<<<<<< HEAD
-        options = {"current collector": "set external potential", "dimensionality": 0}
-        with self.assertRaises(pybamm.OptionError):
-            pybamm.lithium_ion.SPM(options)
-
-        options = {"current collector": "set external potential", "dimensionality": 1}
-        model = pybamm.lithium_ion.SPM(options)
-        model.check_well_posedness()
-
-        options = {"current collector": "set external potential", "dimensionality": 2}
-        model = pybamm.lithium_ion.SPM(options)
-        model.check_well_posedness()
-
-=======
->>>>>>> 282ff825
     def test_x_full_thermal_model_no_current_collector(self):
         options = {"thermal": "x-full"}
         model = pybamm.lithium_ion.SPM(options)
@@ -196,31 +181,6 @@
         model.check_well_posedness()
 
 
-class TestSPMExternalCircuits(unittest.TestCase):
-    def test_well_posed_voltage(self):
-        options = {"operating mode": "voltage"}
-        model = pybamm.lithium_ion.SPM(options)
-        model.check_well_posedness()
-
-    def test_well_posed_power(self):
-        options = {"operating mode": "power"}
-        model = pybamm.lithium_ion.SPM(options)
-        model.check_well_posedness()
-
-    def test_well_posed_function(self):
-        class ExternalCircuitFunction:
-            num_switches = 0
-
-            def __call__(self, variables):
-                I = variables["Current [A]"]
-                V = variables["Terminal voltage [V]"]
-                return V + I - pybamm.FunctionParameter("Function", pybamm.t)
-
-        options = {"operating mode": ExternalCircuitFunction()}
-        model = pybamm.lithium_ion.SPM(options)
-        model.check_well_posedness()
-
-
 if __name__ == "__main__":
     print("Add -v for more debug output")
     import sys
