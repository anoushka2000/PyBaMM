--- conflicted
+++ resolved
@@ -21,11 +21,7 @@
         self.assertIsInstance(model.default_solver, pybamm.ScikitsDaeSolver)
 
 
-<<<<<<< HEAD
 class TestLeadAcidNewmanTiedemannSurfaceForm(unittest.TestCase):
-=======
-class TestLeadAcidNewmanTiedemannCapacitance(unittest.TestCase):
->>>>>>> 7009484e
     def test_well_posed_differential(self):
         options = {"surface form": "differential"}
         model = pybamm.lead_acid.NewmanTiedemann(options)
