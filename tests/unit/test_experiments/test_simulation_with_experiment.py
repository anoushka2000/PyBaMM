#
# Test setting up a simulation with an experiment
#
import casadi
import pybamm
import numpy as np
import os
import pandas as pd
import unittest


class TestSimulationExperiment(unittest.TestCase):
    def test_set_up(self):
        experiment = pybamm.Experiment(
            [
                "Discharge at C/20 for 1 hour",
                "Charge at 1 A until 4.1 V",
                "Hold at 4.1 V until 50 mA",
                "Discharge at 2 W for 1 hour",
            ]
        )
        model = pybamm.lithium_ion.DFN()
        sim = pybamm.Simulation(model, experiment=experiment)

        self.assertEqual(sim.experiment, experiment)
        self.assertEqual(
            sim._experiment_inputs[0]["Current input [A]"],
            1 / 20 * model.default_parameter_values["Nominal cell capacity [A.h]"],
        )
        self.assertEqual(sim._experiment_inputs[0]["Current switch"], 1)
        self.assertEqual(sim._experiment_inputs[0]["Voltage switch"], 0)
        self.assertEqual(sim._experiment_inputs[0]["Power switch"], 0)
        self.assertEqual(sim._experiment_inputs[0]["Current cut-off [A]"], -1e10)
        self.assertEqual(sim._experiment_inputs[0]["Voltage cut-off [V]"], -1e10)
        self.assertEqual(sim._experiment_inputs[1]["Current input [A]"], -1)
        self.assertEqual(sim._experiment_inputs[1]["Current switch"], 1)
        self.assertEqual(sim._experiment_inputs[1]["Voltage switch"], 0)
        self.assertEqual(sim._experiment_inputs[1]["Power switch"], 0)
        self.assertEqual(sim._experiment_inputs[1]["Current cut-off [A]"], -1e10)
        self.assertEqual(sim._experiment_inputs[1]["Voltage cut-off [V]"], 4.1)
        self.assertEqual(sim._experiment_inputs[2]["Current switch"], 0)
        self.assertEqual(sim._experiment_inputs[2]["Voltage switch"], 1)
        self.assertEqual(sim._experiment_inputs[2]["Power switch"], 0)
        self.assertEqual(sim._experiment_inputs[2]["Voltage input [V]"], 4.1)
        self.assertEqual(sim._experiment_inputs[2]["Current cut-off [A]"], 0.05)
        self.assertEqual(sim._experiment_inputs[2]["Voltage cut-off [V]"], -1e10)
        self.assertEqual(sim._experiment_inputs[3]["Current switch"], 0)
        self.assertEqual(sim._experiment_inputs[3]["Voltage switch"], 0)
        self.assertEqual(sim._experiment_inputs[3]["Power switch"], 1)
        self.assertEqual(sim._experiment_inputs[3]["Power input [W]"], 2)
        self.assertEqual(sim._experiment_inputs[3]["Current cut-off [A]"], -1e10)
        self.assertEqual(sim._experiment_inputs[3]["Voltage cut-off [V]"], -1e10)

        Crate = 1 / model.default_parameter_values["Nominal cell capacity [A.h]"]
        self.assertEqual(
            sim._experiment_times, [3600, 3 / Crate * 3600, 24 * 3600, 3600]
        )

        model_I = sim.op_conds_to_model_and_param[(-1.0, "A")][0]
        model_V = sim.op_conds_to_model_and_param[(4.1, "V")][0]
        self.assertIn(
            "Current cut-off (positive) [A] [experiment]",
            [event.name for event in model_V.events],
        )
        self.assertIn(
            "Current cut-off (negative) [A] [experiment]",
            [event.name for event in model_V.events],
        )
        self.assertIn(
            "Voltage cut-off [V] [experiment]",
            [event.name for event in model_I.events],
        )

        # fails if trying to set up with something that isn't an experiment
        with self.assertRaisesRegex(TypeError, "experiment must be"):
            pybamm.Simulation(model, experiment=0)

    def test_run_experiment(self):
        experiment = pybamm.Experiment(
            [
                (
                    "Discharge at C/20 for 1 hour",
                    "Charge at 1 A until 4.1 V",
                    "Hold at 4.1 V until C/2",
                    "Discharge at 2 W for 1 hour",
                )
            ]
        )
        model = pybamm.lithium_ion.DFN()
        sim = pybamm.Simulation(model, experiment=experiment)
        # test the callback here
        sol = sim.solve(callbacks=pybamm.callbacks.Callback())
        self.assertEqual(sol.termination, "final time")
        self.assertEqual(len(sol.cycles), 1)

        for i, step in enumerate(sol.cycles[0].steps[:-1]):
            len_rhs = sol.all_models[0].concatenated_rhs.size
            y_left = step.all_ys[-1][:len_rhs, -1]
            if isinstance(y_left, casadi.DM):
                y_left = y_left.full()
            y_right = sol.cycles[0].steps[i + 1].all_ys[0][:len_rhs, 0]
            if isinstance(y_right, casadi.DM):
                y_right = y_right.full()
            np.testing.assert_array_equal(y_left.flatten(), y_right.flatten())

        # Solve again starting from solution
        sol2 = sim.solve(starting_solution=sol)
        self.assertEqual(sol2.termination, "final time")
        self.assertGreater(sol2.t[-1], sol.t[-1])
        self.assertEqual(sol2.cycles[0], sol.cycles[0])
        self.assertEqual(len(sol2.cycles), 2)
        # Check starting solution is unchanged
        self.assertEqual(len(sol.cycles), 1)

        # save
        sol2.save("test_experiment.sav")
        sol3 = pybamm.load("test_experiment.sav")
        self.assertEqual(len(sol3.cycles), 2)
        os.remove("test_experiment.sav")

    def test_run_experiment_cccv_ode(self):
        experiment_2step = pybamm.Experiment(
            [
                (
                    "Discharge at C/20 for 1 hour",
                    "Charge at 1 A until 4.1 V",
                    "Hold at 4.1 V until C/2",
                    "Discharge at 2 W for 1 hour",
                ),
            ],
        )
        experiment_ode = pybamm.Experiment(
            [
                (
                    "Discharge at C/20 for 1 hour",
                    "Charge at 1 A until 4.1 V",
                    "Hold at 4.1 V until C/2",
                    "Discharge at 2 W for 1 hour",
                ),
            ],
            cccv_handling="ode",
        )
        solutions = []
        for experiment in [experiment_2step, experiment_ode]:
            model = pybamm.lithium_ion.SPM()
            sim = pybamm.Simulation(model, experiment=experiment)
            solution = sim.solve(solver=pybamm.CasadiSolver("fast with events"))
            solutions.append(solution)

        np.testing.assert_array_almost_equal(
            solutions[0]["Terminal voltage [V]"].data,
            solutions[1]["Terminal voltage [V]"].data,
            decimal=1,
        )
        np.testing.assert_array_almost_equal(
            solutions[0]["Current [A]"].data,
            solutions[1]["Current [A]"].data,
            decimal=0,
        )
        self.assertEqual(solutions[1].termination, "final time")

    def test_run_experiment_drive_cycle(self):
        drive_cycle = np.array([np.arange(10), np.arange(10)]).T
        experiment = pybamm.Experiment(
            [
                (
                    "Run drive_cycle (A)",
                    "Run drive_cycle (V)",
                    "Run drive_cycle (W)",
                )
            ],
            drive_cycles={"drive_cycle": drive_cycle},
        )
        model = pybamm.lithium_ion.DFN()
        sim = pybamm.Simulation(model, experiment=experiment)
        self.assertIn(("drive_cycle", "A"), sim.op_conds_to_model_and_param)
        self.assertIn(("drive_cycle", "V"), sim.op_conds_to_model_and_param)
        self.assertIn(("drive_cycle", "W"), sim.op_conds_to_model_and_param)

<<<<<<< HEAD
    def test_run_experiment_old_setup_type(self):
        experiment = pybamm.Experiment(
            [
                (
                    "Discharge at C/20 for 1 hour",
                    "Charge at 1 A until 4.1 V",
                    "Hold at 4.1 V until C/2",
                    "Discharge at 2 W for 1 hour",
                ),
            ],
            use_simulation_setup_type="old",
        )
        model = pybamm.lithium_ion.SPM()
        sim = pybamm.Simulation(model, experiment=experiment)
        solution1 = sim.solve(solver=pybamm.CasadiSolver())
        self.assertEqual(solution1.termination, "final time")

    def test_run_experiment_breaks_early_infeasible(self):
=======
    def test_run_experiment_breaks_early(self):
>>>>>>> 795a0c08
        experiment = pybamm.Experiment(["Discharge at 2 C for 1 hour"])
        model = pybamm.lithium_ion.SPM()
        sim = pybamm.Simulation(model, experiment=experiment)
        pybamm.set_logging_level("ERROR")
        # giving the time, should get ignored
        t_eval = [0, 1]
        sim.solve(
            t_eval, solver=pybamm.CasadiSolver(), callbacks=pybamm.callbacks.Callback()
        )
        pybamm.set_logging_level("WARNING")
        self.assertEqual(sim._solution.termination, "event: Minimum voltage")

    def test_run_experiment_breaks_early_error(self):
        experiment = pybamm.Experiment(
            [("Rest for 10 minutes", "Discharge at 10 C for 1 minute")]
        )
        model = pybamm.lithium_ion.DFN()

        parameter_values = pybamm.ParameterValues("Chen2020")
        sim = pybamm.Simulation(
            model,
            experiment=experiment,
            parameter_values=parameter_values,
        )
        sol = sim.solve()
        self.assertEqual(len(sol.cycles), 1)
        self.assertEqual(len(sol.cycles[0].steps), 1)

        # Different experiment setup style
        experiment = pybamm.Experiment(
            ["Rest for 10 minutes", "Discharge at 10 C for 1 minute"]
        )
        sim = pybamm.Simulation(
            model,
            experiment=experiment,
            parameter_values=parameter_values,
        )
        sol = sim.solve()
        self.assertEqual(len(sol.cycles), 1)
        self.assertEqual(len(sol.cycles[0].steps), 1)

        # Different callback
        sol = sim.solve(callbacks=pybamm.callbacks.Callback())

    def test_run_experiment_termination_capacity(self):
        # with percent
        experiment = pybamm.Experiment(
            [
                (
                    "Discharge at 1C until 3V",
                    "Charge at 1C until 4.2 V",
                    "Hold at 4.2V until C/10",
                ),
            ]
            * 10,
            termination="99% capacity",
        )
        model = pybamm.lithium_ion.SPM({"SEI": "ec reaction limited"})
        param = pybamm.ParameterValues("Chen2020")
        param["SEI kinetic rate constant [m.s-1]"] = 1e-14
        sim = pybamm.Simulation(model, experiment=experiment, parameter_values=param)
        sol = sim.solve(solver=pybamm.CasadiSolver())
        C = sol.summary_variables["Capacity [A.h]"]
        np.testing.assert_array_less(np.diff(C), 0)
        # all but the last value should be above the termination condition
        np.testing.assert_array_less(0.99 * C[0], C[:-1])

        # with Ah value
        experiment = pybamm.Experiment(
            [
                (
                    "Discharge at 1C until 3V",
                    "Charge at 1C until 4.2 V",
                    "Hold at 4.2V until C/10",
                ),
            ]
            * 10,
            termination="5.04Ah capacity",
        )
        model = pybamm.lithium_ion.SPM({"SEI": "ec reaction limited"})
        param = pybamm.ParameterValues("Chen2020")
        param["SEI kinetic rate constant [m.s-1]"] = 1e-14
        sim = pybamm.Simulation(model, experiment=experiment, parameter_values=param)
        sol = sim.solve(solver=pybamm.CasadiSolver())
        # all but the last value should be above the termination condition
        np.testing.assert_array_less(5.04, C[:-1])

    def test_run_experiment_termination_voltage(self):
        # with percent
        experiment = pybamm.Experiment(
            [
                ("Discharge at 0.5C for 10 minutes", "Rest for 10 minutes"),
            ]
            * 5,
            termination="4V",
        )
        model = pybamm.lithium_ion.SPM()
        param = pybamm.ParameterValues("Chen2020")
        sim = pybamm.Simulation(model, experiment=experiment, parameter_values=param)
        # Test with calc_esoh=False here
        sol = sim.solve(calc_esoh=False)
        # Only two cycles should be completed, only 2nd cycle should go below 4V
        np.testing.assert_array_less(
            4, np.min(sol.cycles[0]["Terminal voltage [V]"].data)
        )
        np.testing.assert_array_less(
            np.min(sol.cycles[1]["Terminal voltage [V]"].data), 4
        )
        self.assertEqual(len(sol.cycles), 2)

    def test_save_at_cycles(self):
        experiment = pybamm.Experiment(
            [
                (
                    "Discharge at 1C until 3.3V",
                    "Charge at 1C until 4.1 V",
                    "Hold at 4.1V until C/10",
                ),
            ]
            * 10,
        )
        model = pybamm.lithium_ion.SPM()
        sim = pybamm.Simulation(model, experiment=experiment)
        sol = sim.solve(
            solver=pybamm.CasadiSolver("fast with events"), save_at_cycles=2
        )
        # Solution saves "None" for the cycles that are not saved
        for cycle_num in [2, 4, 6, 8]:
            self.assertIsNone(sol.cycles[cycle_num])
        for cycle_num in [0, 1, 3, 5, 7, 9]:
            self.assertIsNotNone(sol.cycles[cycle_num])
        # Summary variables are not None
        self.assertIsNotNone(sol.summary_variables["Capacity [A.h]"])

        sol = sim.solve(
            solver=pybamm.CasadiSolver("fast with events"), save_at_cycles=[3, 4, 5, 9]
        )
        # Note offset by 1 (0th cycle is cycle 1)
        for cycle_num in [1, 5, 6, 7, 9]:
            self.assertIsNone(sol.cycles[cycle_num])
        for cycle_num in [0, 2, 3, 4, 8]:
            self.assertIsNotNone(sol.cycles[cycle_num])
        # Summary variables are not None
        self.assertIsNotNone(sol.summary_variables["Capacity [A.h]"])

    def test_cycle_summary_variables(self):
        # Test cycle_summary_variables works for different combinations of data and
        # function OCPs
        experiment = pybamm.Experiment(
            [
                (
                    "Discharge at 1C until 3.3V",
                    "Charge at C/3 until 4.0V",
                    "Hold at 4.0V until C/10",
                ),
            ]
            * 5,
        )
        model = pybamm.lithium_ion.SPM()

        # Chen 2020 plating: pos = function, neg = data
        param = pybamm.ParameterValues("Chen2020_plating")
        sim = pybamm.Simulation(model, experiment=experiment, parameter_values=param)
        sim.solve(solver=pybamm.CasadiSolver("fast with events"), save_at_cycles=2)

        # Chen 2020: pos = function, neg = function
        param = pybamm.ParameterValues("Chen2020")
        sim = pybamm.Simulation(model, experiment=experiment, parameter_values=param)
        sim.solve(solver=pybamm.CasadiSolver("fast with events"), save_at_cycles=2)

        # Chen 2020 with data: pos = data, neg = data
        # Load negative electrode OCP data
        filename = os.path.join(
            pybamm.root_dir(),
            "pybamm",
            "input",
            "parameters",
            "lithium_ion",
            "negative_electrodes",
            "graphite_Chen2020",
            "graphite_LGM50_ocp_Chen2020.csv",
        )
        function_name = "graphite_Chen2020"
        filename = pybamm.get_parameters_filepath(filename)
        data = pd.read_csv(
            filename, comment="#", skip_blank_lines=True, header=None
        ).to_numpy()
        param["Negative electrode OCP [V]"] = (function_name, data)

        # Load positive electrode OCP data
        filename = os.path.join(
            pybamm.root_dir(),
            "pybamm",
            "input",
            "parameters",
            "lithium_ion",
            "positive_electrodes",
            "nmc_Chen2020",
            "nmc_LGM50_ocp_Chen2020.csv",
        )
        function_name = "nmc_LGM50_ocp_Chen2020.csv"
        filename = pybamm.get_parameters_filepath(filename)
        data = pd.read_csv(
            filename, comment="#", skip_blank_lines=True, header=None
        ).to_numpy()
        param["Positive electrode OCP [V]"] = (function_name, data)

        sim = pybamm.Simulation(model, experiment=experiment, parameter_values=param)
        sim.solve(solver=pybamm.CasadiSolver("safe"), save_at_cycles=2)

    def test_inputs(self):
        experiment = pybamm.Experiment(
            ["Discharge at C/2 for 1 hour", "Rest for 1 hour"]
        )
        model = pybamm.lithium_ion.SPM()

        # Change a parameter to an input
        param = pybamm.ParameterValues("Marquis2019")
        param["Negative electrode diffusivity [m2.s-1]"] = (
            pybamm.InputParameter("Dsn") * 3.9e-14
        )

        # Solve a first time
        sim = pybamm.Simulation(model, experiment=experiment, parameter_values=param)
        sim.solve(inputs={"Dsn": 1})
        np.testing.assert_array_equal(sim.solution.all_inputs[0]["Dsn"], 1)

        # Solve again, input should change
        sim.solve(inputs={"Dsn": 2})
        np.testing.assert_array_equal(sim.solution.all_inputs[0]["Dsn"], 2)

    def test_run_experiment_half_cell(self):
        experiment = pybamm.Experiment(
            [("Discharge at C/20 until 3.5V", "Charge at 1C until 3.8 V")]
        )
        model = pybamm.lithium_ion.DFN({"working electrode": "positive"})
        sim = pybamm.Simulation(
            model,
            experiment=experiment,
            parameter_values=pybamm.ParameterValues("Xu2019"),
        )
        sim.solve()

    def test_run_experiment_lead_acid(self):
        experiment = pybamm.Experiment(
            [("Discharge at C/20 until 1.9V", "Charge at 1C until 2.1 V")]
        )
        model = pybamm.lead_acid.Full()
        sim = pybamm.Simulation(model, experiment=experiment)
        sim.solve()


if __name__ == "__main__":
    print("Add -v for more debug output")
    import sys

    if "-v" in sys.argv:
        debug = True
    pybamm.settings.debug_mode = True
    unittest.main()<|MERGE_RESOLUTION|>--- conflicted
+++ resolved
@@ -177,28 +177,7 @@
         self.assertIn(("drive_cycle", "V"), sim.op_conds_to_model_and_param)
         self.assertIn(("drive_cycle", "W"), sim.op_conds_to_model_and_param)
 
-<<<<<<< HEAD
-    def test_run_experiment_old_setup_type(self):
-        experiment = pybamm.Experiment(
-            [
-                (
-                    "Discharge at C/20 for 1 hour",
-                    "Charge at 1 A until 4.1 V",
-                    "Hold at 4.1 V until C/2",
-                    "Discharge at 2 W for 1 hour",
-                ),
-            ],
-            use_simulation_setup_type="old",
-        )
-        model = pybamm.lithium_ion.SPM()
-        sim = pybamm.Simulation(model, experiment=experiment)
-        solution1 = sim.solve(solver=pybamm.CasadiSolver())
-        self.assertEqual(solution1.termination, "final time")
-
     def test_run_experiment_breaks_early_infeasible(self):
-=======
-    def test_run_experiment_breaks_early(self):
->>>>>>> 795a0c08
         experiment = pybamm.Experiment(["Discharge at 2 C for 1 hour"])
         model = pybamm.lithium_ion.SPM()
         sim = pybamm.Simulation(model, experiment=experiment)
