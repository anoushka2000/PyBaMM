#
# Tests for the Base Parameter Values class
#

import os
import tempfile
import unittest

import numpy as np
import pandas as pd
import copy

import pybamm
import tests.shared as shared


class TestParameterValues(unittest.TestCase):
    def test_find_parameter(self):
        f = tempfile.NamedTemporaryFile()
        pybamm.PARAMETER_PATH.append(tempfile.gettempdir())

        tempfile_name = os.path.basename(f.name)
        self.assertEqual(pybamm.ParameterValues.find_parameter(tempfile_name), f.name)

    def test_read_parameters_csv(self):
        data = pybamm.ParameterValues({}).read_parameters_csv(
            os.path.join(
                pybamm.root_dir(),
                "pybamm",
                "input",
                "parameters",
                "lithium-ion",
                "positive_electrodes",
                "lico2_Marquis2019",
                "parameters.csv",
            )
        )
        self.assertEqual(data["Positive electrode porosity"], "0.3")

    def test_init(self):
        # from dict
        param = pybamm.ParameterValues({"a": 1})
        self.assertEqual(param["a"], 1)
        self.assertEqual(list(param.keys())[0], "a")
        self.assertEqual(list(param.values())[0], 1)
        self.assertEqual(list(param.items())[0], ("a", 1))

        # from file
        param = pybamm.ParameterValues(
            "lithium-ion/positive_electrodes/lico2_Marquis2019/" + "parameters.csv"
        )
        self.assertEqual(param["Positive electrode porosity"], 0.3)

        # values vs chemistry
        with self.assertRaisesRegex(
            ValueError, "values and chemistry cannot both be None"
        ):
            pybamm.ParameterValues()
        with self.assertRaisesRegex(
            ValueError, "Only one of values and chemistry can be provided."
        ):
            pybamm.ParameterValues(values=1, chemistry={})

    def test_repr(self):
        param = pybamm.ParameterValues({"a": 1})
        self.assertEqual(repr(param), "{'a': 1}")
        self.assertEqual(param._ipython_key_completions_(), ["a"])

    def test_update_from_chemistry(self):
        # incomplete chemistry
        with self.assertRaisesRegex(KeyError, "must provide 'cell' parameters"):
            pybamm.ParameterValues(chemistry={"chemistry": "lithium-ion"})

    def test_update(self):
        param = pybamm.ParameterValues({"a": 1})
        self.assertEqual(param["a"], 1)
        # no conflict
        param.update({"a": 2})
        self.assertEqual(param["a"], 2)
        param.update({"a": 2}, check_conflict=True)
        self.assertEqual(param["a"], 2)
        # with conflict
        param.update({"a": 3})
        # via __setitem__
        param["a"] = 2
        self.assertEqual(param["a"], 2)
        with self.assertRaisesRegex(
            ValueError, "parameter 'a' already defined with value '2'"
        ):
            param.update({"a": 4}, check_conflict=True)
        # with parameter not existing yet
        with self.assertRaisesRegex(KeyError, "Cannot update parameter"):
            param.update({"b": 1})

    def test_check_parameter_values(self):
        # Cell capacity [A.h] deprecated
        with self.assertRaisesRegex(ValueError, "Cell capacity"):
            pybamm.ParameterValues({"Cell capacity [A.h]": 1,
                                    "Nominal cell capacity [A.h]": 1})
        with self.assertWarnsRegex(DeprecationWarning, "Cell capacity"):
            pybamm.ParameterValues({"Cell capacity [A.h]": 1})
        # Can't provide a current density of 0, as this will cause a ZeroDivision error
        with self.assertRaisesRegex(ValueError, "Typical current"):
            pybamm.ParameterValues({"Typical current [A]": 0})
        with self.assertRaisesRegex(
            ValueError, "The 'C-rate' parameter has been deprecated"
        ):
            pybamm.ParameterValues({"C-rate": 0})
        with self.assertRaisesRegex(ValueError, "surface area density"):
            pybamm.ParameterValues({"Negative surface area density": 1})
        with self.assertRaisesRegex(ValueError, "reaction rate"):
            pybamm.ParameterValues({"Negative reaction rate": 1})
        with self.assertRaisesRegex(ValueError, "particle distribution"):
            pybamm.ParameterValues({"Negative particle distribution in x": 1})
        with self.assertRaisesRegex(ValueError, "surface area to volume ratio"):
            pybamm.ParameterValues(
                {"Negative electrode surface area to volume ratio distribution in x": 1}
            )

    def test_process_symbol(self):
<<<<<<< HEAD
        parameter_values = pybamm.ParameterValues({"a": 1, "b": 2, "c": 3, "d [m]": 5})
=======
        parameter_values = pybamm.ParameterValues({"a": 4, "b": 2, "c": 3})
>>>>>>> 3851b18f
        # process parameter
        a = pybamm.Parameter("a")
        processed_a = parameter_values.process_symbol(a)
        self.assertIsInstance(processed_a, pybamm.Scalar)
        self.assertEqual(processed_a.value, 4)

        # parameter with units
        d = pybamm.Parameter("d [m]")
        processed_d = parameter_values.process_symbol(d)
        self.assertEqual(str(processed_d.units), "[m]")

        # process binary operation
        var = pybamm.Variable("var")
        add = a + var
        processed_add = parameter_values.process_symbol(add)
        self.assertIsInstance(processed_add, pybamm.Addition)
        self.assertIsInstance(processed_add.children[0], pybamm.Scalar)
        self.assertIsInstance(processed_add.children[1], pybamm.Variable)
        self.assertEqual(processed_add.children[0].value, 4)

        b = pybamm.Parameter("b")
        add = a + b
        processed_add = parameter_values.process_symbol(add)
        self.assertIsInstance(processed_add, pybamm.Scalar)
        self.assertEqual(processed_add.value, 6)

        scal = pybamm.Scalar(34)
        mul = a * scal
        processed_mul = parameter_values.process_symbol(mul)
        self.assertIsInstance(processed_mul, pybamm.Scalar)
        self.assertEqual(processed_mul.value, 136)

        # process integral
        aa = pybamm.Parameter("a", domain=["negative electrode"])
        x = pybamm.SpatialVariable("x", domain=["negative electrode"])
        integ = pybamm.Integral(aa, x)
        processed_integ = parameter_values.process_symbol(integ)
        self.assertIsInstance(processed_integ, pybamm.Integral)
        self.assertIsInstance(processed_integ.children[0], pybamm.Scalar)
        self.assertEqual(processed_integ.children[0].value, 4)
        self.assertEqual(processed_integ.integration_variable[0].id, x.id)

        # process unary operation
        v = pybamm.Variable("v", domain="test")
        grad = pybamm.Gradient(v)
        processed_grad = parameter_values.process_symbol(grad)
        self.assertIsInstance(processed_grad, pybamm.Gradient)
        self.assertIsInstance(processed_grad.children[0], pybamm.Variable)

        # process delta function
        aa = pybamm.Parameter("a")
        delta_aa = pybamm.DeltaFunction(aa, "left", "some domain")
        processed_delta_aa = parameter_values.process_symbol(delta_aa)
        self.assertIsInstance(processed_delta_aa, pybamm.DeltaFunction)
        self.assertEqual(processed_delta_aa.side, "left")
        processed_a = processed_delta_aa.children[0]
        self.assertIsInstance(processed_a, pybamm.Scalar)
        self.assertEqual(processed_a.value, 4)

        # process boundary operator (test for BoundaryValue)
        aa = pybamm.Parameter("a", domain=["negative electrode"])
        x = pybamm.SpatialVariable("x", domain=["negative electrode"])
        boundary_op = pybamm.BoundaryValue(aa * x, "left")
        processed_boundary_op = parameter_values.process_symbol(boundary_op)
        self.assertIsInstance(processed_boundary_op, pybamm.BoundaryOperator)
        processed_a = processed_boundary_op.children[0].children[0]
        processed_x = processed_boundary_op.children[0].children[1]
        self.assertIsInstance(processed_a, pybamm.Scalar)
        self.assertEqual(processed_a.value, 4)
        self.assertEqual(processed_x.id, x.id)

        # process broadcast
        whole_cell = ["negative electrode", "separator", "positive electrode"]
        broad = pybamm.PrimaryBroadcast(a, whole_cell)
        processed_broad = parameter_values.process_symbol(broad)
        self.assertIsInstance(processed_broad, pybamm.Broadcast)
        self.assertEqual(processed_broad.domain, whole_cell)
        self.assertIsInstance(processed_broad.children[0], pybamm.Scalar)
        self.assertEqual(processed_broad.children[0].evaluate(), 4)

        # process concatenation
        conc = pybamm.Concatenation(
            pybamm.Vector(np.ones(10)), pybamm.Vector(2 * np.ones(15))
        )
        processed_conc = parameter_values.process_symbol(conc)
        self.assertIsInstance(processed_conc.children[0], pybamm.Vector)
        self.assertIsInstance(processed_conc.children[1], pybamm.Vector)
        np.testing.assert_array_equal(processed_conc.children[0].entries, 1)
        np.testing.assert_array_equal(processed_conc.children[1].entries, 2)

        # process domain concatenation
        c_e_n = pybamm.Variable("c_e_n", ["negative electrode"])
        c_e_s = pybamm.Variable("c_e_p", ["separator"])
        test_mesh = shared.get_mesh_for_testing()
        dom_con = pybamm.DomainConcatenation([a * c_e_n, b * c_e_s], test_mesh)
        processed_dom_con = parameter_values.process_symbol(dom_con)
        a_proc = processed_dom_con.children[0].children[0]
        b_proc = processed_dom_con.children[1].children[0]
        self.assertIsInstance(a_proc, pybamm.Scalar)
        self.assertIsInstance(b_proc, pybamm.Scalar)
        self.assertEqual(a_proc.value, 4)
        self.assertEqual(b_proc.value, 2)

        # process variable
        c = pybamm.Variable("c")
        processed_c = parameter_values.process_symbol(c)
        self.assertIsInstance(processed_c, pybamm.Variable)
        self.assertEqual(processed_c.name, "c")

        # process scalar
        d = pybamm.Scalar(14)
        processed_d = parameter_values.process_symbol(d)
        self.assertIsInstance(processed_d, pybamm.Scalar)
        self.assertEqual(processed_d.value, 14)

        # process array types
        e = pybamm.Vector(np.ones(4))
        processed_e = parameter_values.process_symbol(e)
        self.assertIsInstance(processed_e, pybamm.Vector)
        np.testing.assert_array_equal(processed_e.evaluate(), np.ones((4, 1)))

        f = pybamm.Matrix(np.ones((5, 6)))
        processed_f = parameter_values.process_symbol(f)
        self.assertIsInstance(processed_f, pybamm.Matrix)
        np.testing.assert_array_equal(processed_f.evaluate(), np.ones((5, 6)))

        # process statevector
        g = pybamm.StateVector(slice(0, 10))
        processed_g = parameter_values.process_symbol(g)
        self.assertIsInstance(processed_g, pybamm.StateVector)
        np.testing.assert_array_equal(
            processed_g.evaluate(y=np.ones(10)), np.ones((10, 1))
        )

        # not implemented
        sym = pybamm.Symbol("sym")
        with self.assertRaises(NotImplementedError):
            parameter_values.process_symbol(sym)

        # not found
        with self.assertRaises(KeyError):
            x = pybamm.Parameter("x")
            parameter_values.process_symbol(x)

    def test_process_parameter_in_parameter(self):
        parameter_values = pybamm.ParameterValues(
            {"a": 2, "2a": pybamm.Parameter("a") * 2, "b": np.array([1, 2, 3])}
        )

        # process 2a parameter
        a = pybamm.Parameter("2a")
        processed_a = parameter_values.process_symbol(a)
        self.assertEqual(processed_a.evaluate(), 4)

        # case where parameter can't be processed
        b = pybamm.Parameter("b")
        with self.assertRaisesRegex(TypeError, "Cannot process parameter"):
            parameter_values.process_symbol(b)

    def test_process_input_parameter(self):
        parameter_values = pybamm.ParameterValues(
            {
                "a": "[input]",
                "b": 3,
                "c times 2": pybamm.InputParameter("c") * 2,
                "c [A]": "[input]",
            }
        )
        # process input parameter
        a = pybamm.Parameter("a")
        processed_a = parameter_values.process_symbol(a)
        self.assertIsInstance(processed_a, pybamm.InputParameter)
        self.assertEqual(processed_a.evaluate(inputs={"a": 5}), 5)

        # process input parameter with units
        c = pybamm.Parameter("c [A]")
        processed_c = parameter_values.process_symbol(c)
        self.assertEqual(str(processed_c.units), "[A]")

        # process binary operation
        b = pybamm.Parameter("b")
        add = a + b
        processed_add = parameter_values.process_symbol(add)
        self.assertIsInstance(processed_add, pybamm.Addition)
        self.assertIsInstance(processed_add.children[0], pybamm.InputParameter)
        self.assertIsInstance(processed_add.children[1], pybamm.Scalar)
        self.assertEqual(processed_add.evaluate(inputs={"a": 4}), 7)

        # process complex input parameter
        c = pybamm.Parameter("c times 2")
        processed_c = parameter_values.process_symbol(c)
        self.assertEqual(processed_c.evaluate(inputs={"c": 5}), 10)

    def test_process_function_parameter(self):
        parameter_values = pybamm.ParameterValues(
            {
                "a": 3,
                "func": pybamm.load_function("process_symbol_test_function.py"),
                "const": 254,
                "float_func": lambda x: 42,
                "mult": pybamm.InputParameter("b") * 5,
                "bad type": np.array([1, 2, 3]),
            }
        )
        a = pybamm.InputParameter("a")

        # process function
        func = pybamm.FunctionParameter("func", {"a": a})
        processed_func = parameter_values.process_symbol(func)
        self.assertEqual(processed_func.evaluate(inputs={"a": 3}), 369)

        # process constant function
        const = pybamm.FunctionParameter("const", {"a": a})
        processed_const = parameter_values.process_symbol(const)
        self.assertIsInstance(processed_const, pybamm.Scalar)
        self.assertEqual(processed_const.evaluate(), 254)

        # process case where parameter provided is a pybamm symbol
        # (e.g. a multiplication)
        mult = pybamm.FunctionParameter("mult", {"a": a})
        processed_mult = parameter_values.process_symbol(mult)
        self.assertEqual(processed_mult.evaluate(inputs={"a": 14, "b": 63}), 63 * 5)

        # process differentiated function parameter
        diff_func = func.diff(a)
        processed_diff_func = parameter_values.process_symbol(diff_func)
        self.assertEqual(processed_diff_func.evaluate(inputs={"a": 3}), 123)

        # make sure diff works, despite simplifications, when the child is constant
        a_const = pybamm.Scalar(3)
        func_const = pybamm.FunctionParameter("func", {"a": a_const})
        diff_func_const = func_const.diff(a_const)
        processed_diff_func_const = parameter_values.process_symbol(diff_func_const)
        self.assertEqual(processed_diff_func_const.evaluate(), 123)

        # function parameter that returns a python float
        func = pybamm.FunctionParameter("float_func", {"a": a})
        processed_func = parameter_values.process_symbol(func)
        self.assertEqual(processed_func.evaluate(), 42)

        # weird type raises error
        func = pybamm.FunctionParameter("bad type", {"a": a})
        with self.assertRaisesRegex(TypeError, "Parameter provided for"):
            parameter_values.process_symbol(func)

        # function itself as input (different to the variable being an input)
        parameter_values = pybamm.ParameterValues(
            {
                "func": "[input]",
                "vector func": pybamm.InputParameter("vec", domain="test"),
            }
        )
        a = pybamm.Scalar(3)
        func = pybamm.FunctionParameter("func", {"a": a})
        processed_func = parameter_values.process_symbol(func)
        self.assertEqual(processed_func.evaluate(inputs={"func": 13}), 13)

        func = pybamm.FunctionParameter("vector func", {"a": a})
        processed_func = parameter_values.process_symbol(func)
        self.assertEqual(processed_func.evaluate(inputs={"vec": 13}), 13)

        # make sure function keeps the domain of the original function

        def my_func(x):
            return 2 * x

        x = pybamm.standard_spatial_vars.x_n
        func = pybamm.FunctionParameter("func", {"x": x})

        parameter_values = pybamm.ParameterValues({"func": my_func})
        func1 = parameter_values.process_symbol(func)

        parameter_values = pybamm.ParameterValues({"func": pybamm.InputParameter("a")})
        func2 = parameter_values.process_symbol(func)

        parameter_values = pybamm.ParameterValues(
            {"func": pybamm.InputParameter("a", "negative electrode")}
        )
        func3 = parameter_values.process_symbol(func)

        self.assertEqual(func1.domains, func2.domains)
        self.assertEqual(func1.domains, func3.domains)

    def test_process_inline_function_parameters(self):
        def D(c):
            return c ** 2

        parameter_values = pybamm.ParameterValues({"Diffusivity": D})

        a = pybamm.Scalar(3)
        func = pybamm.FunctionParameter("Diffusivity", {"a": a})

        processed_func = parameter_values.process_symbol(func)
        self.assertEqual(processed_func.evaluate(), 9)

        # process differentiated function parameter
        diff_func = func.diff(a)
        processed_diff_func = parameter_values.process_symbol(diff_func)
        self.assertEqual(processed_diff_func.evaluate(), 6)

    def test_multi_var_function_with_parameters(self):
        def D(a, b):
            return a * np.exp(b)

        parameter_values = pybamm.ParameterValues({"a": 3, "b": 0})
        a = pybamm.Parameter("a")
        b = pybamm.Parameter("b")
        func = pybamm.Function(D, a, b)

        processed_func = parameter_values.process_symbol(func)
        # Function of scalars gets automatically simplified
        self.assertIsInstance(processed_func, pybamm.Scalar)
        self.assertEqual(processed_func.evaluate(), 3)

    def test_multi_var_function_parameter(self):
        def D(a, b):
            return a * pybamm.exp(b)

        parameter_values = pybamm.ParameterValues({"a": 3, "b": 0, "Diffusivity": D})

        a = pybamm.Parameter("a")
        b = pybamm.Parameter("b")
        func = pybamm.FunctionParameter("Diffusivity", {"a": a, "b": b})

        processed_func = parameter_values.process_symbol(func)
        self.assertEqual(processed_func.evaluate(), 3)

    def test_process_interpolant(self):
        x = np.linspace(0, 10)[:, np.newaxis]
        data = np.hstack([x, 2 * x])
        parameter_values = pybamm.ParameterValues(
            {"a": 3.01, "Times two": ("times two", data)}
        )

        a = pybamm.Parameter("a")
        func = pybamm.FunctionParameter("Times two", {"a": a})

        processed_func = parameter_values.process_symbol(func)
        self.assertIsInstance(processed_func, pybamm.Interpolant)
        self.assertEqual(processed_func.evaluate(), 6.02)

        # process differentiated function parameter
        diff_func = func.diff(a)
        processed_diff_func = parameter_values.process_symbol(diff_func)
        self.assertEqual(processed_diff_func.evaluate(), 2)

        # interpolant defined up front
        interp2 = pybamm.Interpolant(data[:, 0], data[:, 1], a)
        processed_interp2 = parameter_values.process_symbol(interp2)
        self.assertEqual(processed_interp2.evaluate(), 6.02)

        data3 = np.hstack([x, 3 * x])
        interp3 = pybamm.Interpolant(data3[:, 0], data3[:, 1], a)
        processed_interp3 = parameter_values.process_symbol(interp3)
        self.assertEqual(processed_interp3.evaluate(), 9.03)

    def test_interpolant_against_function(self):
        parameter_values = pybamm.ParameterValues({})
        parameter_values.update(
            {
                "function [V]": "[function]lico2_ocp_Dualfoil1998",
                "interpolation [V]": "[data]lico2_data_example",
            },
            path=os.path.join(
                pybamm.root_dir(),
                "pybamm",
                "input",
                "parameters",
                "lithium-ion",
                "positive_electrodes",
                "lico2_Marquis2019",
            ),
            check_already_exists=False,
        )

<<<<<<< HEAD
        a = pybamm.InputParameter("a")
        func = pybamm.FunctionParameter("function [V]", {"a": a})
        interp = pybamm.FunctionParameter("interpolation [V]", {"a": a})
=======
        a = pybamm.Scalar(0.6)
        func = pybamm.FunctionParameter("function", {"a": a})
        interp = pybamm.FunctionParameter("interpolation", {"a": a})
>>>>>>> 3851b18f

        processed_func = parameter_values.process_symbol(func)
        processed_interp = parameter_values.process_symbol(interp)
        np.testing.assert_array_almost_equal(
            processed_func.evaluate(),
            processed_interp.evaluate(),
            decimal=4,
        )

        # process differentiated function parameter
        diff_func = func.diff(a)
        diff_interp = interp.diff(a)
        processed_diff_func = parameter_values.process_symbol(diff_func)
        processed_diff_interp = parameter_values.process_symbol(diff_interp)
        np.testing.assert_array_almost_equal(
            processed_diff_func.evaluate(),
            processed_diff_interp.evaluate(),
            decimal=2,
        )

    def test_process_integral_broadcast(self):
        # Test that the x-average of a broadcast, created outside of x-average, gets
        # processed correctly
        var = pybamm.Variable("var", domain="test")
        func = pybamm.x_average(pybamm.FunctionParameter("func", {"var": var}))

        param = pybamm.ParameterValues({"func": 2})
        func_proc = param.process_symbol(func)

        self.assertEqual(func_proc.id, pybamm.Scalar(2, name="func").id)

        # test with auxiliary domains
        var = pybamm.Variable(
            "var", domain="test", auxiliary_domains={"secondary": "test sec"}
        )
        func = pybamm.x_average(pybamm.FunctionParameter("func", {"var": var}))

        param = pybamm.ParameterValues({"func": 2})
        func_proc = param.process_symbol(func)

        self.assertEqual(
            func_proc.id,
            pybamm.PrimaryBroadcast(pybamm.Scalar(2, name="func"), "test sec").id,
        )

        var = pybamm.Variable(
            "var",
            domain="test",
            auxiliary_domains={"secondary": "test sec", "tertiary": "test tert"},
        )
        func = pybamm.x_average(pybamm.FunctionParameter("func", {"var": var}))

        param = pybamm.ParameterValues({"func": 2})
        func_proc = param.process_symbol(func)

        self.assertEqual(
            func_proc.id,
            pybamm.FullBroadcast(
                pybamm.Scalar(2, name="func"), "test sec", "test tert"
            ).id,
        )

        # this should be the case even if the domain is one of the special domains
        var = pybamm.Variable("var", domain="negative electrode")
        func = pybamm.x_average(pybamm.FunctionParameter("func", {"var": var}))

        param = pybamm.ParameterValues({"func": 2})
        func_proc = param.process_symbol(func)

        self.assertEqual(func_proc.id, pybamm.Scalar(2, name="func").id)

        # special case for integral of concatenations of broadcasts
        var_n = pybamm.Variable("var_n", domain="negative electrode")
        var_s = pybamm.Variable("var_s", domain="separator")
        var_p = pybamm.Variable("var_p", domain="positive electrode")
        func_n = pybamm.FunctionParameter("func_n", {"var_n": var_n})
        func_s = pybamm.FunctionParameter("func_s", {"var_s": var_s})
        func_p = pybamm.FunctionParameter("func_p", {"var_p": var_p})

        func = pybamm.x_average(pybamm.Concatenation(func_n, func_s, func_p))
        param = pybamm.ParameterValues(
            {
                "func_n": 2,
                "func_s": 3,
                "func_p": 4,
                "Negative electrode thickness [m]": 1,
                "Separator thickness [m]": 1,
                "Positive electrode thickness [m]": 1,
            }
        )
        func_proc = param.process_symbol(func)

        self.assertEqual(func_proc.id, pybamm.Scalar(3).id)

        # with auxiliary domains
        var_n = pybamm.Variable(
            "var_n",
            domain="negative electrode",
            auxiliary_domains={"secondary": "current collector"},
        )
        var_s = pybamm.Variable(
            "var_s",
            domain="separator",
            auxiliary_domains={"secondary": "current collector"},
        )
        var_p = pybamm.Variable(
            "var_p",
            domain="positive electrode",
            auxiliary_domains={"secondary": "current collector"},
        )
        func_n = pybamm.FunctionParameter("func_n", {"var_n": var_n})
        func_s = pybamm.FunctionParameter("func_s", {"var_s": var_s})
        func_p = pybamm.FunctionParameter("func_p", {"var_p": var_p})

        func = pybamm.x_average(pybamm.Concatenation(func_n, func_s, func_p))
        param = pybamm.ParameterValues(
            {
                "func_n": 2,
                "func_s": 3,
                "func_p": 4,
                "Negative electrode thickness [m]": 1,
                "Separator thickness [m]": 1,
                "Positive electrode thickness [m]": 1,
            }
        )
        func_proc = param.process_symbol(func)

        self.assertEqual(
            func_proc.id,
            pybamm.PrimaryBroadcast(pybamm.Scalar(3), "current collector").id,
        )

    def test_process_not_constant(self):
        param = pybamm.ParameterValues({"a": 4})

        a = pybamm.NotConstant(pybamm.Parameter("a"))
        self.assertIsInstance(param.process_symbol(a), pybamm.NotConstant)
        self.assertEqual(param.process_symbol(a).evaluate(), 4)

    def test_process_complex_expression(self):
        var1 = pybamm.Variable("var1")
        var2 = pybamm.Variable("var2")
        par1 = pybamm.Parameter("par1")
        par2 = pybamm.Parameter("par2")
        scal1 = pybamm.Scalar(3)
        scal2 = pybamm.Scalar(4)
        expression = (scal1 * (par1 + var2)) / ((var1 - par2) + scal2)

        param = pybamm.ParameterValues(values={"par1": 1, "par2": 2})
        exp_param = param.process_symbol(expression)
        self.assertIsInstance(exp_param, pybamm.Division)
        # left side
        self.assertIsInstance(exp_param.children[0], pybamm.Multiplication)
        self.assertIsInstance(exp_param.children[0].children[0], pybamm.Scalar)
        self.assertIsInstance(exp_param.children[0].children[1], pybamm.Addition)
        self.assertTrue(
            isinstance(exp_param.children[0].children[1].children[0], pybamm.Scalar)
        )
        self.assertEqual(exp_param.children[0].children[1].children[0].value, 1)
        self.assertTrue(
            isinstance(exp_param.children[0].children[1].children[1], pybamm.Variable)
        )
        # right side
        self.assertIsInstance(exp_param.children[1], pybamm.Addition)
        self.assertTrue(
            isinstance(exp_param.children[1].children[0], pybamm.Subtraction)
        )
        self.assertTrue(
            isinstance(exp_param.children[1].children[0].children[0], pybamm.Variable)
        )
        self.assertTrue(
            isinstance(exp_param.children[1].children[0].children[1], pybamm.Scalar)
        )
        self.assertEqual(exp_param.children[1].children[0].children[1].value, 2)
        self.assertIsInstance(exp_param.children[1].children[1], pybamm.Scalar)

    def test_process_model(self):
        model = pybamm.BaseModel()
        a = pybamm.Parameter("a")
        b = pybamm.Parameter("b")
        c = pybamm.Parameter("c")
        d = pybamm.Parameter("d")
        var1 = pybamm.Variable("var1", domain="test")
        var2 = pybamm.Variable("var2", domain="test")
        model.rhs = {var1: a * pybamm.grad(var1)}
        model.algebraic = {var2: c * var2}
        model.initial_conditions = {var1: b, var2: d}
        model.boundary_conditions = {
            var1: {"left": (c, "Dirichlet"), "right": (d, "Neumann")}
        }
        model.variables = {
            "var1": var1,
            "var2": var2,
            "grad_var1": pybamm.grad(var1),
            "d_var1": d * var1,
        }
        model.timescale = b
        model.length_scales = {"test": c}

        parameter_values = pybamm.ParameterValues({"a": 1, "b": 2, "c": 3, "d": 42})
        parameter_values.process_model(model)
        # rhs
        self.assertIsInstance(model.rhs[var1], pybamm.Gradient)
        # algebraic
        self.assertIsInstance(model.algebraic[var2], pybamm.Multiplication)
        self.assertIsInstance(model.algebraic[var2].children[0], pybamm.Scalar)
        self.assertIsInstance(model.algebraic[var2].children[1], pybamm.Variable)
        self.assertEqual(model.algebraic[var2].children[0].value, 3)
        # initial conditions
        self.assertIsInstance(model.initial_conditions[var1], pybamm.Scalar)
        self.assertEqual(model.initial_conditions[var1].value, 2)
        # boundary conditions
        bc_key = list(model.boundary_conditions.keys())[0]
        self.assertIsInstance(bc_key, pybamm.Variable)
        bc_value = list(model.boundary_conditions.values())[0]
        self.assertIsInstance(bc_value["left"][0], pybamm.Scalar)
        self.assertEqual(bc_value["left"][0].value, 3)
        self.assertIsInstance(bc_value["right"][0], pybamm.Scalar)
        self.assertEqual(bc_value["right"][0].value, 42)
        # variables
        self.assertEqual(model.variables["var1"].id, var1.id)
        self.assertIsInstance(model.variables["grad_var1"], pybamm.Gradient)
        self.assertTrue(
            isinstance(model.variables["grad_var1"].children[0], pybamm.Variable)
        )
        self.assertEqual(
            model.variables["d_var1"].id, (pybamm.Scalar(42, name="d") * var1).id
        )
        self.assertIsInstance(model.variables["d_var1"].children[0], pybamm.Scalar)
        self.assertTrue(
            isinstance(model.variables["d_var1"].children[1], pybamm.Variable)
        )
        # timescale and length scales
        self.assertEqual(model.timescale.evaluate(), 2)
        self.assertEqual(model.length_scales["test"].evaluate(), 3)

        # bad boundary conditions
        model = pybamm.BaseModel()
        model.algebraic = {var1: var1}
        x = pybamm.Parameter("x")
        model.boundary_conditions = {var1: {"left": (x, "Dirichlet")}}
        with self.assertRaises(KeyError):
            parameter_values.process_model(model)

    def test_update_model(self):
        param = pybamm.ParameterValues({})
        with self.assertRaises(NotImplementedError):
            param.update_model(None, None)

    def test_inplace(self):
        model = pybamm.lithium_ion.SPM()
        param = model.default_parameter_values
        new_model = param.process_model(model, inplace=False)

        for val in list(model.rhs.values()):
            self.assertTrue(val.has_symbol_of_classes(pybamm.Parameter))

        for val in list(new_model.rhs.values()):
            self.assertFalse(val.has_symbol_of_classes(pybamm.Parameter))

    def test_process_empty_model(self):
        model = pybamm.BaseModel()
        parameter_values = pybamm.ParameterValues({"a": 1, "b": 2, "c": 3, "d": 42})
        with self.assertRaisesRegex(
            pybamm.ModelError, "Cannot process parameters for empty model"
        ):
            parameter_values.process_model(model)

    def test_evaluate(self):
        parameter_values = pybamm.ParameterValues({"a": 1, "b": 2, "c": 3})
        a = pybamm.Parameter("a")
        b = pybamm.Parameter("b")
        c = pybamm.Parameter("c")
        self.assertEqual(parameter_values.evaluate(a), 1)
        self.assertEqual(parameter_values.evaluate(a + (b * c)), 7)

        y = pybamm.StateVector(slice(0, 1))
        with self.assertRaises(ValueError):
            parameter_values.evaluate(y)
        array = pybamm.Array(np.array([1, 2, 3]))
        with self.assertRaises(ValueError):
            parameter_values.evaluate(array)

    def test_export_csv(self):
        def some_function(self):
            return None

        example_data = ("some_data", [0, 1, 2])

        parameter_values = pybamm.ParameterValues(
            {"a": 0.1, "b": some_function, "c": example_data}
        )

        filename = "parameter_values_test.csv"

        parameter_values.export_csv(filename)

        df = pd.read_csv(filename, index_col=0, header=None)

        self.assertEqual(df[1]["a"], "0.1")
        self.assertEqual(df[1]["b"], "[function]some_function")
        self.assertEqual(df[1]["c"], "[data]some_data")

    def test_deprecate_anode_cathode(self):
        chemistry = copy.deepcopy(pybamm.parameter_sets.Ecker2015)
        chemistry["anode"] = chemistry.pop("negative electrode")
        with self.assertWarnsRegex(DeprecationWarning, "anode"):
            pybamm.ParameterValues(chemistry=chemistry)

        chemistry = copy.deepcopy(pybamm.parameter_sets.Ecker2015)
        chemistry["cathode"] = chemistry.pop("positive electrode")
        with self.assertWarnsRegex(DeprecationWarning, "cathode"):
            pybamm.ParameterValues(chemistry=chemistry)

        chemistry = copy.deepcopy(pybamm.parameter_sets.Ecker2015)
        chemistry["anode"] = None
        with self.assertRaisesRegex(KeyError, "both 'anode' and 'negative"):
            pybamm.ParameterValues(chemistry=chemistry)

        chemistry = copy.deepcopy(pybamm.parameter_sets.Ecker2015)
        chemistry["cathode"] = None
        with self.assertRaisesRegex(KeyError, "both 'cathode' and 'positive"):
            pybamm.ParameterValues(chemistry=chemistry)


if __name__ == "__main__":
    print("Add -v for more debug output")
    import sys

    if "-v" in sys.argv:
        debug = True
    pybamm.settings.debug_mode = True
    unittest.main()<|MERGE_RESOLUTION|>--- conflicted
+++ resolved
@@ -95,8 +95,9 @@
     def test_check_parameter_values(self):
         # Cell capacity [A.h] deprecated
         with self.assertRaisesRegex(ValueError, "Cell capacity"):
-            pybamm.ParameterValues({"Cell capacity [A.h]": 1,
-                                    "Nominal cell capacity [A.h]": 1})
+            pybamm.ParameterValues(
+                {"Cell capacity [A.h]": 1, "Nominal cell capacity [A.h]": 1}
+            )
         with self.assertWarnsRegex(DeprecationWarning, "Cell capacity"):
             pybamm.ParameterValues({"Cell capacity [A.h]": 1})
         # Can't provide a current density of 0, as this will cause a ZeroDivision error
@@ -118,11 +119,7 @@
             )
 
     def test_process_symbol(self):
-<<<<<<< HEAD
-        parameter_values = pybamm.ParameterValues({"a": 1, "b": 2, "c": 3, "d [m]": 5})
-=======
-        parameter_values = pybamm.ParameterValues({"a": 4, "b": 2, "c": 3})
->>>>>>> 3851b18f
+        parameter_values = pybamm.ParameterValues({"a": 4, "b": 2, "c": 3, "d [m]": 5})
         # process parameter
         a = pybamm.Parameter("a")
         processed_a = parameter_values.process_symbol(a)
@@ -498,15 +495,9 @@
             check_already_exists=False,
         )
 
-<<<<<<< HEAD
-        a = pybamm.InputParameter("a")
+        a = pybamm.Scalar(0.6)
         func = pybamm.FunctionParameter("function [V]", {"a": a})
         interp = pybamm.FunctionParameter("interpolation [V]", {"a": a})
-=======
-        a = pybamm.Scalar(0.6)
-        func = pybamm.FunctionParameter("function", {"a": a})
-        interp = pybamm.FunctionParameter("interpolation", {"a": a})
->>>>>>> 3851b18f
 
         processed_func = parameter_values.process_symbol(func)
         processed_interp = parameter_values.process_symbol(interp)
