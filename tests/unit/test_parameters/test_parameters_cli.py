--- conflicted
+++ resolved
@@ -120,18 +120,11 @@
         # but must not intefere with existing input dir if it exists
         # in the current dir...
 
-<<<<<<< HEAD
-=======
-
->>>>>>> 986ff2c7
 if __name__ == "__main__":
     print("Add -v for more debug output")
     import sys
 
     if "-v" in sys.argv:
         debug = True
-<<<<<<< HEAD
-=======
     pybamm.settings.debug_mode = True
->>>>>>> 986ff2c7
     unittest.main()