--- conflicted
+++ resolved
@@ -122,25 +122,15 @@
 
         citations._reset()
         self.assertNotIn("Subramanian2005", citations._papers_to_cite)
-<<<<<<< HEAD
-        pybamm.particle.no_distribution.XAveragedPolynomialProfile(
-            None, "Negative", "quadratic profile", None, "primary"
-=======
         pybamm.particle.XAveragedPolynomialProfile(
-            None, "Negative", {"particle": "quadratic profile"}
->>>>>>> a15ad077
+            None, "Negative", {"particle": "quadratic profile"}, "primary"
         )
         self.assertIn("Subramanian2005", citations._papers_to_cite)
 
         citations._reset()
         self.assertNotIn("Subramanian2005", citations._papers_to_cite)
-<<<<<<< HEAD
-        pybamm.particle.no_distribution.PolynomialProfile(
-            None, "Negative", "quadratic profile", None, "primary"
-=======
         pybamm.particle.PolynomialProfile(
-            None, "Negative", {"particle": "quadratic profile"}
->>>>>>> a15ad077
+            None, "Negative", {"particle": "quadratic profile"}, "primary"
         )
         self.assertIn("Subramanian2005", citations._papers_to_cite)
 
