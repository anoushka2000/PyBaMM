#
# Tests for the lithium-ion DFN model
#
import pybamm
import tests

import numpy as np
import unittest


class TestDFN(unittest.TestCase):
    def test_basic_processing(self):
        options = {"thermal": "isothermal"}
        model = pybamm.lithium_ion.DFN(options)
        var = pybamm.standard_spatial_vars
        var_pts = {var.x_n: 10, var.x_s: 10, var.x_p: 10, var.r_n: 5, var.r_p: 5}
        modeltest = tests.StandardModelTest(model, var_pts=var_pts)
        modeltest.test_all()

    def test_basic_processing_1plus1D(self):
        options = {"current collector": "potential pair", "dimensionality": 1}
        model = pybamm.lithium_ion.DFN(options)
        var = pybamm.standard_spatial_vars
        var_pts = {
            var.x_n: 5,
            var.x_s: 5,
            var.x_p: 5,
            var.r_n: 5,
            var.r_p: 5,
            var.y: 5,
            var.z: 5,
        }
        modeltest = tests.StandardModelTest(model, var_pts=var_pts)
        modeltest.test_all(skip_output_tests=True)

    def test_basic_processing_2plus1D(self):
        options = {"current collector": "potential pair", "dimensionality": 2}
        model = pybamm.lithium_ion.DFN(options)
        var = pybamm.standard_spatial_vars
        var_pts = {
            var.x_n: 5,
            var.x_s: 5,
            var.x_p: 5,
            var.r_n: 5,
            var.r_p: 5,
            var.y: 5,
            var.z: 5,
        }
        modeltest = tests.StandardModelTest(model, var_pts=var_pts)
        modeltest.test_all(skip_output_tests=True)

    def test_optimisations(self):
        options = {"thermal": "isothermal"}
        model = pybamm.lithium_ion.DFN(options)
        optimtest = tests.OptimisationsTest(model)

        original = optimtest.evaluate_model()
        using_known_evals = optimtest.evaluate_model(use_known_evals=True)
        to_python = optimtest.evaluate_model(to_python=True)
        np.testing.assert_array_almost_equal(original, using_known_evals)
        np.testing.assert_array_almost_equal(original, to_python)

    def test_set_up(self):
        model = pybamm.lithium_ion.DFN()
        optimtest = tests.OptimisationsTest(model)
        optimtest.set_up_model(to_python=True)
        optimtest.set_up_model(to_python=False)

    def test_full_thermal(self):
        options = {"thermal": "x-full"}
        model = pybamm.lithium_ion.DFN(options)
        var = pybamm.standard_spatial_vars
        var_pts = {var.x_n: 10, var.x_s: 10, var.x_p: 10, var.r_n: 5, var.r_p: 5}
        modeltest = tests.StandardModelTest(model, var_pts=var_pts)
        modeltest.test_all()

    def test_lumped_thermal(self):
        options = {"thermal": "lumped"}
        model = pybamm.lithium_ion.DFN(options)
        var = pybamm.standard_spatial_vars
        var_pts = {var.x_n: 10, var.x_s: 10, var.x_p: 10, var.r_n: 5, var.r_p: 5}
        modeltest = tests.StandardModelTest(model, var_pts=var_pts)
        modeltest.test_all()

    def test_particle_uniform(self):
        options = {"particle": "uniform profile"}
        model = pybamm.lithium_ion.DFN(options)
        modeltest = tests.StandardModelTest(model)
        modeltest.test_all()

    def test_particle_quadratic(self):
        options = {"particle": "quadratic profile"}
        model = pybamm.lithium_ion.DFN(options)
        modeltest = tests.StandardModelTest(model)
        modeltest.test_all()

    def test_particle_quartic(self):
        options = {"particle": "quartic profile"}
        model = pybamm.lithium_ion.DFN(options)
        modeltest = tests.StandardModelTest(model)
        modeltest.test_all()

    def test_loss_active_material(self):
        options = {"particle cracking": "none", "loss of active material": "none"}
        model = pybamm.lithium_ion.DFN(options)
        chemistry = pybamm.parameter_sets.Ai2020
        parameter_values = pybamm.ParameterValues(chemistry=chemistry)
        modeltest = tests.StandardModelTest(model, parameter_values=parameter_values)
        modeltest.test_all()

    def test_loss_active_material_negative(self):
        options = {
            "particle cracking": "no cracking",
            "loss of active material": "negative",
        }
        model = pybamm.lithium_ion.DFN(options)
        chemistry = pybamm.parameter_sets.Ai2020
        parameter_values = pybamm.ParameterValues(chemistry=chemistry)
        modeltest = tests.StandardModelTest(model, parameter_values=parameter_values)
        modeltest.test_all()

    def test_loss_active_material_positive(self):
        options = {
            "particle cracking": "no cracking",
            "loss of active material": "positive",
        }
        model = pybamm.lithium_ion.DFN(options)
        chemistry = pybamm.parameter_sets.Ai2020
        parameter_values = pybamm.ParameterValues(chemistry=chemistry)
        modeltest = tests.StandardModelTest(model, parameter_values=parameter_values)
        modeltest.test_all()

    def test_loss_active_material_both(self):
        options = {
            "particle cracking": "no cracking",
            "loss of active material": "both",
        }
        model = pybamm.lithium_ion.DFN(options)
        chemistry = pybamm.parameter_sets.Ai2020
        parameter_values = pybamm.ParameterValues(chemistry=chemistry)
        modeltest = tests.StandardModelTest(model, parameter_values=parameter_values)
        modeltest.test_all()

    def test_surface_form_differential(self):
        options = {"surface form": "differential"}
        model = pybamm.lithium_ion.DFN(options)
        modeltest = tests.StandardModelTest(model)
        modeltest.test_all()

    def test_surface_form_algebraic(self):
        options = {"surface form": "algebraic"}
        model = pybamm.lithium_ion.DFN(options)
        modeltest = tests.StandardModelTest(model)
        modeltest.test_all()

    def test_particle_distribution_in_x(self):
        model = pybamm.lithium_ion.DFN()
        param = model.default_parameter_values
        L_n = model.param.L_n
        L_p = model.param.L_p
        L = model.param.L_x

        def negative_radius(x):
            return (1 + x / L_n) * 1e-5

        def positive_radius(x):
            return (1 + (x - L_p) / (L - L_p)) * 1e-5

        param["Negative particle radius [m]"] = negative_radius
        param["Positive particle radius [m]"] = positive_radius
        modeltest = tests.StandardModelTest(model, parameter_values=param)
        modeltest.test_all()


class TestDFNWithSEI(unittest.TestCase):
    def test_well_posed_constant(self):
        options = {"SEI": "constant"}
        model = pybamm.lithium_ion.DFN(options)
        modeltest = tests.StandardModelTest(model)
        modeltest.test_all()

    def test_well_posed_reaction_limited(self):
        options = {"SEI": "reaction limited"}
        model = pybamm.lithium_ion.DFN(options)
        modeltest = tests.StandardModelTest(model)
        modeltest.test_all()

    def test_well_posed_reaction_limited_average_film_resistance(self):
<<<<<<< HEAD
        options = {"sei": "reaction limited", "SEI film resistance": "average"}
=======
        options = {"SEI": "reaction limited", "SEI film resistance": "average"}
>>>>>>> 02334331
        model = pybamm.lithium_ion.DFN(options)
        modeltest = tests.StandardModelTest(model)
        modeltest.test_all()

    def test_well_posed_solvent_diffusion_limited(self):
        options = {"SEI": "solvent-diffusion limited"}
        model = pybamm.lithium_ion.DFN(options)
        modeltest = tests.StandardModelTest(model)
        modeltest.test_all()

    def test_well_posed_electron_migration_limited(self):
        options = {"SEI": "electron-migration limited"}
        model = pybamm.lithium_ion.DFN(options)
        modeltest = tests.StandardModelTest(model)
        modeltest.test_all()

    def test_well_posed_interstitial_diffusion_limited(self):
        options = {"SEI": "interstitial-diffusion limited"}
        model = pybamm.lithium_ion.DFN(options)
        modeltest = tests.StandardModelTest(model)
        modeltest.test_all()

    def test_well_posed_ec_reaction_limited(self):
        options = {"SEI": "ec reaction limited", "SEI porosity change": "true"}
        model = pybamm.lithium_ion.DFN(options)
        modeltest = tests.StandardModelTest(model)
        modeltest.test_all()


class TestDFNWithCrack(unittest.TestCase):
    def test_well_posed_no_cracking(self):
        options = {"particle": "Fickian diffusion", "particle cracking": "no cracking"}
        model = pybamm.lithium_ion.DFN(options)
        chemistry = pybamm.parameter_sets.Ai2020
        parameter_values = pybamm.ParameterValues(chemistry=chemistry)
        modeltest = tests.StandardModelTest(model, parameter_values=parameter_values)
        modeltest.test_all()

    def test_well_posed_negative_cracking(self):
        options = {"particle": "Fickian diffusion", "particle cracking": "negative"}
        model = pybamm.lithium_ion.DFN(options)
        chemistry = pybamm.parameter_sets.Ai2020
        parameter_values = pybamm.ParameterValues(chemistry=chemistry)
        modeltest = tests.StandardModelTest(model, parameter_values=parameter_values)
        modeltest.test_all()

    def test_well_posed_positive_cracking(self):
        options = {"particle": "Fickian diffusion", "particle cracking": "positive"}
        model = pybamm.lithium_ion.DFN(options)
        chemistry = pybamm.parameter_sets.Ai2020
        parameter_values = pybamm.ParameterValues(chemistry=chemistry)
        modeltest = tests.StandardModelTest(model, parameter_values=parameter_values)
        modeltest.test_all()

    def test_well_posed_both_cracking(self):
        options = {"particle": "Fickian diffusion", "particle cracking": "both"}
        model = pybamm.lithium_ion.DFN(options)
        chemistry = pybamm.parameter_sets.Ai2020
        parameter_values = pybamm.ParameterValues(chemistry=chemistry)
        modeltest = tests.StandardModelTest(model, parameter_values=parameter_values)
        modeltest.test_all()


if __name__ == "__main__":
    print("Add -v for more debug output")
    import sys

    if "-v" in sys.argv:
        debug = True
    unittest.main()<|MERGE_RESOLUTION|>--- conflicted
+++ resolved
@@ -186,11 +186,7 @@
         modeltest.test_all()
 
     def test_well_posed_reaction_limited_average_film_resistance(self):
-<<<<<<< HEAD
-        options = {"sei": "reaction limited", "SEI film resistance": "average"}
-=======
         options = {"SEI": "reaction limited", "SEI film resistance": "average"}
->>>>>>> 02334331
         model = pybamm.lithium_ion.DFN(options)
         modeltest = tests.StandardModelTest(model)
         modeltest.test_all()
