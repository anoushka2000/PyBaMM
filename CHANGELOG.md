# [Unreleased](https://github.com/pybamm-team/PyBaMM/)

## Features

<<<<<<< HEAD
- The parameter "Ambient temperature [K]" can now be given as a function of position `(y,z)` and time `t`. The "edge" and "current collector" heat transfer coefficient parameters can also depend on `(y,z)`.
=======
- Processed variables now get the spatial variables automatically, allowing plotting of more generic models ([#3234](https://github.com/pybamm-team/PyBaMM/pull/3234))

## Breaking changes

>>>>>>> b6d4f3f0
- Numpy functions now work with PyBaMM symbols (e.g. `np.exp(pybamm.Symbol("a"))` returns `pybamm.Exp(pybamm.Symbol("a"))`). This means that parameter functions can be specified using numpy functions instead of pybamm functions. Additionally, combining numpy arrays with pybamm objects now works (the numpy array is converted to a pybamm array) ([#3205](https://github.com/pybamm-team/PyBaMM/pull/3205))

## Bug fixes

- The `OneDimensionalX` thermal model has been updated to account for edge/tab cooling and account for the current collector volumetric heat capacity. It now gives the correct behaviour compared with a lumped model with the correct total heat transfer coefficient and surface area for cooling. ([#3042](https://github.com/pybamm-team/PyBaMM/pull/3042))
- Fixed a bug where the "basic" lithium-ion models gave incorrect results when using nonlinear particle diffusivity ([#3207](https://github.com/pybamm-team/PyBaMM/pull/3207))
- Particle size distributions now work with SPMe and NewmanTobias models ([#3207](https://github.com/pybamm-team/PyBaMM/pull/3207))
- Fix to simulate c_rate steps with drive cycles ([#3186](https://github.com/pybamm-team/PyBaMM/pull/3186))
- Parameters in `Prada2013` have been updated to better match those given in the paper, which is a 2.3 Ah cell, instead of the mix-and-match with the 1.1 Ah cell from Lain2019.
- Error generated when invalid parameter values are passed. ([#3132](https://github.com/pybamm-team/PyBaMM/pull/3132))
- Thevenin() model is now constructed with standard variables: `Time [s], Time [min], Time [h]` ([#3143](https://github.com/pybamm-team/PyBaMM/pull/3143))
- Fix SEI Example Notebook ([#3166](https://github.com/pybamm-team/PyBaMM/pull/3166))

## Breaking changes

- The class `pybamm.thermal.OneDimensionalX` has been moved to `pybamm.thermal.pouch_cell.OneDimensionalX` to reflect the fact that the model formulation implicitly assumes a pouch cell geometry.
- The "lumped" thermal option now always used the parameters "Cell cooling surface area [m2]", "Cell volume [m3]" and "Total heat transfer coefficient [W.m-2.K-1]" to compute the cell cooling regardless of the chosen "cell geometry" option. The user must now specify the correct values for these parameters instead of them being calculated based on e.g. a pouch cell.
- Added option to use an empirical hysteresis model for the diffusivity and exchange-current density ([#3194](https://github.com/pybamm-team/PyBaMM/pull/3194))
- Double-layer capacity can now be provided as a function of temperature ([#3174](https://github.com/pybamm-team/PyBaMM/pull/3174))
- `pybamm_install_jax` is deprecated. It is now replaced with `pip install pybamm[jax]` ([#3163](https://github.com/pybamm-team/PyBaMM/pull/3163))
- PyBaMM now has optional dependencies that can be installed with the pattern `pip install pybamm[option]` e.g. `pybamm[plot]` ([#3044](https://github.com/pybamm-team/PyBaMM/pull/3044))

# [v23.5](https://github.com/pybamm-team/PyBaMM/tree/v23.5) - 2023-06-18

## Features

- Enable multithreading in IDAKLU solver ([#2947](https://github.com/pybamm-team/PyBaMM/pull/2947))
- If a solution contains cycles and steps, the cycle number and step number are now saved when `solution.save_data()` is called ([#2931](https://github.com/pybamm-team/PyBaMM/pull/2931))
- Experiments can now be given a `start_time` to define when each step should be triggered ([#2616](https://github.com/pybamm-team/PyBaMM/pull/2616))

## Optimizations

- Test `JaxSolver`'s compatibility with Python `3.8`, `3.9`, `3.10`, and `3.11` ([#2958](https://github.com/pybamm-team/PyBaMM/pull/2958))
- Update Jax (0.4.8) and JaxLib (0.4.7) compatibility ([#2927](https://github.com/pybamm-team/PyBaMM/pull/2927))
- Migrate from `tox=3.28` to `nox` ([#3005](https://github.com/pybamm-team/PyBaMM/pull/3005))
- Removed `importlib_metadata` as a required dependency for user installations ([#3050](https://github.com/pybamm-team/PyBaMM/pull/3050))

## Bug fixes

- Realign 'count' increment in CasadiSolver.\_integrate() ([#2986](https://github.com/pybamm-team/PyBaMM/pull/2986))
- Fix `pybamm_install_odes` and update the required SUNDIALS version ([#2958](https://github.com/pybamm-team/PyBaMM/pull/2958))
- Fixed a bug where all data included in a BPX was incorrectly assumed to be given as a function of time.([#2957](https://github.com/pybamm-team/PyBaMM/pull/2957))
- Remove brew install for Mac from the recommended developer installation options for SUNDIALS ([#2925](https://github.com/pybamm-team/PyBaMM/pull/2925))
- Fix `bpx.py` to correctly generate parameters for "lumped" thermal model ([#2860](https://github.com/pybamm-team/PyBaMM/issues/2860))

## Breaking changes

- Deprecate functionality to load parameter set from a csv file. Parameter sets must now be provided as python dictionaries ([#2959](https://github.com/pybamm-team/PyBaMM/pull/2959))
- Tox support for Installation & testing has now been replaced by Nox ([#3005](https://github.com/pybamm-team/PyBaMM/pull/3005))

# [v23.4.1](https://github.com/pybamm-team/PyBaMM/tree/v23.4) - 2023-05-01

## Bug fixes

- Fixed a performance regression introduced by citation tags ([#2862](https://github.com/pybamm-team/PyBaMM/pull/2862)). Citations tags functionality is removed for now.

# [v23.4](https://github.com/pybamm-team/PyBaMM/tree/v23.4) - 2023-04-30

## Features

- Added verbose logging to `pybamm.print_citations()` and citation tags for the `pybamm.Citations` class so that users can now see where the citations were registered when running simulations ([#2862](https://github.com/pybamm-team/PyBaMM/pull/2862))
- Updated to casadi 3.6, which required some changes to the casadi integrator ([#2859](https://github.com/pybamm-team/PyBaMM/pull/2859))
- PyBaMM is now natively supported on Apple silicon chips (`M1/M2`) ([#2435](https://github.com/pybamm-team/PyBaMM/pull/2435))
- PyBaMM is now supported on Python `3.10` and `3.11` ([#2435](https://github.com/pybamm-team/PyBaMM/pull/2435))

## Optimizations

- Fixed deprecated `interp2d` method by switching to `xarray.DataArray` as the backend for `ProcessedVariable` ([#2907](https://github.com/pybamm-team/PyBaMM/pull/2907))

## Bug fixes

- Initial conditions for sensitivity equations calculated correctly ([#2920](https://github.com/pybamm-team/PyBaMM/pull/2920))
- Parameter sets can now contain the key "chemistry", and will ignore its value (this previously would give errors in some cases) ([#2901](https://github.com/pybamm-team/PyBaMM/pull/2901))
- Fixed keyerror on "all" when getting sensitivities from IDAKLU solver([#2883](https://github.com/pybamm-team/PyBaMM/pull/2883))
- Fixed a bug in the discretisation of initial conditions of a scaled variable ([#2856](https://github.com/pybamm-team/PyBaMM/pull/2856))

## Breaking changes

- Made `Jupyter` a development only dependency. Now `Jupyter` would not be a required dependency for users while installing `PyBaMM`. ([#2846](https://github.com/pybamm-team/PyBaMM/pull/2846))

# [v23.3](https://github.com/pybamm-team/PyBaMM/tree/v23.3) - 2023-03-31

## Features

- Added option to limit the number of integrators stored in CasadiSolver, which is particularly relevant when running simulations back-to-back [#2823](https://github.com/pybamm-team/PyBaMM/pull/2823)
- Added new variables, related to electrode balance, for the `ElectrodeSOH` model ([#2807](https://github.com/pybamm-team/PyBaMM/pull/2807))
- Added method to calculate maximum theoretical energy. ([#2777](https://github.com/pybamm-team/PyBaMM/pull/2777)) and add to summary variables ([#2781](https://github.com/pybamm-team/PyBaMM/pull/2781))
- Renamed "Terminal voltage [V]" to just "Voltage [V]". "Terminal voltage [V]" can still be used and will return the same value as "Voltage [V]". ([#2740](https://github.com/pybamm-team/PyBaMM/pull/2740))
- Added "Negative electrode surface potential difference at separator interface [V]", which is the value of the surface potential difference (`phi_s - phi_e`) at the anode/separator interface, commonly controlled in fast-charging algorithms to avoid plating. Also added "Positive electrode surface potential difference at separator interface [V]". ([#2740](https://github.com/pybamm-team/PyBaMM/pull/2740))
- Added "Bulk open-circuit voltage [V]", which is the open-circuit voltage as calculated from the bulk particle concentrations. The old variable "Measured open circuit voltage [V]", which referred to the open-circuit potential as calculated from the surface particle concentrations, has been renamed to "Surface open-circuit voltage [V]". ([#2740](https://github.com/pybamm-team/PyBaMM/pull/2740)) "Bulk open-circuit voltage [V]" was briefly named "Open-circuit voltage [V]", but this was changed in ([#2845](https://github.com/pybamm-team/PyBaMM/pull/2845))
- Added an example for `plot_voltage_components`, explaining what the different voltage components are. ([#2740](https://github.com/pybamm-team/PyBaMM/pull/2740))

## Bug fixes

- Fix non-deteministic outcome of some tests in the test suite ([#2844](https://github.com/pybamm-team/PyBaMM/pull/2844))
- Fixed excessive RAM consumption when running multiple simulations ([#2823](https://github.com/pybamm-team/PyBaMM/pull/2823))
- Fixed use of `last_state` as `starting_solution` in `Simulation.solve()` ([#2822](https://github.com/pybamm-team/PyBaMM/pull/2822))
- Fixed a bug where variable bounds could not contain `InputParameters` ([#2795](https://github.com/pybamm-team/PyBaMM/pull/2795))
- Improved `model.latexify()` to have a cleaner and more readable output ([#2764](https://github.com/pybamm-team/PyBaMM/pull/2764))
- Fixed electrolyte conservation in the case of concentration-dependent transference number ([#2758](https://github.com/pybamm-team/PyBaMM/pull/2758))
- Fixed `plot_voltage_components` so that the sum of overpotentials is now equal to the voltage ([#2740](https://github.com/pybamm-team/PyBaMM/pull/2740))

## Optimizations

- Migrated to [Lychee](https://github.com/lycheeverse/lychee-action) workflow for checking URLs ([#2734](https://github.com/pybamm-team/PyBaMM/pull/2734))

## Breaking changes

- `ElectrodeSOH.solve` now returns a `{str: float}` dict instead of a `pybamm.Solution` object (to avoid having to do `.data[0]` every time). In any code that uses `sol = ElectrodeSOH.solve()`, `sol[key].data[0]` should be replaced with `sol[key]`. ([#2779](https://github.com/pybamm-team/PyBaMM/pull/2779))
- Removed "... cation signed stoichiometry" and "... electrons in reaction" parameters, they are now hardcoded. ([#2778](https://github.com/pybamm-team/PyBaMM/pull/2778))
- When using `solver.step()`, the first time point in the step is shifted by `pybamm.settings.step_start_offset` (default 1 ns) to avoid having duplicate times in the solution steps from the end of one step and the start of the next. ([#2773](https://github.com/pybamm-team/PyBaMM/pull/2773))
- Renamed "Measured open circuit voltage [V]" to "Surface open-circuit voltage [V]". This variable was calculated from surface particle concentrations, and hence "hid" the overpotential from particle gradients. The new variable "Bulk open-circuit voltage [V]" is calculated from bulk particle concentrations instead. ([#2740](https://github.com/pybamm-team/PyBaMM/pull/2740))
- Renamed all references to "open circuit" to be "open-circuit" instead. ([#2740](https://github.com/pybamm-team/PyBaMM/pull/2740))
- Renamed parameter "1 + dlnf/dlnc" to "Thermodynamic factor". ([#2727](https://github.com/pybamm-team/PyBaMM/pull/2727))
- All PyBaMM models are now dimensional. This has been benchmarked against dimensionless models and found to give around the same solve time. Implementing dimensional models greatly reduces the barrier to entry for adding new models. However, this comes with several breaking changes: (i) the `timescale` and `length_scales` attributes of a model have been removed (they are no longer needed) (ii) several dimensionless variables are no longer defined, but the corresponding dimensional variables can still be accessed by adding the units to the name (iii) some parameters used only for non-dimensionalization, such as "Typical current [A]", have been removed ([#2419](https://github.com/pybamm-team/PyBaMM/pull/2419))

# [v23.2](https://github.com/pybamm-team/PyBaMM/tree/v23.2) - 2023-02-28

## Features

- Added an option for using a banded jacobian and sundials banded solvers for the IDAKLU solve ([#2677](https://github.com/pybamm-team/PyBaMM/pull/2677))
- The "particle size" option can now be a tuple to allow different behaviour in each electrode ([#2672](https://github.com/pybamm-team/PyBaMM/pull/2672)).
- Added temperature control to experiment class. ([#2518](https://github.com/pybamm-team/PyBaMM/pull/2518))

## Bug fixes

- Fixed current_sigmoid_ocp to be valid for both electrodes ([#2719](https://github.com/pybamm-team/PyBaMM/pull/2719)).
- Fixed the length scaling for the first dimension of r-R plots ([#2663](https://github.com/pybamm-team/PyBaMM/pull/2663)).

# [v23.1](https://github.com/pybamm-team/PyBaMM/tree/v23.1) - 2023-01-31

## Features

- Changed linting from `flake8` to `ruff` ([#2630](https://github.com/pybamm-team/PyBaMM/pull/2630)).
- Changed docs theme to pydata theme and start to improve docs in general ([#2618](https://github.com/pybamm-team/PyBaMM/pull/2618)).
- New `contact resistance` option, new parameter `Contact resistance [Ohm]` and new variable `Contact overpotential [V]` ([#2598](https://github.com/pybamm-team/PyBaMM/pull/2598)).
- Steps in `Experiment` can now be tagged and cycle numbers be searched based on those tags ([#2593](https://github.com/pybamm-team/PyBaMM/pull/2593)).

## Bug fixes

- Fixed a bug where the solid phase conductivity was double-corrected for tortuosity when loading parameters from a BPX file ([#2638](https://github.com/pybamm-team/PyBaMM/pull/2638)).
- Changed termination from "success" to "final time" for algebraic solvers to match ODE/DAE solvers ([#2613](https://github.com/pybamm-team/PyBaMM/pull/2613)).

# [v22.12](https://github.com/pybamm-team/PyBaMM/tree/v22.12) - 2022-12-31

## Features

- Added functionality to create `pybamm.ParameterValues` from a [BPX standard](https://github.com/pybamm-team/BPX) JSON file ([#2555](https://github.com/pybamm-team/PyBaMM/pull/2555)).
- Allow the option "surface form" to be "differential" in the `MPM` ([#2533](https://github.com/pybamm-team/PyBaMM/pull/2533))
- Added variables "Loss of lithium due to loss of active material in negative/positive electrode [mol]". These should be included in the calculation of "total lithium in system" to make sure that lithium is truly conserved. ([#2529](https://github.com/pybamm-team/PyBaMM/pull/2529))
- `initial_soc` can now be a string "x V", in which case the simulation is initialized to start from that voltage ([#2508](https://github.com/pybamm-team/PyBaMM/pull/2508))
- The `ElectrodeSOH` solver can now calculate electrode balance based on a target "cell capacity" (requires cell capacity "Q" as input), as well as the default "cyclable cell capacity" (requires cyclable lithium capacity "Q_Li" as input). Use the keyword argument `known_value` to control which is used. ([#2508](https://github.com/pybamm-team/PyBaMM/pull/2508))

## Bug fixes

- Allow models that subclass `BaseBatteryModel` to use custom options classes ([#2571](https://github.com/pybamm-team/PyBaMM/pull/2571))
- Fixed bug with `EntryPoints` in Spyder IDE ([#2584](https://github.com/pybamm-team/PyBaMM/pull/2584))
- Fixed electrolyte conservation when options {"surface form": "algebraic"} are used
- Fixed "constant concentration" electrolyte model so that "porosity times concentration" is conserved when porosity changes ([#2529](https://github.com/pybamm-team/PyBaMM/pull/2529))
- Fix installation on `Google Colab` (`pybtex` and `Colab` issue) ([#2526](https://github.com/pybamm-team/PyBaMM/pull/2526))

## Breaking changes

- Renamed "Negative/Positive electrode SOC" to "Negative/Positive electrode stoichiometry" to avoid confusion with cell SOC ([#2529](https://github.com/pybamm-team/PyBaMM/pull/2529))
- Removed external variables and submodels. InputParameter should now be used in all cases ([#2502](https://github.com/pybamm-team/PyBaMM/pull/2502))
- Trying to use a solver to solve multiple models results in a RuntimeError exception ([#2481](https://github.com/pybamm-team/PyBaMM/pull/2481))
- Inputs for the `ElectrodeSOH` solver are now (i) "Q_Li", the total cyclable capacity of lithium in the electrodes (previously "n_Li", the total number of moles, n_Li = 3600/F \* Q_Li) (ii) "Q_n", the capacity of the negative electrode (previously "C_n"), and "Q_p", the capacity of the positive electrode (previously "C_p") ([#2508](https://github.com/pybamm-team/PyBaMM/pull/2508))

# [v22.11.1](https://github.com/pybamm-team/PyBaMM/tree/v22.11.1) - 2022-12-13

## Bug fixes

- Fixed installation on Google Colab (`pybtex` issues) ([#2547](https://github.com/pybamm-team/PyBaMM/pull/2547/files))

# [v22.11](https://github.com/pybamm-team/PyBaMM/tree/v22.11) - 2022-11-30

## Features

- Updated parameter sets so that interpolants are created explicitly in the parameter set python file. This does not change functionality but allows finer control, e.g. specifying a "cubic" interpolator instead of the default "linear" ([#2510](https://github.com/pybamm-team/PyBaMM/pull/2510))
- Equivalent circuit models ([#2478](https://github.com/pybamm-team/PyBaMM/pull/2478))
- New Idaklu solver options for jacobian type and linear solver, support Sundials v6 ([#2444](https://github.com/pybamm-team/PyBaMM/pull/2444))
- Added `scale` and `reference` attributes to `Variable` objects, which can be use to make the ODE/DAE solver better conditioned ([#2440](https://github.com/pybamm-team/PyBaMM/pull/2440))
- SEI reactions can now be asymmetric ([#2425](https://github.com/pybamm-team/PyBaMM/pull/2425))

## Bug fixes

- Switched from `pkg_resources` to `importlib_metadata` for handling entry points ([#2500](https://github.com/pybamm-team/PyBaMM/pull/2500))
- Fixed some bugs related to processing `FunctionParameter` to `Interpolant` ([#2494](https://github.com/pybamm-team/PyBaMM/pull/2494))

## Optimizations

- `ParameterValues` now avoids trying to process children if a function parameter is an object that doesn't depend on its children ([#2477](https://github.com/pybamm-team/PyBaMM/pull/2477))
- Implemented memoization via `cache` and `cached_property` from functools ([#2465](https://github.com/pybamm-team/PyBaMM/pull/2465))
- Added more rules for simplifying expressions, especially around Concatenations. Also, meshes constructed from multiple domains are now cached ([#2443](https://github.com/pybamm-team/PyBaMM/pull/2443))
- Added more rules for simplifying expressions. Constants in binary operators are now moved to the left by default (e.g. `x*2` returns `2*x`) ([#2424](https://github.com/pybamm-team/PyBaMM/pull/2424))

## Breaking changes

- Interpolants created from parameter data are now "linear" by default (was "cubic") ([#2494](https://github.com/pybamm-team/PyBaMM/pull/2494))
- Renamed entry point for parameter sets to `pybamm_parameter_sets` ([#2475](https://github.com/pybamm-team/PyBaMM/pull/2475))
- Removed code for generating `ModelingToolkit` problems ([#2432](https://github.com/pybamm-team/PyBaMM/pull/2432))
- Removed `FirstOrder` and `Composite` lead-acid models, and some submodels specific to those models ([#2431](https://github.com/pybamm-team/PyBaMM/pull/2431))

# [v22.10.post1](https://github.com/pybamm-team/PyBaMM/tree/v22.10.post1) - 2022-10-31

## Breaking changes

- Removed all julia generation code ([#2453](https://github.com/pybamm-team/PyBaMM/pull/2453)). Julia code will be hosted at [PyBaMM.jl](https://github.com/tinosulzer/PyBaMM.jl) from now on.

# [v22.10](https://github.com/pybamm-team/PyBaMM/tree/v22.10) - 2022-10-31

## Features

- Third-party parameter sets can be added by registering entry points to ~~`pybamm_parameter_set`~~`pybamm_parameter_sets` ([#2396](https://github.com/pybamm-team/PyBaMM/pull/2396), changed in [#2475](https://github.com/pybamm-team/PyBaMM/pull/2475))
- Added three-dimensional interpolation ([#2380](https://github.com/pybamm-team/PyBaMM/pull/2380))

## Bug fixes

- `pybamm.have_julia()` now checks that julia is properly configured ([#2402](https://github.com/pybamm-team/PyBaMM/pull/2402))
- For simulations with events that cause the simulation to stop early, the sensitivities could be evaluated incorrectly to zero ([#2337](https://github.com/pybamm-team/PyBaMM/pull/2337))

## Optimizations

- Reformatted how simulations with experiments are built ([#2395](https://github.com/pybamm-team/PyBaMM/pull/2395))
- Added small perturbation to initial conditions for casadi solver. This seems to help the solver converge better in some cases ([#2356](https://github.com/pybamm-team/PyBaMM/pull/2356))
- Added `ExplicitTimeIntegral` functionality to move variables which do not appear anywhere on the rhs to a new location, and to integrate those variables explicitly when `get` is called by the solution object. ([#2348](https://github.com/pybamm-team/PyBaMM/pull/2348))
- Added more rules for simplifying expressions ([#2211](https://github.com/pybamm-team/PyBaMM/pull/2211))
- Sped up calculations of Electrode SOH variables for summary variables ([#2210](https://github.com/pybamm-team/PyBaMM/pull/2210))

## Breaking change

- Removed `pybamm.SymbolReplacer` as it is no longer needed to set up simulations with experiments, which is the only place where it was being used ([#2395](https://github.com/pybamm-team/PyBaMM/pull/2395))
- Removed `get_infinite_nested_dict`, `BaseModel.check_default_variables_dictionaries`, and `Discretisation.create_jacobian` methods, which were not used by any other functionality in the repository ([#2384](https://github.com/pybamm-team/PyBaMM/pull/2384))
- Dropped support for Python 3.7 after the release of Numpy v1.22.0 ([#2379](https://github.com/pybamm-team/PyBaMM/pull/2379))
- Removed parameter cli tools (add/edit/remove parameters). Parameter sets can now more easily be added via python scripts. ([#2342](https://github.com/pybamm-team/PyBaMM/pull/2342))
- Parameter sets should now be provided as single python files containing all parameters and functions. Parameters provided as "data" (e.g. OCP vs SOC) can still be csv files, but must be either in the same folder as the parameter file or in a subfolder called "data/". See for example [Ai2020](https://github.com/pybamm-team/PyBaMM/tree/develop/pybamm/input/parameters/lithium_ion/Ai2020.py) ([#2342](https://github.com/pybamm-team/PyBaMM/pull/2342))

# [v22.9](https://github.com/pybamm-team/PyBaMM/tree/v22.9) - 2022-09-30

## Features

- Added function `pybamm.get_git_commit_info()`, which returns information about the last git commit, useful for reproducibility ([#2293](https://github.com/pybamm-team/PyBaMM/pull/2293))
- Added SEI model for composite electrodes ([#2290](https://github.com/pybamm-team/PyBaMM/pull/2290))
- For experiments, the simulation now automatically checks and skips steps that cannot be performed (e.g. "Charge at 1C until 4.2V" from 100% SOC) ([#2212](https://github.com/pybamm-team/PyBaMM/pull/2212))

## Bug fixes

- Arrhenius function for `nmc_OKane2022` positive electrode actually gets used now ([#2309](https://github.com/pybamm-team/PyBaMM/pull/2309))
- Added `SEI on cracks` to loop over all interfacial reactions ([#2262](https://github.com/pybamm-team/PyBaMM/pull/2262))
- Fixed `X-averaged SEI on cracks concentration` so it's an average over x only, not y and z ([#2262](https://github.com/pybamm-team/PyBaMM/pull/2262))
- Corrected initial state for SEI on cracks ([#2262](https://github.com/pybamm-team/PyBaMM/pull/2262))

## Optimizations

- Default options for `particle mechanics` now dealt with differently in each electrode ([#2262](https://github.com/pybamm-team/PyBaMM/pull/2262))
- Sped up calculations of Electrode SOH variables for summary variables ([#2210](https://github.com/pybamm-team/PyBaMM/pull/2210))

## Breaking changes

- When creating a `pybamm.Interpolant` the default interpolator is now "linear". Passing data directly to `ParameterValues` using the `[data]` tag will be still used to create a cubic spline interpolant, as before ([#2258](https://github.com/pybamm-team/PyBaMM/pull/2258))
- Events must now be defined in such a way that they are positive at the initial conditions (events will be triggered when they become negative, instead of when they change sign in either direction) ([#2212](https://github.com/pybamm-team/PyBaMM/pull/2212))

# [v22.8](https://github.com/pybamm-team/PyBaMM/tree/v22.8) - 2022-08-31

## Features

- Added `CurrentSigmoidOpenCircuitPotential` model to model voltage hysteresis for charge/discharge ([#2256](https://github.com/pybamm-team/PyBaMM/pull/2256))
- Added "Chen2020_composite" parameter set for a composite graphite/silicon electrode. ([#2256](https://github.com/pybamm-team/PyBaMM/pull/2256))
- Added new cumulative variables `Throughput capacity [A.h]` and `Throughput energy [W.h]` to standard variables and summary variables, to assist with degradation studies. Throughput variables are only calculated if `calculate discharge energy` is set to `true`. `Time [s]` and `Time [h]` also added to summary variables. ([#2249](https://github.com/pybamm-team/PyBaMM/pull/2249))
- Added `lipf6_OKane2022` electrolyte to `OKane2022` parameter set ([#2249](https://github.com/pybamm-team/PyBaMM/pull/2249))
- Reformated submodel structure to allow composite electrodes. Composite positive electrode is now also possible. With current implementation, electrodes can have at most two phases. ([#2248](https://github.com/pybamm-team/PyBaMM/pull/2248))

## Bug fixes

- Added new parameter `Ratio of lithium moles to SEI moles` (short name z_sei) to fix a bug where this number was incorrectly hardcoded to 1. ([#2222](https://github.com/pybamm-team/PyBaMM/pull/2222))
- Changed short name of parameter `Inner SEI reaction proportion` from alpha_SEI to inner_sei_proportion, to avoid confusion with transfer coefficients. ([#2222](https://github.com/pybamm-team/PyBaMM/pull/2222))
- Deleted legacy parameters with short names beta_sei and beta_plating. ([#2222](https://github.com/pybamm-team/PyBaMM/pull/2222))
- Corrected initial SEI thickness for OKane2022 parameter set. ([#2218](https://github.com/pybamm-team/PyBaMM/pull/2218))

## Optimizations

- Simplified scaling for the exchange-current density. The dimensionless parameter `C_r` is kept, but no longer used anywhere ([#2238](https://github.com/pybamm-team/PyBaMM/pull/2238))
- Added limits for variables in some functions to avoid division by zero, sqrt(negative number), etc ([#2213](https://github.com/pybamm-team/PyBaMM/pull/2213))

## Breaking changes

- Parameters specific to a (primary/secondary) phase in a domain are doubly nested. e.g. `param.c_n_max` is now `param.n.prim.c_max` ([#2248](https://github.com/pybamm-team/PyBaMM/pull/2248))

# [v22.7](https://github.com/pybamm-team/PyBaMM/tree/v22.7) - 2022-07-31

## Features

- Moved general code about submodels to `BaseModel` instead of `BaseBatteryModel`, making it easier to build custom models from submodels. ([#2169](https://github.com/pybamm-team/PyBaMM/pull/2169))
- Events can now be plotted as a regular variable (under the name "Event: event_name", e.g. "Event: Minimum voltage [V]") ([#2158](https://github.com/pybamm-team/PyBaMM/pull/2158))
- Added example showing how to print whether a model is compatible with a parameter set ([#2112](https://github.com/pybamm-team/PyBaMM/pull/2112))
- Added SEI growth on cracks ([#2104](https://github.com/pybamm-team/PyBaMM/pull/2104))
- Added Arrhenius temperature dependence of SEI growth ([#2104](https://github.com/pybamm-team/PyBaMM/pull/2104))
- The "Inner SEI reaction proportion" parameter actually gets used now ([#2104](https://github.com/pybamm-team/PyBaMM/pull/2104))
- New OKane2022 parameter set replaces Chen2020_plating ([#2104](https://github.com/pybamm-team/PyBaMM/pull/2104))
- SEI growth, lithium plating and porosity change can now be set to distributed in `SPMe`. There is an additional option called `x-average side reactions` which allows to set this (note that for `SPM` it is always x-averaged). ([#2099](https://github.com/pybamm-team/PyBaMM/pull/2099))

## Optimizations

- Improved eSOH calculations to be more robust ([#2192](https://github.com/pybamm-team/PyBaMM/pull/2192),[#2199](https://github.com/pybamm-team/PyBaMM/pull/2199))
- The (2x2x2=8) particle diffusion submodels have been consolidated into just three submodels (Fickian diffusion, polynomial profile, and x-averaged polynomial profile) with optional x-averaging and size distribution. Polynomial profile and x-averaged polynomial profile are still two separate submodels, since they deal with surface concentration differently.
- Added error for when solution vector gets too large, to help debug solver errors ([#2138](https://github.com/pybamm-team/PyBaMM/pull/2138))

## Bug fixes

- Fixed error reporting for simulation with experiment ([#2213](https://github.com/pybamm-team/PyBaMM/pull/2213))
- Fixed a bug in `Simulation` that caused initial conditions to change when solving an experiment multiple times ([#2204](https://github.com/pybamm-team/PyBaMM/pull/2204))
- Fixed labels and ylims in `plot_voltage_components`([#2183](https://github.com/pybamm-team/PyBaMM/pull/2183))
- Fixed 2D interpolant ([#2180](https://github.com/pybamm-team/PyBaMM/pull/2180))
- Fixes a bug where the SPMe always builds even when `build=False` ([#2169](https://github.com/pybamm-team/PyBaMM/pull/2169))
- Some events have been removed in the case where they are constant, i.e. can never be reached ([#2158](https://github.com/pybamm-team/PyBaMM/pull/2158))
- Raise explicit `NotImplementedError` if trying to call `bool()` on a pybamm Symbol (e.g. in an if statement condition) ([#2141](https://github.com/pybamm-team/PyBaMM/pull/2141))
- Fixed bug causing cut-off voltage to change after setting up a simulation with a model ([#2138](https://github.com/pybamm-team/PyBaMM/pull/2138))
- A single solution cycle can now be used as a starting solution for a simulation ([#2138](https://github.com/pybamm-team/PyBaMM/pull/2138))

## Breaking changes

- Exchange-current density functions (and some other functions) now take an additional argument, the maximum particle concentration for that phase ([#2134](https://github.com/pybamm-team/PyBaMM/pull/2134))
- Loss of lithium to SEI on cracks is now a degradation variable, so setting a particle mechanics submodel is now compulsory (NoMechanics will suffice) ([#2104](https://github.com/pybamm-team/PyBaMM/pull/2104))

# [v22.6](https://github.com/pybamm-team/PyBaMM/tree/v22.6) - 2022-06-30

## Features

- Added open-circuit potential as a separate submodel ([#2094](https://github.com/pybamm-team/PyBaMM/pull/2094))
- Added partially reversible lithium plating model and new `OKane2022` parameter set to go with it ([#2043](https://github.com/pybamm-team/PyBaMM/pull/2043))
- Added `__eq__` and `__hash__` methods for `Symbol` objects, using `.id` ([#1978](https://github.com/pybamm-team/PyBaMM/pull/1978))

## Optimizations

- Stoichiometry inputs to OCP functions are now bounded between 1e-10 and 1-1e-10, with singularities at 0 and 1 so that OCP goes to +- infinity ([#2095](https://github.com/pybamm-team/PyBaMM/pull/2095))

## Breaking changes

- Changed some dictionary keys to `Symbol` instead of `Symbol.id` (internal change only, should not affect external facing functions) ([#1978](https://github.com/pybamm-team/PyBaMM/pull/1978))

# [v22.5](https://github.com/pybamm-team/PyBaMM/tree/v22.5) - 2022-05-31

## Features

- Added a casadi version of the IDKLU solver, which is used for `model.convert_to_format = "casadi"` ([#2002](https://github.com/pybamm-team/PyBaMM/pull/2002))
- Added functionality to generate Julia expressions from a model. See [PyBaMM.jl](https://github.com/tinosulzer/PyBaMM.jl) for how to use these ([#1942](https://github.com/pybamm-team/PyBaMM/pull/1942)))
- Added basic callbacks to the Simulation class, and a LoggingCallback ([#1880](https://github.com/pybamm-team/PyBaMM/pull/1880)))

## Bug fixes

- Corrected legend order in "plot_voltage_components.py", so each entry refers to the correct overpotential. ([#2061](https://github.com/pybamm-team/PyBaMM/pull/2061))

## Breaking changes

- Changed domain-specific parameter names to a nested attribute. `param.n.l_n` is now `param.n.l` ([#2063](https://github.com/pybamm-team/PyBaMM/pull/2063))

# [v22.4](https://github.com/pybamm-team/PyBaMM/tree/v22.4) - 2022-04-30

## Features

- Added a casadi version of the IDKLU solver, which is used for `model.convert_to_format = "casadi"` ([#2002](https://github.com/pybamm-team/PyBaMM/pull/2002))

## Bug fixes

- Remove old deprecation errors, including those in `parameter_values.py` that caused the simulation if, for example, the reaction rate is re-introduced manually ([#2022](https://github.com/pybamm-team/PyBaMM/pull/2022))

# [v22.3](https://github.com/pybamm-team/PyBaMM/tree/v22.3) - 2022-03-31

## Features

- Added "Discharge energy [W.h]", which is the integral of the power in Watts, as an optional output. Set the option "calculate discharge energy" to "true" to get this output ("false" by default, since it can slow down some of the simple models) ([#1969](https://github.com/pybamm-team/PyBaMM/pull/1969)))
- Added an option "calculate heat source for isothermal models" to choose whether or not the heat generation terms are computed when running models with the option `thermal="isothermal"` ([#1958](https://github.com/pybamm-team/PyBaMM/pull/1958))

## Optimizations

- Simplified `model.new_copy()` ([#1977](https://github.com/pybamm-team/PyBaMM/pull/1977))

## Bug fixes

- Fix bug where sensitivity calculation failed if len of `calculate_sensitivities` was less than `inputs` ([#1897](https://github.com/pybamm-team/PyBaMM/pull/1897))
- Fixed a bug in the eSOH variable calculation when OCV is given as data ([#1975](https://github.com/pybamm-team/PyBaMM/pull/1975))
- Fixed a bug where isothermal models did not compute any heat source terms ([#1958](https://github.com/pybamm-team/PyBaMM/pull/1958))

## Breaking changes

- Removed `model.new_empty_copy()` (use `model.new_copy()` instead) ([#1977](https://github.com/pybamm-team/PyBaMM/pull/1977))
- Dropped support for Windows 32-bit architecture ([#1964](https://github.com/pybamm-team/PyBaMM/pull/1964))

# [v22.2](https://github.com/pybamm-team/PyBaMM/tree/v22.2) - 2022-02-28

## Features

- Isothermal models now calculate heat source terms (but the temperature remains constant). The models now also account for current collector heating when `dimensionality=0` ([#1929](https://github.com/pybamm-team/PyBaMM/pull/1929))
- Added new models for power control and resistance control ([#1917](https://github.com/pybamm-team/PyBaMM/pull/1917))
- Initial concentrations can now be provided as a function of `r` as well as `x` ([#1866](https://github.com/pybamm-team/PyBaMM/pull/1866))

## Bug fixes

- Fixed a bug where thermal submodels could not be used with half-cells ([#1929](https://github.com/pybamm-team/PyBaMM/pull/1929))
- Parameters can now be imported from a directory having "pybamm" in its name ([#1919](https://github.com/pybamm-team/PyBaMM/pull/1919))
- `scikit.odes` and `SUNDIALS` can now be installed using `pybamm_install_odes` ([#1916](https://github.com/pybamm-team/PyBaMM/pull/1916))

## Breaking changes

- The `domain` setter and `auxiliary_domains` getter have been deprecated, `domains` setter/getter should be used instead. The `domain` getter is still active. We now recommend creating symbols with `domains={...}` instead of `domain=..., auxiliary_domains={...}`, but the latter is not yet deprecated ([#1866](https://github.com/pybamm-team/PyBaMM/pull/1866))

# [v22.1](https://github.com/pybamm-team/PyBaMM/tree/v22.1) - 2022-01-31

## Features

- Half-cell models can now be run with "surface form" ([#1913](https://github.com/pybamm-team/PyBaMM/pull/1913))
- Added option for different kinetics on anode and cathode ([#1913](https://github.com/pybamm-team/PyBaMM/pull/1913))
- Allow `pybamm.Solution.save_data()` to return a string if filename is None, and added json to_format option ([#1909](https://github.com/pybamm-team/PyBaMM/pull/1909))
- Added an option to force install compatible versions of jax and jaxlib if already installed using CLI ([#1881](https://github.com/pybamm-team/PyBaMM/pull/1881))

## Optimizations

- The `Symbol` nodes no longer subclasses `anytree.NodeMixIn`. This removes some checks that were not really needed ([#1912](https://github.com/pybamm-team/PyBaMM/pull/1912))

## Bug fixes

- Parameters can now be imported from any given path in `Windows` ([#1900](https://github.com/pybamm-team/PyBaMM/pull/1900))
- Fixed initial conditions for the EC SEI model ([#1895](https://github.com/pybamm-team/PyBaMM/pull/1895))
- Fixed issue in extraction of sensitivites ([#1894](https://github.com/pybamm-team/PyBaMM/pull/1894))

# [v21.12](https://github.com/pybamm-team/PyBaMM/tree/v21.11) - 2021-12-29

## Features

- Added new kinetics models for asymmetric Butler-Volmer, linear kinetics, and Marcus-Hush-Chidsey ([#1858](https://github.com/pybamm-team/PyBaMM/pull/1858))
- Experiments can be set to terminate when a voltage is reached (across all steps) ([#1832](https://github.com/pybamm-team/PyBaMM/pull/1832))
- Added cylindrical geometry and finite volume method ([#1824](https://github.com/pybamm-team/PyBaMM/pull/1824))

## Bug fixes

- `PyBaMM` is now importable in `Linux` systems where `jax` is already installed ([#1874](https://github.com/pybamm-team/PyBaMM/pull/1874))
- Simulations with drive cycles now support `initial_soc` ([#1842](https://github.com/pybamm-team/PyBaMM/pull/1842))
- Fixed bug in expression tree simplification ([#1831](https://github.com/pybamm-team/PyBaMM/pull/1831))
- Solid tortuosity is now correctly calculated with Bruggeman coefficient of the respective electrode ([#1773](https://github.com/pybamm-team/PyBaMM/pull/1773))

# [v21.11](https://github.com/pybamm-team/PyBaMM/tree/v21.11) - 2021-11-30

## Features

- The name of a parameter set can be passed to `ParameterValues` as a string, e.g. `ParameterValues("Chen2020")` ([#1822](https://github.com/pybamm-team/PyBaMM/pull/1822))
- Added submodels for interface utilisation ([#1821](https://github.com/pybamm-team/PyBaMM/pull/1821))
- Reformatted SEI growth models into a single submodel with conditionals ([#1808](https://github.com/pybamm-team/PyBaMM/pull/1808))
- Stress-induced diffusion is now a separate model option instead of being automatically included when using the particle mechanics submodels ([#1797](https://github.com/pybamm-team/PyBaMM/pull/1797))
- `Experiment`s with drive cycles can be solved ([#1793](https://github.com/pybamm-team/PyBaMM/pull/1793))
- Added surface area to volume ratio as a factor to the SEI equations ([#1790](https://github.com/pybamm-team/PyBaMM/pull/1790))
- Half-cell SPM and SPMe have been implemented ([#1731](https://github.com/pybamm-team/PyBaMM/pull/1731))

## Bug fixes

- Fixed `sympy` operators for `Arctan` and `Exponential` ([#1786](https://github.com/pybamm-team/PyBaMM/pull/1786))
- Fixed finite volume discretization in spherical polar coordinates ([#1782](https://github.com/pybamm-team/PyBaMM/pull/1782))
- Fixed bug when using `Experiment` with a pouch cell model ([#1707](https://github.com/pybamm-team/PyBaMM/pull/1707))
- Fixed bug when using `Experiment` with a plating model ([#1707](https://github.com/pybamm-team/PyBaMM/pull/1707))
- Fixed hack for potentials in the SPMe model ([#1707](https://github.com/pybamm-team/PyBaMM/pull/1707))

## Breaking changes

- The `chemistry` keyword argument in `ParameterValues` has been deprecated. Use `ParameterValues(chem)` instead of `ParameterValues(chemistry=chem)` ([#1822](https://github.com/pybamm-team/PyBaMM/pull/1822))
- Raise error when trying to convert an `Interpolant` with the "pchip" interpolator to CasADI ([#1791](https://github.com/pybamm-team/PyBaMM/pull/1791))
- Raise error if `Concatenation` is used directly with `Variable` objects (`concatenation` should be used instead) ([#1789](https://github.com/pybamm-team/PyBaMM/pull/1789))
- Made jax, jaxlib and the PyBaMM JaxSolver optional ([#1767](https://github.com/pybamm-team/PyBaMM/pull/1767), [#1803](https://github.com/pybamm-team/PyBaMM/pull/1803))

# [v21.10](https://github.com/pybamm-team/PyBaMM/tree/v21.10) - 2021-10-31

## Features

- Summary variables can now be user-determined ([#1760](https://github.com/pybamm-team/PyBaMM/pull/1760))
- Added `all_first_states` to the `Solution` object for a simulation with experiment ([#1759](https://github.com/pybamm-team/PyBaMM/pull/1759))
- Added a new method (`create_gif`) in `QuickPlot`, `Simulation` and `BatchStudy` to create a GIF of a simulation ([#1754](https://github.com/pybamm-team/PyBaMM/pull/1754))
- Added more examples for the `BatchStudy` class ([#1747](https://github.com/pybamm-team/PyBaMM/pull/1747))
- SEI models can now be included in the half-cell model ([#1705](https://github.com/pybamm-team/PyBaMM/pull/1705))

## Bug fixes

- Half-cell model and lead-acid models can now be simulated with `Experiment`s ([#1759](https://github.com/pybamm-team/PyBaMM/pull/1759))
- Removed in-place modification of the solution objects by `QuickPlot` ([#1747](https://github.com/pybamm-team/PyBaMM/pull/1747))
- Fixed vector-vector multiplication bug that was causing errors in the SPM with constant voltage or power ([#1735](https://github.com/pybamm-team/PyBaMM/pull/1735))

# [v21.9](https://github.com/pybamm-team/PyBaMM/tree/v21.9) - 2021-09-30

## Features

- Added thermal parameters (thermal conductivity, specific heat, etc.) to the `Ecker2015` parameter set from Zhao et al. (2018) and Hales et al. (2019) ([#1683](https://github.com/pybamm-team/PyBaMM/pull/1683))
- Added `plot_summary_variables` to plot and compare summary variables ([#1678](https://github.com/pybamm-team/PyBaMM/pull/1678))
- The DFN model can now be used directly (instead of `BasicDFNHalfCell`) to simulate a half-cell ([#1600](https://github.com/pybamm-team/PyBaMM/pull/1600))

## Breaking changes

- Dropped support for Python 3.6 ([#1696](https://github.com/pybamm-team/PyBaMM/pull/1696))
- The substring 'negative electrode' has been removed from variables related to SEI and lithium plating (e.g. 'Total negative electrode SEI thickness [m]' replaced by 'Total SEI thickness [m]') ([#1654](https://github.com/pybamm-team/PyBaMM/pull/1654))

# [v21.08](https://github.com/pybamm-team/PyBaMM/tree/v21.08) - 2021-08-26

This release introduces:

- the switch to calendar versioning: from now on we will use year.month version number
- sensitivity analysis of solutions with respect to input parameters
- several new models, including many-particle and state-of-health models
- improvement on how CasADI solver's handle events, including a new "fast with events" mode
- several other new features, optimizations, and bug fixes, summarized below

## Features

- Added submodels and functionality for particle-size distributions in the DFN model, including an
  example notebook ([#1602](https://github.com/pybamm-team/PyBaMM/pull/1602))
- Added UDDS and WLTC drive cycles ([#1601](https://github.com/pybamm-team/PyBaMM/pull/1601))
- Added LG M50 (NMC811 and graphite + SiOx) parameter set from O'Regan 2022 ([#1594](https://github.com/pybamm-team/PyBaMM/pull/1594))
- `pybamm.base_solver.solve` function can take a list of input parameters to calculate the sensitivities of the solution with respect to. Alternatively, it can be set to `True` to calculate the sensitivities for all input parameters ([#1552](https://github.com/pybamm-team/PyBaMM/pull/1552))
- Added capability for `quaternary` domains (in addition to `primary`, `secondary` and `tertiary`), increasing the maximum number of domains that a `Symbol` can have to 4. ([#1580](https://github.com/pybamm-team/PyBaMM/pull/1580))
- Tabs can now be placed at the bottom of the cell in 1+1D thermal models ([#1581](https://github.com/pybamm-team/PyBaMM/pull/1581))
- Added temperature dependence on electrode electronic conductivity ([#1570](https://github.com/pybamm-team/PyBaMM/pull/1570))
- `pybamm.base_solver.solve` function can take a list of input parameters to calculate the sensitivities of the solution with respect to. Alternatively, it can be set to `True` to calculate the sensitivities for all input parameters ([#1552](https://github.com/pybamm-team/PyBaMM/pull/1552))
- Added a new lithium-ion model `MPM` or Many-Particle Model, with a distribution of particle sizes in each electrode. ([#1529](https://github.com/pybamm-team/PyBaMM/pull/1529))
- Added 2 new submodels for lithium transport in a size distribution of electrode particles: Fickian diffusion (`FickianSingleSizeDistribution`) and uniform concentration profile (`FastSingleSizeDistribution`). ([#1529](https://github.com/pybamm-team/PyBaMM/pull/1529))
- Added a "particle size" domain to the default lithium-ion geometry, including plotting capabilities (`QuickPlot`) and processing of variables (`ProcessedVariable`). ([#1529](https://github.com/pybamm-team/PyBaMM/pull/1529))
- Added fitted expressions for OCPs for the Chen2020 parameter set ([#1526](https://github.com/pybamm-team/PyBaMM/pull/1497))
- Added `initial_soc` argument to `Simualtion.solve` for specifying the initial SOC when solving a model ([#1512](https://github.com/pybamm-team/PyBaMM/pull/1512))
- Added `print_name` to some symbols ([#1495](https://github.com/pybamm-team/PyBaMM/pull/1495), [#1497](https://github.com/pybamm-team/PyBaMM/pull/1497))
- Added Base Parameters class and SymPy in dependencies ([#1495](https://github.com/pybamm-team/PyBaMM/pull/1495))
- Added a new "reaction-driven" model for LAM from Reniers et al (2019) ([#1490](https://github.com/pybamm-team/PyBaMM/pull/1490))
- Some features ("loss of active material" and "particle mechanics") can now be specified separately for the negative electrode and positive electrode by passing a 2-tuple ([#1490](https://github.com/pybamm-team/PyBaMM/pull/1490))
- `plot` and `plot2D` now take and return a matplotlib Axis to allow for easier customization ([#1472](https://github.com/pybamm-team/PyBaMM/pull/1472))
- `ParameterValues.evaluate` can now return arrays to allow function parameters to be easily evaluated ([#1472](https://github.com/pybamm-team/PyBaMM/pull/1472))
- Added option to save only specific cycle numbers when simulating an `Experiment` ([#1459](https://github.com/pybamm-team/PyBaMM/pull/1459))
- Added capacity-based termination conditions when simulating an `Experiment` ([#1459](https://github.com/pybamm-team/PyBaMM/pull/1459))
- Added "summary variables" to track degradation over several cycles ([#1459](https://github.com/pybamm-team/PyBaMM/pull/1459))
- Added `ElectrodeSOH` model for calculating capacities and stoichiometric limits ([#1459](https://github.com/pybamm-team/PyBaMM/pull/1459))
- Added Batch Study class ([#1455](https://github.com/pybamm-team/PyBaMM/pull/1455))
- Added `ConcatenationVariable`, which is automatically created when variables are concatenated ([#1453](https://github.com/pybamm-team/PyBaMM/pull/1453))
- Added "fast with events" mode for the CasADi solver, which solves a model and finds events more efficiently than "safe" mode. As of PR #1450 this feature is still being tested and "safe" mode remains the default ([#1450](https://github.com/pybamm-team/PyBaMM/pull/1450))

## Optimizations

- Models that mostly use x-averaged quantities (SPM and SPMe) now use x-averaged degradation models ([#1490](https://github.com/pybamm-team/PyBaMM/pull/1490))
- Improved how the CasADi solver's "safe" mode finds events ([#1450](https://github.com/pybamm-team/PyBaMM/pull/1450))
- Perform more automatic simplifications of the expression tree ([#1449](https://github.com/pybamm-team/PyBaMM/pull/1449))
- Reduce time taken to hash a sparse `Matrix` object ([#1449](https://github.com/pybamm-team/PyBaMM/pull/1449))

## Bug fixes

- Fixed bug with `load_function` ([#1675](https://github.com/pybamm-team/PyBaMM/pull/1675))
- Updated documentation to include some previously missing functions, such as `erf` and `tanh` ([#1628](https://github.com/pybamm-team/PyBaMM/pull/1628))
- Fixed reading citation file without closing ([#1620](https://github.com/pybamm-team/PyBaMM/pull/1620))
- Porosity variation for SEI and plating models is calculated from the film thickness rather than from a separate ODE ([#1617](https://github.com/pybamm-team/PyBaMM/pull/1617))
- Fixed a bug where the order of the indexing for the entries of variables discretised using FEM was incorrect ([#1556](https://github.com/pybamm-team/PyBaMM/pull/1556))
- Fix broken module import for spyder when running a script twice ([#1555](https://github.com/pybamm-team/PyBaMM/pull/1555))
- Fixed ElectrodeSOH model for multi-dimensional simulations ([#1548](https://github.com/pybamm-team/PyBaMM/pull/1548))
- Removed the overly-restrictive check "each variable in the algebraic eqn keys must appear in the eqn" ([#1510](https://github.com/pybamm-team/PyBaMM/pull/1510))
- Made parameters importable through pybamm ([#1475](https://github.com/pybamm-team/PyBaMM/pull/1475))

## Breaking changes

- Refactored the `particle` submodel module, with the models having no size distribution now found in `particle.no_distribution`, and those with a size distribution in `particle.size_distribution`. Renamed submodels to indicate the transport model (Fickian diffusion, polynomial profile) and if they are "x-averaged". E.g., `FickianManyParticles` and `FickianSingleParticle` are now `no_distribution.FickianDiffusion` and `no_distribution.XAveragedFickianDiffusion` ([#1602](https://github.com/pybamm-team/PyBaMM/pull/1602))
- Changed sensitivity API. Removed `ProcessedSymbolicVariable`, all sensitivity now handled within the solvers and `ProcessedVariable` ([#1552](https://github.com/pybamm-team/PyBaMM/pull/1552),[#2276](https://github.com/pybamm-team/PyBaMM/pull/2276))
- The `Yang2017` parameter set has been removed as the complete parameter set is not publicly available in the literature ([#1577](https://github.com/pybamm-team/PyBaMM/pull/1577))
- Changed how options are specified for the "loss of active material" and "particle cracking" submodels. "loss of active material" can now be one of "none", "stress-driven", or "reaction-driven", or a 2-tuple for different options in negative and positive electrode. Similarly "particle cracking" (now called "particle mechanics") can now be "none", "swelling only", "swelling and cracking", or a 2-tuple ([#1490](https://github.com/pybamm-team/PyBaMM/pull/1490))
- Changed the variable in the full diffusion model from "Electrolyte concentration" to "Porosity times concentration" ([#1476](https://github.com/pybamm-team/PyBaMM/pull/1476))
- Renamed `lithium-ion` folder to `lithium_ion` and `lead-acid` folder to `lead_acid` in parameters ([#1464](https://github.com/pybamm-team/PyBaMM/pull/1464))

# [v0.4.0](https://github.com/pybamm-team/PyBaMM/tree/v0.4.0) - 2021-03-28

This release introduces:

- several new models, including reversible and irreversible plating submodels, submodels for loss of active material, Yang et al.'s (2017) coupled SEI/plating/pore clogging model, and the Newman-Tobias model
- internal optimizations for solving models, particularly for simulating experiments, with more accurate event detection and more efficient numerical methods and post-processing
- parallel solutions of a model with different inputs
- a cleaner installation process for Mac when installing from PyPI, no longer requiring a Homebrew installation of Sundials
- improved plotting functionality, including adding a new 'voltage component' plot
- several other new features, optimizations, and bug fixes, summarized below

## Features

- Added `NewmanTobias` li-ion battery model ([#1423](https://github.com/pybamm-team/PyBaMM/pull/1423))
- Added `plot_voltage_components` to easily plot the component overpotentials that make up the voltage ([#1419](https://github.com/pybamm-team/PyBaMM/pull/1419))
- Made `QuickPlot` more customizable and added an example ([#1419](https://github.com/pybamm-team/PyBaMM/pull/1419))
- `Solution` objects can now be created by stepping _different_ models ([#1408](https://github.com/pybamm-team/PyBaMM/pull/1408))
- Added Yang et al 2017 model that couples irreversible lithium plating, SEI growth and change in porosity which produces a transition from linear to nonlinear degradation pattern of lithium-ion battery over extended cycles([#1398](https://github.com/pybamm-team/PyBaMM/pull/1398))
- Added support for Python 3.9 and dropped support for Python 3.6. Python 3.6 may still work but is now untested ([#1370](https://github.com/pybamm-team/PyBaMM/pull/1370))
- Added the electrolyte overpotential and Ohmic losses for full conductivity, including surface form ([#1350](https://github.com/pybamm-team/PyBaMM/pull/1350))
- Added functionality to `Citations` to print formatted citations ([#1340](https://github.com/pybamm-team/PyBaMM/pull/1340))
- Updated the way events are handled in `CasadiSolver` for more accurate event location ([#1328](https://github.com/pybamm-team/PyBaMM/pull/1328))
- Added error message if initial conditions are outside the bounds of a variable ([#1326](https://github.com/pybamm-team/PyBaMM/pull/1326))
- Added temperature dependence to density, heat capacity and thermal conductivity ([#1323](https://github.com/pybamm-team/PyBaMM/pull/1323))
- Added temperature dependence to the transference number (`t_plus`) ([#1317](https://github.com/pybamm-team/PyBaMM/pull/1317))
- Added new functionality for `Interpolant` ([#1312](https://github.com/pybamm-team/PyBaMM/pull/1312))
- Added option to express experiments (and extract solutions) in terms of cycles of operating condition ([#1309](https://github.com/pybamm-team/PyBaMM/pull/1309))
- The event time and state are now returned as part of `Solution.t` and `Solution.y` so that the event is accurately captured in the returned solution ([#1300](https://github.com/pybamm-team/PyBaMM/pull/1300))
- Added reversible and irreversible lithium plating models ([#1287](https://github.com/pybamm-team/PyBaMM/pull/1287))
- Reformatted the `BasicDFNHalfCell` to be consistent with the other models ([#1282](https://github.com/pybamm-team/PyBaMM/pull/1282))
- Added option to make the total interfacial current density a state ([#1280](https://github.com/pybamm-team/PyBaMM/pull/1280))
- Added functionality to initialize a model using the solution from another model ([#1278](https://github.com/pybamm-team/PyBaMM/pull/1278))
- Added submodels for active material ([#1262](https://github.com/pybamm-team/PyBaMM/pull/1262))
- Updated solvers' method `solve()` so it can take a list of inputs dictionaries as the `inputs` keyword argument. In this case the model is solved for each input set in the list, and a list of solutions mapping the set of inputs to the solutions is returned. Note that `solve()` can still take a single dictionary as the `inputs` keyword argument. In this case the behaviour is unchanged compared to previous versions.([#1261](https://github.com/pybamm-team/PyBaMM/pull/1261))
- Added composite surface form electrolyte models: `CompositeDifferential` and `CompositeAlgebraic` ([#1207](https://github.com/pybamm-team/PyBaMM/issues/1207))

## Optimizations

- Improved the way an `Experiment` is simulated to reduce solve time (at the cost of slightly higher set-up time) ([#1408](https://github.com/pybamm-team/PyBaMM/pull/1408))
- Add script and workflow to automatically update parameter_sets.py docstrings ([#1371](https://github.com/pybamm-team/PyBaMM/pull/1371))
- Add URLs checker in workflows ([#1347](https://github.com/pybamm-team/PyBaMM/pull/1347))
- The `Solution` class now only creates the concatenated `y` when the user asks for it. This is an optimization step as the concatenation can be slow, especially with larger experiments ([#1331](https://github.com/pybamm-team/PyBaMM/pull/1331))
- If solver method `solve()` is passed a list of inputs as the `inputs` keyword argument, the resolution of the model for each input set is spread across several Python processes, usually running in parallel on different processors. The default number of processes is the number of processors available. `solve()` takes a new keyword argument `nproc` which can be used to set this number a manually.
- Variables are now post-processed using CasADi ([#1316](https://github.com/pybamm-team/PyBaMM/pull/1316))
- Operations such as `1*x` and `0+x` now directly return `x` ([#1252](https://github.com/pybamm-team/PyBaMM/pull/1252))

## Bug fixes

- Fixed a bug on the boundary conditions of `FickianSingleParticle` and `FickianManyParticles` to ensure mass is conserved ([#1421](https://github.com/pybamm-team/PyBaMM/pull/1421))
- Fixed a bug where the `PolynomialSingleParticle` submodel gave incorrect results with "dimensionality" equal to 2 ([#1411](https://github.com/pybamm-team/PyBaMM/pull/1411))
- Fixed a bug where volume averaging in 0D gave the wrong result ([#1411](https://github.com/pybamm-team/PyBaMM/pull/1411))
- Fixed a sign error in the positive electrode ohmic losses ([#1407](https://github.com/pybamm-team/PyBaMM/pull/1407))
- Fixed the formulation of the EC reaction SEI model ([#1397](https://github.com/pybamm-team/PyBaMM/pull/1397))
- Simulations now stop when an experiment becomes infeasible ([#1395](https://github.com/pybamm-team/PyBaMM/pull/1395))
- Added a check for domains in `Concatenation` ([#1368](https://github.com/pybamm-team/PyBaMM/pull/1368))
- Differentiation now works even when the differentiation variable is a constant ([#1294](https://github.com/pybamm-team/PyBaMM/pull/1294))
- Fixed a bug where the event time and state were no longer returned as part of the solution ([#1344](https://github.com/pybamm-team/PyBaMM/pull/1344))
- Fixed a bug in `CasadiSolver` safe mode which crashed when there were extrapolation events but no termination events ([#1321](https://github.com/pybamm-team/PyBaMM/pull/1321))
- When an `Interpolant` is extrapolated an error is raised for `CasadiSolver` (and a warning is raised for the other solvers) ([#1315](https://github.com/pybamm-team/PyBaMM/pull/1315))
- Fixed `Simulation` and `model.new_copy` to fix a bug where changes to the model were overwritten ([#1278](https://github.com/pybamm-team/PyBaMM/pull/1278))

## Breaking changes

- Removed `Simplification` class and `.simplify()` function ([#1369](https://github.com/pybamm-team/PyBaMM/pull/1369))
- All example notebooks in PyBaMM's GitHub repository must now include the command `pybamm.print_citations()`, otherwise the tests will fail. This is to encourage people to use this command to cite the relevant papers ([#1340](https://github.com/pybamm-team/PyBaMM/pull/1340))
- Notation has been homogenised to use positive and negative electrode (instead of cathode and anode). This applies to the parameter folders (now called `'positive_electrodes'` and `'negative_electrodes'`) and the options of `active_material` and `particle_cracking` submodels (now called `'positive'` and `'negative'`) ([#1337](https://github.com/pybamm-team/PyBaMM/pull/1337))
- `Interpolant` now takes `x` and `y` instead of a single `data` entry ([#1312](https://github.com/pybamm-team/PyBaMM/pull/1312))
- Boolean model options ('sei porosity change', 'convection') must now be given in string format ('true' or 'false' instead of True or False) ([#1280](https://github.com/pybamm-team/PyBaMM/pull/1280))
- Operations such as `1*x` and `0+x` now directly return `x`. This can be bypassed by explicitly creating the binary operators, e.g. `pybamm.Multiplication(1, x)` ([#1252](https://github.com/pybamm-team/PyBaMM/pull/1252))
- `'Cell capacity [A.h]'` has been renamed to `'Nominal cell capacity [A.h]'`. `'Cell capacity [A.h]'` will be deprecated in the next release. ([#1352](https://github.com/pybamm-team/PyBaMM/pull/1352))

# [v0.3.0](https://github.com/pybamm-team/PyBaMM/tree/v0.3.0) - 2020-12-01

This release introduces a new aging model for particle mechanics, a new reduced-order model (TSPMe), and a parameter set for A123 LFP cells. Additionally, there have been several backend optimizations to speed up model creation and solving, and other minor features and bug fixes.

## Features

- Added a submodel for particle mechanics ([#1232](https://github.com/pybamm-team/PyBaMM/pull/1232))
- Added a notebook on how to speed up the solver and handle instabilities ([#1223](https://github.com/pybamm-team/PyBaMM/pull/1223))
- Improve string printing of `BinaryOperator`, `Function`, and `Concatenation` objects ([#1223](https://github.com/pybamm-team/PyBaMM/pull/1223))
- Added `Solution.integration_time`, which is the time taken just by the integration subroutine, without extra setups ([#1223](https://github.com/pybamm-team/PyBaMM/pull/1223))
- Added parameter set for an A123 LFP cell ([#1209](https://github.com/pybamm-team/PyBaMM/pull/1209))
- Added variables related to equivalent circuit models ([#1204](https://github.com/pybamm-team/PyBaMM/pull/1204))
- Added the `Integrated` electrolyte conductivity submodel ([#1188](https://github.com/pybamm-team/PyBaMM/pull/1188))
- Added an example script to check conservation of lithium ([#1186](https://github.com/pybamm-team/PyBaMM/pull/1186))
- Added `erf` and `erfc` functions ([#1184](https://github.com/pybamm-team/PyBaMM/pull/1184))

## Optimizations

- Add (optional) smooth approximations for the `Minimum`, `Maximum`, `Heaviside`, and `AbsoluteValue` operators ([#1223](https://github.com/pybamm-team/PyBaMM/pull/1223))
- Avoid unnecessary repeated computations in the solvers ([#1222](https://github.com/pybamm-team/PyBaMM/pull/1222))
- Rewrite `Symbol.is_constant` to be more efficient ([#1222](https://github.com/pybamm-team/PyBaMM/pull/1222))
- Cache shape and size calculations ([#1222](https://github.com/pybamm-team/PyBaMM/pull/1222))
- Only instantiate the geometric, electrical and thermal parameter classes once ([#1222](https://github.com/pybamm-team/PyBaMM/pull/1222))

## Bug fixes

- Quickplot now works when timescale or lengthscale is a function of an input parameter ([#1234](https://github.com/pybamm-team/PyBaMM/pull/1234))
- Fix bug that was slowing down creation of the EC reaction SEI submodel ([#1227](https://github.com/pybamm-team/PyBaMM/pull/1227))
- Add missing separator thermal parameters for the Ecker parameter set ([#1226](https://github.com/pybamm-team/PyBaMM/pull/1226))
- Make sure simulation solves when evaluated timescale is a function of an input parameter ([#1218](https://github.com/pybamm-team/PyBaMM/pull/1218))
- Raise error if saving to MATLAB with variable names that MATLAB can't read, and give option of providing alternative variable names ([#1206](https://github.com/pybamm-team/PyBaMM/pull/1206))
- Raise error if the boundary condition at the origin in a spherical domain is other than no-flux ([#1175](https://github.com/pybamm-team/PyBaMM/pull/1175))
- Fix boundary conditions at r = 0 for Creating Models notebooks ([#1173](https://github.com/pybamm-team/PyBaMM/pull/1173))

## Breaking changes

- The parameters "Positive/Negative particle distribution in x" and "Positive/Negative surface area to volume ratio distribution in x" have been deprecated. Instead, users can provide "Positive/Negative particle radius [m]" and "Positive/Negative surface area to volume ratio [m-1]" directly as functions of through-cell position (x [m]) ([#1237](https://github.com/pybamm-team/PyBaMM/pull/1237))

# [v0.2.4](https://github.com/pybamm-team/PyBaMM/tree/v0.2.4) - 2020-09-07

This release adds new operators for more complex models, some basic sensitivity analysis, and a spectral volumes spatial method, as well as some small bug fixes.

## Features

- Added variables which track the total amount of lithium in the system ([#1136](https://github.com/pybamm-team/PyBaMM/pull/1136))
- Added `Upwind` and `Downwind` operators for convection ([#1134](https://github.com/pybamm-team/PyBaMM/pull/1134))
- Added Getting Started notebook on solver options and changing the mesh. Also added a notebook detailing the different thermal options, and a notebook explaining the steps that occur behind the scenes in the `Simulation` class ([#1131](https://github.com/pybamm-team/PyBaMM/pull/1131))
- Added particle submodel that use a polynomial approximation to the concentration within the electrode particles ([#1130](https://github.com/pybamm-team/PyBaMM/pull/1130))
- Added `Modulo`, `Floor` and `Ceiling` operators ([#1121](https://github.com/pybamm-team/PyBaMM/pull/1121))
- Added DFN model for a half cell ([#1121](https://github.com/pybamm-team/PyBaMM/pull/1121))
- Automatically compute surface area to volume ratio based on particle shape for li-ion models ([#1120](https://github.com/pybamm-team/PyBaMM/pull/1120))
- Added "R-averaged particle concentration" variables ([#1118](https://github.com/pybamm-team/PyBaMM/pull/1118))
- Added support for sensitivity calculations to the casadi solver ([#1109](https://github.com/pybamm-team/PyBaMM/pull/1109))
- Added support for index 1 semi-explicit dae equations and sensitivity calculations to JAX BDF solver ([#1107](https://github.com/pybamm-team/PyBaMM/pull/1107))
- Allowed keyword arguments to be passed to `Simulation.plot()` ([#1099](https://github.com/pybamm-team/PyBaMM/pull/1099))
- Added the Spectral Volumes spatial method and the submesh that it works with ([#900](https://github.com/pybamm-team/PyBaMM/pull/900))

## Bug fixes

- Fixed bug where some parameters were not being set by the `EcReactionLimited` SEI model ([#1136](https://github.com/pybamm-team/PyBaMM/pull/1136))
- Fixed bug on electrolyte potential for `BasicDFNHalfCell` ([#1133](https://github.com/pybamm-team/PyBaMM/pull/1133))
- Fixed `r_average` to work with `SecondaryBroadcast` ([#1118](https://github.com/pybamm-team/PyBaMM/pull/1118))
- Fixed finite volume discretisation of spherical integrals ([#1118](https://github.com/pybamm-team/PyBaMM/pull/1118))
- `t_eval` now gets changed to a `linspace` if a list of length 2 is passed ([#1113](https://github.com/pybamm-team/PyBaMM/pull/1113))
- Fixed bug when setting a function with an `InputParameter` ([#1111](https://github.com/pybamm-team/PyBaMM/pull/1111))

## Breaking changes

- The "fast diffusion" particle option has been renamed "uniform profile" ([#1130](https://github.com/pybamm-team/PyBaMM/pull/1130))
- The modules containing standard parameters are now classes so they can take options
  (e.g. `standard_parameters_lithium_ion` is now `LithiumIonParameters`) ([#1120](https://github.com/pybamm-team/PyBaMM/pull/1120))
- Renamed `quick_plot_vars` to `output_variables` in `Simulation` to be consistent with `QuickPlot`. Passing `quick_plot_vars` to `Simulation.plot()` has been deprecated and `output_variables` should be passed instead ([#1099](https://github.com/pybamm-team/PyBaMM/pull/1099))

# [v0.2.3](https://github.com/pybamm-team/PyBaMM/tree/v0.2.3) - 2020-07-01

This release enables the use of [Google Colab](https://colab.research.google.com/github/pybamm-team/PyBaMM/blob/main/) for running example notebooks, and adds some small new features and bug fixes.

## Features

- Added JAX evaluator, and ODE solver ([#1038](https://github.com/pybamm-team/PyBaMM/pull/1038))
- Reformatted Getting Started notebooks ([#1083](https://github.com/pybamm-team/PyBaMM/pull/1083))
- Reformatted Landesfeind electrolytes ([#1064](https://github.com/pybamm-team/PyBaMM/pull/1064))
- Adapted examples to be run in Google Colab ([#1061](https://github.com/pybamm-team/PyBaMM/pull/1061))
- Added some new solvers for algebraic models ([#1059](https://github.com/pybamm-team/PyBaMM/pull/1059))
- Added `length_scales` attribute to models ([#1058](https://github.com/pybamm-team/PyBaMM/pull/1058))
- Added averaging in secondary dimensions ([#1057](https://github.com/pybamm-team/PyBaMM/pull/1057))
- Added SEI reaction based on Yang et. al. 2017 and reduction in porosity ([#1009](https://github.com/pybamm-team/PyBaMM/issues/1009))

## Optimizations

- Reformatted CasADi "safe" mode to deal with events better ([#1089](https://github.com/pybamm-team/PyBaMM/pull/1089))

## Bug fixes

- Fixed a bug in `InterstitialDiffusionLimited` ([#1097](https://github.com/pybamm-team/PyBaMM/pull/1097))
- Fixed `Simulation` to keep different copies of the model so that parameters can be changed between simulations ([#1090](https://github.com/pybamm-team/PyBaMM/pull/1090))
- Fixed `model.new_copy()` to keep custom submodels ([#1090](https://github.com/pybamm-team/PyBaMM/pull/1090))
- 2D processed variables can now be evaluated at the domain boundaries ([#1088](https://github.com/pybamm-team/PyBaMM/pull/1088))
- Update the default variable points to better capture behaviour in the solid particles in li-ion models ([#1081](https://github.com/pybamm-team/PyBaMM/pull/1081))
- Fix `QuickPlot` to display variables discretised by FEM (in y-z) properly ([#1078](https://github.com/pybamm-team/PyBaMM/pull/1078))
- Add length scales to `EffectiveResistance` models ([#1071](https://github.com/pybamm-team/PyBaMM/pull/1071))
- Allowed for pybamm functions exp, sin, cos, sqrt to be used in expression trees that
  are converted to casadi format ([#1067](https://github.com/pybamm-team/PyBaMM/pull/1067))
- Fix a bug where variables that depend on y and z were transposed in `QuickPlot` ([#1055](https://github.com/pybamm-team/PyBaMM/pull/1055))

## Breaking changes

- `Simulation.specs` and `Simulation.set_defaults` have been deprecated. Users should create a new `Simulation` object for each different case instead ([#1090](https://github.com/pybamm-team/PyBaMM/pull/1090))
- The solution times `t_eval` must now be provided to `Simulation.solve()` when not using an experiment or prescribing the current using drive cycle data ([#1086](https://github.com/pybamm-team/PyBaMM/pull/1086))

# [v0.2.2](https://github.com/pybamm-team/PyBaMM/tree/v0.2.2) - 2020-06-01

New SEI models, simplification of submodel structure, as well as optimisations and general bug fixes.

## Features

- Reformatted `Geometry` and `Mesh` classes ([#1032](https://github.com/pybamm-team/PyBaMM/pull/1032))
- Added arbitrary geometry to the lumped thermal model ([#718](https://github.com/pybamm-team/PyBaMM/issues/718))
- Allowed `ProcessedVariable` to handle cases where `len(solution.t)=1` ([#1020](https://github.com/pybamm-team/PyBaMM/pull/1020))
- Added `BackwardIndefiniteIntegral` symbol ([#1014](https://github.com/pybamm-team/PyBaMM/pull/1014))
- Added `plot` and `plot2D` to enable easy plotting of `pybamm.Array` objects ([#1008](https://github.com/pybamm-team/PyBaMM/pull/1008))
- Updated effective current collector models and added example notebook ([#1007](https://github.com/pybamm-team/PyBaMM/pull/1007))
- Added SEI film resistance as an option ([#994](https://github.com/pybamm-team/PyBaMM/pull/994))
- Added `parameters` attribute to `pybamm.BaseModel` and `pybamm.Geometry` that lists all of the required parameters ([#993](https://github.com/pybamm-team/PyBaMM/pull/993))
- Added tab, edge, and surface cooling ([#965](https://github.com/pybamm-team/PyBaMM/pull/965))
- Added functionality to solver to automatically discretise a 0D model ([#947](https://github.com/pybamm-team/PyBaMM/pull/947))
- Added sensitivity to `CasadiAlgebraicSolver` ([#940](https://github.com/pybamm-team/PyBaMM/pull/940))
- Added `ProcessedSymbolicVariable` class, which can handle symbolic variables (i.e. variables for which the inputs are symbolic) ([#940](https://github.com/pybamm-team/PyBaMM/pull/940))
- Made `QuickPlot` compatible with Google Colab ([#935](https://github.com/pybamm-team/PyBaMM/pull/935))
- Added `BasicFull` model for lead-acid ([#932](https://github.com/pybamm-team/PyBaMM/pull/932))
- Added 'arctan' function ([#973](https://github.com/pybamm-team/PyBaMM/pull/973))

## Optimizations

- Implementing the use of GitHub Actions for CI ([#855](https://github.com/pybamm-team/PyBaMM/pull/855))
- Changed default solver for DAE models to `CasadiSolver` ([#978](https://github.com/pybamm-team/PyBaMM/pull/978))
- Added some extra simplifications to the expression tree ([#971](https://github.com/pybamm-team/PyBaMM/pull/971))
- Changed the behaviour of "safe" mode in `CasadiSolver` ([#956](https://github.com/pybamm-team/PyBaMM/pull/956))
- Sped up model building ([#927](https://github.com/pybamm-team/PyBaMM/pull/927))
- Changed default solver for lead-acid to `CasadiSolver` ([#927](https://github.com/pybamm-team/PyBaMM/pull/927))

## Bug fixes

- Fix a bug where slider plots do not update properly in notebooks ([#1041](https://github.com/pybamm-team/PyBaMM/pull/1041))
- Fix storing and plotting external variables in the solution ([#1026](https://github.com/pybamm-team/PyBaMM/pull/1026))
- Fix running a simulation with a model that is already discretized ([#1025](https://github.com/pybamm-team/PyBaMM/pull/1025))
- Fix CI not triggering for PR. ([#1013](https://github.com/pybamm-team/PyBaMM/pull/1013))
- Fix schedule testing running too often. ([#1010](https://github.com/pybamm-team/PyBaMM/pull/1010))
- Fix doctests failing due to mismatch in unsorted output.([#990](https://github.com/pybamm-team/PyBaMM/pull/990))
- Added extra checks when creating a model, for clearer errors ([#971](https://github.com/pybamm-team/PyBaMM/pull/971))
- Fixed `Interpolant` ids to allow processing ([#962](https://github.com/pybamm-team/PyBaMM/pull/962))
- Fixed a bug in the initial conditions of the potential pair model ([#954](https://github.com/pybamm-team/PyBaMM/pull/954))
- Changed simulation attributes to assign copies rather than the objects themselves ([#952](https://github.com/pybamm-team/PyBaMM/pull/952))
- Added default values to base model so that it works with the `Simulation` class ([#952](https://github.com/pybamm-team/PyBaMM/pull/952))
- Fixed solver to recompute initial conditions when inputs are changed ([#951](https://github.com/pybamm-team/PyBaMM/pull/951))
- Reformatted thermal submodels ([#938](https://github.com/pybamm-team/PyBaMM/pull/938))
- Reformatted electrolyte submodels ([#927](https://github.com/pybamm-team/PyBaMM/pull/927))
- Reformatted convection submodels ([#635](https://github.com/pybamm-team/PyBaMM/pull/635))

## Breaking changes

- Geometry should no longer be given keys 'primary' or 'secondary' ([#1032](https://github.com/pybamm-team/PyBaMM/pull/1032))
- Calls to `ProcessedVariable` objects are now made using dimensional time and space ([#1028](https://github.com/pybamm-team/PyBaMM/pull/1028))
- For variables discretised using finite elements the result returned by calling `ProcessedVariable` is now transposed ([#1020](https://github.com/pybamm-team/PyBaMM/pull/1020))
- Renamed "surface area density" to "surface area to volume ratio" ([#975](https://github.com/pybamm-team/PyBaMM/pull/975))
- Replaced "reaction rate" with "exchange-current density" ([#975](https://github.com/pybamm-team/PyBaMM/pull/975))
- Changed the implementation of reactions in submodels ([#948](https://github.com/pybamm-team/PyBaMM/pull/948))
- Removed some inputs like `T_inf`, `R_g` and activation energies to some of the standard function parameters. This is because each of those inputs is specific to a particular function (e.g. the reference temperature at which the function was measured). To change a property such as the activation energy, users should create a new function, specifying the relevant property as a `Parameter` or `InputParameter` ([#942](https://github.com/pybamm-team/PyBaMM/pull/942))
- The thermal option 'xyz-lumped' has been removed. The option 'thermal current collector' has also been removed ([#938](https://github.com/pybamm-team/PyBaMM/pull/938))
- The 'C-rate' parameter has been deprecated. Use 'Current function [A]' instead. The cell capacity can be accessed as 'Cell capacity [A.h]', and used to calculate current from C-rate ([#952](https://github.com/pybamm-team/PyBaMM/pull/952))

# [v0.2.1](https://github.com/pybamm-team/PyBaMM/tree/v0.2.1) - 2020-03-31

New expression tree node types, models, parameter sets and solvers, as well as general bug fixes and new examples.

## Features

- Store variable slices in model for inspection ([#925](https://github.com/pybamm-team/PyBaMM/pull/925))
- Added LiNiCoO2 parameter set from Ecker et. al. ([#922](https://github.com/pybamm-team/PyBaMM/pull/922))
- Made t_plus (optionally) a function of electrolyte concentration, and added (1 + dlnf/dlnc) to models ([#921](https://github.com/pybamm-team/PyBaMM/pull/921))
- Added `DummySolver` for empty models ([#915](https://github.com/pybamm-team/PyBaMM/pull/915))
- Added functionality to broadcast to edges ([#891](https://github.com/pybamm-team/PyBaMM/pull/891))
- Reformatted and cleaned up `QuickPlot` ([#886](https://github.com/pybamm-team/PyBaMM/pull/886))
- Added thermal effects to lead-acid models ([#885](https://github.com/pybamm-team/PyBaMM/pull/885))
- Added a helper function for info on function parameters ([#881](https://github.com/pybamm-team/PyBaMM/pull/881))
- Added additional notebooks showing how to create and compare models ([#877](https://github.com/pybamm-team/PyBaMM/pull/877))
- Added `Minimum`, `Maximum` and `Sign` operators
  ([#876](https://github.com/pybamm-team/PyBaMM/pull/876))
- Added a search feature to `FuzzyDict` ([#875](https://github.com/pybamm-team/PyBaMM/pull/875))
- Add ambient temperature as a function of time ([#872](https://github.com/pybamm-team/PyBaMM/pull/872))
- Added `CasadiAlgebraicSolver` for solving algebraic systems with CasADi ([#868](https://github.com/pybamm-team/PyBaMM/pull/868))
- Added electrolyte functions from Landesfeind ([#860](https://github.com/pybamm-team/PyBaMM/pull/860))
- Add new symbols `VariableDot`, representing the derivative of a variable wrt time,
  and `StateVectorDot`, representing the derivative of a state vector wrt time
  ([#858](https://github.com/pybamm-team/PyBaMM/issues/858))

## Bug fixes

- Filter out discontinuities that occur after solve times
  ([#941](https://github.com/pybamm-team/PyBaMM/pull/945))
- Fixed tight layout for QuickPlot in jupyter notebooks ([#930](https://github.com/pybamm-team/PyBaMM/pull/930))
- Fixed bug raised if function returns a scalar ([#919](https://github.com/pybamm-team/PyBaMM/pull/919))
- Fixed event handling in `ScipySolver` ([#905](https://github.com/pybamm-team/PyBaMM/pull/905))
- Made input handling clearer in solvers ([#905](https://github.com/pybamm-team/PyBaMM/pull/905))
- Updated Getting started notebook 2 ([#903](https://github.com/pybamm-team/PyBaMM/pull/903))
- Reformatted external circuit submodels ([#879](https://github.com/pybamm-team/PyBaMM/pull/879))
- Some bug fixes to generalize specifying models that aren't battery models, see [#846](https://github.com/pybamm-team/PyBaMM/issues/846)
- Reformatted interface submodels to be more readable ([#866](https://github.com/pybamm-team/PyBaMM/pull/866))
- Removed double-counted "number of electrodes connected in parallel" from simulation ([#864](https://github.com/pybamm-team/PyBaMM/pull/864))

## Breaking changes

- Changed keyword argument `u` for inputs (when evaluating an object) to `inputs` ([#905](https://github.com/pybamm-team/PyBaMM/pull/905))
- Removed "set external temperature" and "set external potential" options. Use "external submodels" option instead ([#862](https://github.com/pybamm-team/PyBaMM/pull/862))

# [v0.2.0](https://github.com/pybamm-team/PyBaMM/tree/v0.2.0) - 2020-02-26

This release introduces many new features and optimizations. All models can now be solved using the pip installation - in particular, the DFN can be solved in around 0.1s. Other highlights include an improved user interface, simulations of experimental protocols (GITT, CCCV, etc), new parameter sets for NCA and LGM50, drive cycles, "input parameters" and "external variables" for quickly solving models with different parameter values and coupling with external software, and general bug fixes and optimizations.

## Features

- Added LG M50 parameter set from Chen 2020 ([#854](https://github.com/pybamm-team/PyBaMM/pull/854))
- Changed rootfinding algorithm to CasADi, scipy.optimize.root still accessible as an option ([#844](https://github.com/pybamm-team/PyBaMM/pull/844))
- Added capacitance effects to lithium-ion models ([#842](https://github.com/pybamm-team/PyBaMM/pull/842))
- Added NCA parameter set ([#824](https://github.com/pybamm-team/PyBaMM/pull/824))
- Added functionality to `Solution` that automatically gets `t_eval` from the data when simulating drive cycles and performs checks to ensure the output has the required resolution to accurately capture the input current ([#819](https://github.com/pybamm-team/PyBaMM/pull/819))
- Added `Citations` object to print references when specific functionality is used ([#818](https://github.com/pybamm-team/PyBaMM/pull/818))
- Updated `Solution` to allow exporting to matlab and csv formats ([#811](https://github.com/pybamm-team/PyBaMM/pull/811))
- Allow porosity to vary in space ([#809](https://github.com/pybamm-team/PyBaMM/pull/809))
- Added functionality to solve DAE models with non-smooth current inputs ([#808](https://github.com/pybamm-team/PyBaMM/pull/808))
- Added functionality to simulate experiments and testing protocols ([#807](https://github.com/pybamm-team/PyBaMM/pull/807))
- Added fuzzy string matching for parameters and variables ([#796](https://github.com/pybamm-team/PyBaMM/pull/796))
- Changed ParameterValues to raise an error when a parameter that wasn't previously defined is updated ([#796](https://github.com/pybamm-team/PyBaMM/pull/796))
- Added some basic models (BasicSPM and BasicDFN) in order to clearly demonstrate the PyBaMM model structure for battery models ([#795](https://github.com/pybamm-team/PyBaMM/pull/795))
- Allow initial conditions in the particle to depend on x ([#786](https://github.com/pybamm-team/PyBaMM/pull/786))
- Added the harmonic mean to the Finite Volume method, which is now used when computing fluxes ([#783](https://github.com/pybamm-team/PyBaMM/pull/783))
- Refactored `Solution` to make it a dictionary that contains all of the solution variables. This automatically creates `ProcessedVariable` objects when required, so that the solution can be obtained much more easily. ([#781](https://github.com/pybamm-team/PyBaMM/pull/781))
- Added notebook to explain broadcasts ([#776](https://github.com/pybamm-team/PyBaMM/pull/776))
- Added a step to discretisation that automatically compute the inverse of the mass matrix of the differential part of the problem so that the underlying DAEs can be provided in semi-explicit form, as required by the CasADi solver ([#769](https://github.com/pybamm-team/PyBaMM/pull/769))
- Added the gradient operation for the Finite Element Method ([#767](https://github.com/pybamm-team/PyBaMM/pull/767))
- Added `InputParameter` node for quickly changing parameter values ([#752](https://github.com/pybamm-team/PyBaMM/pull/752))
- Added submodels for operating modes other than current-controlled ([#751](https://github.com/pybamm-team/PyBaMM/pull/751))
- Changed finite volume discretisation to use exact values provided by Neumann boundary conditions when computing the gradient instead of adding ghost nodes([#748](https://github.com/pybamm-team/PyBaMM/pull/748))
- Added optional R(x) distribution in particle models ([#745](https://github.com/pybamm-team/PyBaMM/pull/745))
- Generalized importing of external variables ([#728](https://github.com/pybamm-team/PyBaMM/pull/728))
- Separated active and inactive material volume fractions ([#726](https://github.com/pybamm-team/PyBaMM/pull/726))
- Added submodels for tortuosity ([#726](https://github.com/pybamm-team/PyBaMM/pull/726))
- Simplified the interface for setting current functions ([#723](https://github.com/pybamm-team/PyBaMM/pull/723))
- Added Heaviside operator ([#723](https://github.com/pybamm-team/PyBaMM/pull/723))
- New extrapolation methods ([#707](https://github.com/pybamm-team/PyBaMM/pull/707))
- Added some "Getting Started" documentation ([#703](https://github.com/pybamm-team/PyBaMM/pull/703))
- Allow abs tolerance to be set by variable for IDA KLU solver ([#700](https://github.com/pybamm-team/PyBaMM/pull/700))
- Added Simulation class ([#693](https://github.com/pybamm-team/PyBaMM/pull/693)) with load/save functionality ([#732](https://github.com/pybamm-team/PyBaMM/pull/732))
- Added interface to CasADi solver ([#687](https://github.com/pybamm-team/PyBaMM/pull/687), [#691](https://github.com/pybamm-team/PyBaMM/pull/691), [#714](https://github.com/pybamm-team/PyBaMM/pull/714)). This makes the SUNDIALS DAE solvers (Scikits and KLU) truly optional (though IDA KLU is recommended for solving the DFN).
- Added option to use CasADi's Algorithmic Differentiation framework to calculate Jacobians ([#687](https://github.com/pybamm-team/PyBaMM/pull/687))
- Added method to evaluate parameters more easily ([#669](https://github.com/pybamm-team/PyBaMM/pull/669))
- Added `Jacobian` class to reuse known Jacobians of expressions ([#665](https://github.com/pybamm-team/PyBaMM/pull/670))
- Added `Interpolant` class to interpolate experimental data (e.g. OCP curves) ([#661](https://github.com/pybamm-team/PyBaMM/pull/661))
- Added interface (via pybind11) to sundials with the IDA KLU sparse linear solver ([#657](https://github.com/pybamm-team/PyBaMM/pull/657))
- Allowed parameters to be set by material or by specifying a particular paper ([#647](https://github.com/pybamm-team/PyBaMM/pull/647))
- Set relative and absolute tolerances independently in solvers ([#645](https://github.com/pybamm-team/PyBaMM/pull/645))
- Added basic method to allow (a part of) the State Vector to be updated with results obtained from another solution or package ([#624](https://github.com/pybamm-team/PyBaMM/pull/624))
- Added some non-uniform meshes in 1D and 2D ([#617](https://github.com/pybamm-team/PyBaMM/pull/617))

## Optimizations

- Now simplifying objects that are constant as soon as they are created ([#801](https://github.com/pybamm-team/PyBaMM/pull/801))
- Simplified solver interface ([#800](https://github.com/pybamm-team/PyBaMM/pull/800))
- Added caching for shape evaluation, used during discretisation ([#780](https://github.com/pybamm-team/PyBaMM/pull/780))
- Added an option to skip model checks during discretisation, which could be slow for large models ([#739](https://github.com/pybamm-team/PyBaMM/pull/739))
- Use CasADi's automatic differentation algorithms by default when solving a model ([#714](https://github.com/pybamm-team/PyBaMM/pull/714))
- Avoid re-checking size when making a copy of an `Index` object ([#656](https://github.com/pybamm-team/PyBaMM/pull/656))
- Avoid recalculating `_evaluation_array` when making a copy of a `StateVector` object ([#653](https://github.com/pybamm-team/PyBaMM/pull/653))

## Bug fixes

- Fixed a bug where current loaded from data was incorrectly scaled with the cell capacity ([#852](https://github.com/pybamm-team/PyBaMM/pull/852))
- Moved evaluation of initial conditions to solver ([#839](https://github.com/pybamm-team/PyBaMM/pull/839))
- Fixed a bug where the first line of the data wasn't loaded when parameters are loaded from data ([#819](https://github.com/pybamm-team/PyBaMM/pull/819))
- Made `graphviz` an optional dependency ([#810](https://github.com/pybamm-team/PyBaMM/pull/810))
- Fixed examples to run with basic pip installation ([#800](https://github.com/pybamm-team/PyBaMM/pull/800))
- Added events for CasADi solver when stepping ([#800](https://github.com/pybamm-team/PyBaMM/pull/800))
- Improved implementation of broadcasts ([#776](https://github.com/pybamm-team/PyBaMM/pull/776))
- Fixed a bug which meant that the Ohmic heating in the current collectors was incorrect if using the Finite Element Method ([#767](https://github.com/pybamm-team/PyBaMM/pull/767))
- Improved automatic broadcasting ([#747](https://github.com/pybamm-team/PyBaMM/pull/747))
- Fixed bug with wrong temperature in initial conditions ([#737](https://github.com/pybamm-team/PyBaMM/pull/737))
- Improved flexibility of parameter values so that parameters (such as diffusivity or current) can be set as functions or scalars ([#723](https://github.com/pybamm-team/PyBaMM/pull/723))
- Fixed a bug where boundary conditions were sometimes handled incorrectly in 1+1D models ([#713](https://github.com/pybamm-team/PyBaMM/pull/713))
- Corrected a sign error in Dirichlet boundary conditions in the Finite Element Method ([#706](https://github.com/pybamm-team/PyBaMM/pull/706))
- Passed the correct dimensional temperature to open circuit potential ([#702](https://github.com/pybamm-team/PyBaMM/pull/702))
- Added missing temperature dependence in electrolyte and interface submodels ([#698](https://github.com/pybamm-team/PyBaMM/pull/698))
- Fixed differentiation of functions that have more than one argument ([#687](https://github.com/pybamm-team/PyBaMM/pull/687))
- Added warning if `ProcessedVariable` is called outside its interpolation range ([#681](https://github.com/pybamm-team/PyBaMM/pull/681))
- Updated installation instructions for Mac OS ([#680](https://github.com/pybamm-team/PyBaMM/pull/680))
- Improved the way `ProcessedVariable` objects are created in higher dimensions ([#581](https://github.com/pybamm-team/PyBaMM/pull/581))

## Breaking changes

- Time for solver should now be given in seconds ([#832](https://github.com/pybamm-team/PyBaMM/pull/832))
- Model events are now represented as a list of `pybamm.Event` ([#759](https://github.com/pybamm-team/PyBaMM/issues/759)
- Removed `ParameterValues.update_model`, whose functionality is now replaced by `InputParameter` ([#801](https://github.com/pybamm-team/PyBaMM/pull/801))
- Removed `Outer` and `Kron` nodes as no longer used ([#777](https://github.com/pybamm-team/PyBaMM/pull/777))
- Moved `results` to separate repositories ([#761](https://github.com/pybamm-team/PyBaMM/pull/761))
- The parameters "Bruggeman coefficient" must now be specified separately as "Bruggeman coefficient (electrolyte)" and "Bruggeman coefficient (electrode)"
- The current classes (`GetConstantCurrent`, `GetUserCurrent` and `GetUserData`) have now been removed. Please refer to the [`change-input-current` notebook](https://github.com/pybamm-team/PyBaMM/blob/develop/docs/source/examples/notebooks/change-input-current.ipynb) for information on how to specify an input current
- Parameter functions must now use pybamm functions instead of numpy functions (e.g. `pybamm.exp` instead of `numpy.exp`), as these are then used to construct the expression tree directly. Generally, pybamm syntax follows numpy syntax; please get in touch if a function you need is missing.
- The current must now be updated by changing "Current function [A]" or "C-rate" instead of "Typical current [A]"

# [v0.1.0](https://github.com/pybamm-team/PyBaMM/tree/v0.1.0) - 2019-10-08

This is the first official version of PyBaMM.
Please note that PyBaMM in still under active development, and so the API may change in the future.

## Features

### Models

#### Lithium-ion

- Single Particle Model (SPM)
- Single Particle Model with electrolyte (SPMe)
- Doyle-Fuller-Newman (DFN) model

with the following optional physics:

- Thermal effects
- Fast diffusion in particles
- 2+1D (pouch cell)

#### Lead-acid

- Leading-Order Quasi-Static model
- First-Order Quasi-Static model
- Composite model
- Full model

with the following optional physics:

- Hydrolysis side reaction
- Capacitance effects
- 2+1D

### Spatial discretisations

- Finite Volume (1D only)
- Finite Element (scikit, 2D only)

### Solvers

- Scipy
- Scikits ODE
- Scikits DAE
- IDA KLU sparse linear solver (Sundials)
- Algebraic (root-finding)<|MERGE_RESOLUTION|>--- conflicted
+++ resolved
@@ -2,14 +2,11 @@
 
 ## Features
 
-<<<<<<< HEAD
 - The parameter "Ambient temperature [K]" can now be given as a function of position `(y,z)` and time `t`. The "edge" and "current collector" heat transfer coefficient parameters can also depend on `(y,z)`.
-=======
 - Processed variables now get the spatial variables automatically, allowing plotting of more generic models ([#3234](https://github.com/pybamm-team/PyBaMM/pull/3234))
 
 ## Breaking changes
 
->>>>>>> b6d4f3f0
 - Numpy functions now work with PyBaMM symbols (e.g. `np.exp(pybamm.Symbol("a"))` returns `pybamm.Exp(pybamm.Symbol("a"))`). This means that parameter functions can be specified using numpy functions instead of pybamm functions. Additionally, combining numpy arrays with pybamm objects now works (the numpy array is converted to a pybamm array) ([#3205](https://github.com/pybamm-team/PyBaMM/pull/3205))
 
 ## Bug fixes
