--- conflicted
+++ resolved
@@ -1,4 +1,3 @@
-<<<<<<< HEAD
 # [Unreleased](https://github.com/pybamm-team/PyBaMM)
 
 ## Features
@@ -10,10 +9,7 @@
 
 ## Breaking changes
 
-# [v0.3.0](https://github.com/pybamm-team/PyBaMM)
-=======
 # [v0.3.0](https://github.com/pybamm-team/PyBaMM) - 2020-11-22
->>>>>>> 834be0c8
 
 This release introduces a new aging model for particle swelling and cracking, a new reduced-order model (TSPMe), and a parameter set for A123 LFP cells. Additionally, there have been several backend optimizations to speed up model creation and solving, and other minor features and bug fixes.
 
@@ -50,12 +46,8 @@
 
 ## Breaking changes
 
-<<<<<<< HEAD
--    The parameters "Positive/Negative particle distribution in x" and "Positive/Negative surface area per unit volume distribution in x" have been deprecated. Instead, users can provide "Positive/Negative particle radius [m]" and "Positive/Negative surface area per unit volume [m-1]" directly as functions of through-cell position (x [m]) ([#1237](https://github.com/pybamm-team/PyBaMM/pull/1237))
-=======
 -   Operations such as `1*x` and `0+x` now directly return `x`. This can be bypassed by explicitly creating the binary operators, e.g. `pybamm.Multiplication(1, x)` ([#1252](https://github.com/pybamm-team/PyBaMM/pull/1252))
--   The parameters "Positive/Negative particle distribution in x" and "Positive/Negative surface area per unit volume distribution in x" have been deprecated. Instead, users can provide "Positive/Negative particle radius [m]" and "Positive/Negative surface area per unit volume [m-1]" directly as functions of through-cell position (x [m]) ([#1237](https://github.com/pybamm-team/PyBaMM/pull/1237)) 
->>>>>>> 834be0c8
+-   The parameters "Positive/Negative particle distribution in x" and "Positive/Negative surface area per unit volume distribution in x" have been deprecated. Instead, users can provide "Positive/Negative particle radius [m]" and "Positive/Negative surface area per unit volume [m-1]" directly as functions of through-cell position (x [m]) ([#1237](https://github.com/pybamm-team/PyBaMM/pull/1237))
 
 # [v0.2.4](https://github.com/pybamm-team/PyBaMM/tree/v0.2.4) - 2020-09-07
 
