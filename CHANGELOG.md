# [Unreleased](https://github.com/pybamm-team/PyBaMM/)

<<<<<<< HEAD
# [v22.11](https://github.com/pybamm-team/PyBaMM/tree/v22.11) - 2022-11-30

## Features

- Equivalent circuit models ([#2478](https://github.com/pybamm-team/PyBaMM/pull/2478))
- Added `scale` and `reference` attributes to `Variable` objects, which can be use to make the ODE/DAE solver better conditioned ([#2440](https://github.com/pybamm-team/PyBaMM/pull/2440))
- SEI reactions can now be asymmetric ([#2425](https://github.com/pybamm-team/PyBaMM/pull/2425))
- New Idaklu solver options for jacobian type and linear solver, support Sundials v6 ([#2444](https://github.com/pybamm-team/PyBaMM/pull/2444))

## Bug fixes

- Switched from `pkg_resources` to `importlib_metadata` for handling entry points ([#2500](https://github.com/pybamm-team/PyBaMM/pull/2500))
- Fixed some bugs related to processing `FunctionParameter` to `Interpolant` ([#2494](https://github.com/pybamm-team/PyBaMM/pull/2494))

## Optimizations

- Implemented memoization via `cache` and `cached_property` from functools ([#2465](https://github.com/pybamm-team/PyBaMM/pull/2465))
- `ParameterValues` now avoids trying to process children if a function parameter is an object that doesn't depend on its children ([#2477](https://github.com/pybamm-team/PyBaMM/pull/2477))
- Added more rules for simplifying expressions, especially around Concatenations. Also, meshes constructed from multiple domains are now cached ([#2443](https://github.com/pybamm-team/PyBaMM/pull/2443))
- Added more rules for simplifying expressions. Constants in binary operators are now moved to the left by default (e.g. `x*2` returns `2*x`) ([#2424](https://github.com/pybamm-team/PyBaMM/pull/2424))

## Breaking changes

- Interpolants created from parameter data are now "linear" by default (was "cubic") ([#2494](https://github.com/pybamm-team/PyBaMM/pull/2494))
- Renamed entry point for parameter sets to `pybamm_parameter_sets` ([#2475](https://github.com/pybamm-team/PyBaMM/pull/2475))
- Removed code for generating `ModelingToolkit` problems ([#2432](https://github.com/pybamm-team/PyBaMM/pull/2432))
- Removed `FirstOrder` and `Composite` lead-acid models, and some submodels specific to those models ([#2431](https://github.com/pybamm-team/PyBaMM/pull/2431))

# [v22.10.post1](https://github.com/pybamm-team/PyBaMM/tree/v22.10.post1) - 2022-10-31

## Breaking changes

=======
# [v22.10.post1](https://github.com/pybamm-team/PyBaMM/tree/v22.10.post1) - 2022-10-31

>>>>>>> c544b6df
- Removed all julia generation code ([#2453](https://github.com/pybamm-team/PyBaMM/pull/2453)). Julia code will be hosted at [PyBaMM.jl](https://github.com/tinosulzer/PyBaMM.jl) from now on.

# [v22.10](https://github.com/pybamm-team/PyBaMM/tree/v22.10) - 2022-10-31

## Features

- Third-party parameter sets can be added by registering entry points to ~~`pybamm_parameter_set`~~`pybamm_parameter_sets` ([#2396](https://github.com/pybamm-team/PyBaMM/pull/2396), changed in [#2475](https://github.com/pybamm-team/PyBaMM/pull/2475))
- Added three-dimensional interpolation ([#2380](https://github.com/pybamm-team/PyBaMM/pull/2380))

## Bug fixes

- `pybamm.have_julia()` now checks that julia is properly configured ([#2402](https://github.com/pybamm-team/PyBaMM/pull/2402))
- For simulations with events that cause the simulation to stop early, the sensitivities could be evaluated incorrectly to zero ([#2337](https://github.com/pybamm-team/PyBaMM/pull/2337))

## Optimizations

- Reformatted how simulations with experiments are built ([#2395](https://github.com/pybamm-team/PyBaMM/pull/2395))
- Added small perturbation to initial conditions for casadi solver. This seems to help the solver converge better in some cases ([#2356](https://github.com/pybamm-team/PyBaMM/pull/2356))
- Added `ExplicitTimeIntegral` functionality to move variables which do not appear anywhere on the rhs to a new location, and to integrate those variables explicitly when `get` is called by the solution object. ([#2348](https://github.com/pybamm-team/PyBaMM/pull/2348))
- Added more rules for simplifying expressions ([#2211](https://github.com/pybamm-team/PyBaMM/pull/2211))
- Sped up calculations of Electrode SOH variables for summary variables ([#2210](https://github.com/pybamm-team/PyBaMM/pull/2210))

## Breaking change

- Removed `pybamm.SymbolReplacer` as it is no longer needed to set up simulations with experiments, which is the only place where it was being used ([#2395](https://github.com/pybamm-team/PyBaMM/pull/2395))
- Removed `get_infinite_nested_dict`, `BaseModel.check_default_variables_dictionaries`, and `Discretisation.create_jacobian` methods, which were not used by any other functionality in the repository ([#2384](https://github.com/pybamm-team/PyBaMM/pull/2384))
- Dropped support for Python 3.7 after the release of Numpy v1.22.0 ([#2379](https://github.com/pybamm-team/PyBaMM/pull/2379))
- Removed parameter cli tools (add/edit/remove parameters). Parameter sets can now more easily be added via python scripts. ([#2342](https://github.com/pybamm-team/PyBaMM/pull/2342))
- Parameter sets should now be provided as single python files containing all parameters and functions. Parameters provided as "data" (e.g. OCP vs SOC) can still be csv files, but must be either in the same folder as the parameter file or in a subfolder called "data/". See for example [Ai2020](https://github.com/pybamm-team/PyBaMM/tree/develop/pybamm/input/parameters/lithium_ion/Ai2020.py) ([#2342](https://github.com/pybamm-team/PyBaMM/pull/2342))

# [v22.9](https://github.com/pybamm-team/PyBaMM/tree/v22.9) - 2022-09-30

## Features

- Added function `pybamm.get_git_commit_info()`, which returns information about the last git commit, useful for reproducibility ([#2293](https://github.com/pybamm-team/PyBaMM/pull/2293))
- Added SEI model for composite electrodes ([#2290](https://github.com/pybamm-team/PyBaMM/pull/2290))
- For experiments, the simulation now automatically checks and skips steps that cannot be performed (e.g. "Charge at 1C until 4.2V" from 100% SOC) ([#2212](https://github.com/pybamm-team/PyBaMM/pull/2212))

## Bug fixes

- Arrhenius function for `nmc_OKane2022` positive electrode actually gets used now ([#2309](https://github.com/pybamm-team/PyBaMM/pull/2309))
- Added `SEI on cracks` to loop over all interfacial reactions ([#2262](https://github.com/pybamm-team/PyBaMM/pull/2262))
- Fixed `X-averaged SEI on cracks concentration` so it's an average over x only, not y and z ([#2262](https://github.com/pybamm-team/PyBaMM/pull/2262))
- Corrected initial state for SEI on cracks ([#2262](https://github.com/pybamm-team/PyBaMM/pull/2262))

## Optimizations

- Default options for `particle mechanics` now dealt with differently in each electrode ([#2262](https://github.com/pybamm-team/PyBaMM/pull/2262))
- Sped up calculations of Electrode SOH variables for summary variables ([#2210](https://github.com/pybamm-team/PyBaMM/pull/2210))

## Breaking changes

- When creating a `pybamm.Interpolant` the default interpolator is now "linear". Passing data directly to `ParameterValues` using the `[data]` tag will be still used to create a cubic spline interpolant, as before ([#2258](https://github.com/pybamm-team/PyBaMM/pull/2258))
- Events must now be defined in such a way that they are positive at the initial conditions (events will be triggered when they become negative, instead of when they change sign in either direction) ([#2212](https://github.com/pybamm-team/PyBaMM/pull/2212))

# [v22.8](https://github.com/pybamm-team/PyBaMM/tree/v22.8) - 2022-08-31

## Features

- Added `CurrentSigmoidOpenCircuitPotential` model to model voltage hysteresis for charge/discharge ([#2256](https://github.com/pybamm-team/PyBaMM/pull/2256))
- Added "Chen2020_composite" parameter set for a composite graphite/silicon electrode. ([#2256](https://github.com/pybamm-team/PyBaMM/pull/2256))
- Added new cumulative variables `Throughput capacity [A.h]` and `Throughput energy [W.h]` to standard variables and summary variables, to assist with degradation studies. Throughput variables are only calculated if `calculate discharge energy` is set to `true`. `Time [s]` and `Time [h]` also added to summary variables. ([#2249](https://github.com/pybamm-team/PyBaMM/pull/2249))
- Added `lipf6_OKane2022` electrolyte to `OKane2022` parameter set ([#2249](https://github.com/pybamm-team/PyBaMM/pull/2249))
- Reformated submodel structure to allow composite electrodes. Composite positive electrode is now also possible. With current implementation, electrodes can have at most two phases. ([#2248](https://github.com/pybamm-team/PyBaMM/pull/2248))

## Bug fixes

- Added new parameter `Ratio of lithium moles to SEI moles` (short name z_sei) to fix a bug where this number was incorrectly hardcoded to 1. ([#2222](https://github.com/pybamm-team/PyBaMM/pull/2222))
- Changed short name of parameter `Inner SEI reaction proportion` from alpha_SEI to inner_sei_proportion, to avoid confusion with transfer coefficients. ([#2222](https://github.com/pybamm-team/PyBaMM/pull/2222))
- Deleted legacy parameters with short names beta_sei and beta_plating. ([#2222](https://github.com/pybamm-team/PyBaMM/pull/2222))
- Corrected initial SEI thickness for OKane2022 parameter set. ([#2218](https://github.com/pybamm-team/PyBaMM/pull/2218))

## Optimizations

- Simplified scaling for the exchange-current density. The dimensionless parameter `C_r` is kept, but no longer used anywhere ([#2238](https://github.com/pybamm-team/PyBaMM/pull/2238))
- Added limits for variables in some functions to avoid division by zero, sqrt(negative number), etc ([#2213](https://github.com/pybamm-team/PyBaMM/pull/2213))

## Breaking changes

- Parameters specific to a (primary/secondary) phase in a domain are doubly nested. e.g. `param.c_n_max` is now `param.n.prim.c_max` ([#2248](https://github.com/pybamm-team/PyBaMM/pull/2248))

# [v22.7](https://github.com/pybamm-team/PyBaMM/tree/v22.7) - 2022-07-31

## Features

- Moved general code about submodels to `BaseModel` instead of `BaseBatteryModel`, making it easier to build custom models from submodels. ([#2169](https://github.com/pybamm-team/PyBaMM/pull/2169))
- Events can now be plotted as a regular variable (under the name "Event: event_name", e.g. "Event: Minimum voltage [V]") ([#2158](https://github.com/pybamm-team/PyBaMM/pull/2158))
- Added example showing how to print whether a model is compatible with a parameter set ([#2112](https://github.com/pybamm-team/PyBaMM/pull/2112))
- Added SEI growth on cracks ([#2104](https://github.com/pybamm-team/PyBaMM/pull/2104))
- Added Arrhenius temperature dependence of SEI growth ([#2104](https://github.com/pybamm-team/PyBaMM/pull/2104))
- The "Inner SEI reaction proportion" parameter actually gets used now ([#2104](https://github.com/pybamm-team/PyBaMM/pull/2104))
- New OKane2022 parameter set replaces Chen2020_plating ([#2104](https://github.com/pybamm-team/PyBaMM/pull/2104))
- SEI growth, lithium plating and porosity change can now be set to distributed in `SPMe`. There is an additional option called `x-average side reactions` which allows to set this (note that for `SPM` it is always x-averaged). ([#2099](https://github.com/pybamm-team/PyBaMM/pull/2099))

## Optimizations

- Improved eSOH calculations to be more robust ([#2192](https://github.com/pybamm-team/PyBaMM/pull/2192),[#2199](https://github.com/pybamm-team/PyBaMM/pull/2199))
- The (2x2x2=8) particle diffusion submodels have been consolidated into just three submodels (Fickian diffusion, polynomial profile, and x-averaged polynomial profile) with optional x-averaging and size distribution. Polynomial profile and x-averaged polynomial profile are still two separate submodels, since they deal with surface concentration differently.
- Added error for when solution vector gets too large, to help debug solver errors ([#2138](https://github.com/pybamm-team/PyBaMM/pull/2138))

## Bug fixes

- Fixed error reporting for simulation with experiment ([#2213](https://github.com/pybamm-team/PyBaMM/pull/2213))
- Fixed a bug in `Simulation` that caused initial conditions to change when solving an experiment multiple times ([#2204](https://github.com/pybamm-team/PyBaMM/pull/2204))
- Fixed labels and ylims in `plot_voltage_components`([#2183](https://github.com/pybamm-team/PyBaMM/pull/2183))
- Fixed 2D interpolant ([#2180](https://github.com/pybamm-team/PyBaMM/pull/2180))
- Fixes a bug where the SPMe always builds even when `build=False` ([#2169](https://github.com/pybamm-team/PyBaMM/pull/2169))
- Some events have been removed in the case where they are constant, i.e. can never be reached ([#2158](https://github.com/pybamm-team/PyBaMM/pull/2158))
- Raise explicit `NotImplementedError` if trying to call `bool()` on a pybamm Symbol (e.g. in an if statement condition) ([#2141](https://github.com/pybamm-team/PyBaMM/pull/2141))
- Fixed bug causing cut-off voltage to change after setting up a simulation with a model ([#2138](https://github.com/pybamm-team/PyBaMM/pull/2138))
- A single solution cycle can now be used as a starting solution for a simulation ([#2138](https://github.com/pybamm-team/PyBaMM/pull/2138))

## Breaking changes

- Exchange-current density functions (and some other functions) now take an additional argument, the maximum particle concentration for that phase ([#2134](https://github.com/pybamm-team/PyBaMM/pull/2134))
- Loss of lithium to SEI on cracks is now a degradation variable, so setting a particle mechanics submodel is now compulsory (NoMechanics will suffice) ([#2104](https://github.com/pybamm-team/PyBaMM/pull/2104))

# [v22.6](https://github.com/pybamm-team/PyBaMM/tree/v22.6) - 2022-06-30

## Features

- Added open-circuit potential as a separate submodel ([#2094](https://github.com/pybamm-team/PyBaMM/pull/2094))
- Added partially reversible lithium plating model and new `OKane2022` parameter set to go with it ([#2043](https://github.com/pybamm-team/PyBaMM/pull/2043))
- Added `__eq__` and `__hash__` methods for `Symbol` objects, using `.id` ([#1978](https://github.com/pybamm-team/PyBaMM/pull/1978))

## Optimizations

- Stoichiometry inputs to OCP functions are now bounded between 1e-10 and 1-1e-10, with singularities at 0 and 1 so that OCP goes to +- infinity ([#2095](https://github.com/pybamm-team/PyBaMM/pull/2095))

## Breaking changes

- Changed some dictionary keys to `Symbol` instead of `Symbol.id` (internal change only, should not affect external facing functions) ([#1978](https://github.com/pybamm-team/PyBaMM/pull/1978))

# [v22.5](https://github.com/pybamm-team/PyBaMM/tree/v22.5) - 2022-05-31

## Features

- Added a casadi version of the IDKLU solver, which is used for `model.convert_to_format = "casadi"` ([#2002](https://github.com/pybamm-team/PyBaMM/pull/2002))
- Added functionality to generate Julia expressions from a model. See [PyBaMM.jl](https://github.com/tinosulzer/PyBaMM.jl) for how to use these ([#1942](https://github.com/pybamm-team/PyBaMM/pull/1942)))
- Added basic callbacks to the Simulation class, and a LoggingCallback ([#1880](https://github.com/pybamm-team/PyBaMM/pull/1880)))

## Bug fixes

- Corrected legend order in "plot_voltage_components.py", so each entry refers to the correct overpotential. ([#2061](https://github.com/pybamm-team/PyBaMM/pull/2061))

## Breaking changes

- Changed domain-specific parameter names to a nested attribute. `param.n.l_n` is now `param.n.l` ([#2063](https://github.com/pybamm-team/PyBaMM/pull/2063))

# [v22.4](https://github.com/pybamm-team/PyBaMM/tree/v22.4) - 2022-04-30

## Features

- Added a casadi version of the IDKLU solver, which is used for `model.convert_to_format = "casadi"` ([#2002](https://github.com/pybamm-team/PyBaMM/pull/2002))

## Bug fixes

- Remove old deprecation errors, including those in `parameter_values.py` that caused the simulation if, for example, the reaction rate is re-introduced manually ([#2022](https://github.com/pybamm-team/PyBaMM/pull/2022))

# [v22.3](https://github.com/pybamm-team/PyBaMM/tree/v22.3) - 2022-03-31

## Features

- Added "Discharge energy [W.h]", which is the integral of the power in Watts, as an optional output. Set the option "calculate discharge energy" to "true" to get this output ("false" by default, since it can slow down some of the simple models) ([#1969](https://github.com/pybamm-team/PyBaMM/pull/1969)))
- Added an option "calculate heat source for isothermal models" to choose whether or not the heat generation terms are computed when running models with the option `thermal="isothermal"` ([#1958](https://github.com/pybamm-team/PyBaMM/pull/1958))

## Optimizations

- Simplified `model.new_copy()` ([#1977](https://github.com/pybamm-team/PyBaMM/pull/1977))

## Bug fixes

- Fix bug where sensitivity calculation failed if len of `calculate_sensitivities` was less than `inputs` ([#1897](https://github.com/pybamm-team/PyBaMM/pull/1897))
- Fixed a bug in the eSOH variable calculation when OCV is given as data ([#1975](https://github.com/pybamm-team/PyBaMM/pull/1975))
- Fixed a bug where isothermal models did not compute any heat source terms ([#1958](https://github.com/pybamm-team/PyBaMM/pull/1958))

## Breaking changes

- Removed `model.new_empty_copy()` (use `model.new_copy()` instead) ([#1977](https://github.com/pybamm-team/PyBaMM/pull/1977))
- Dropped support for Windows 32-bit architecture ([#1964](https://github.com/pybamm-team/PyBaMM/pull/1964))

# [v22.2](https://github.com/pybamm-team/PyBaMM/tree/v22.2) - 2022-02-28

## Features

- Isothermal models now calculate heat source terms (but the temperature remains constant). The models now also account for current collector heating when `dimensionality=0` ([#1929](https://github.com/pybamm-team/PyBaMM/pull/1929))
- Added new models for power control and resistance control ([#1917](https://github.com/pybamm-team/PyBaMM/pull/1917))
- Initial concentrations can now be provided as a function of `r` as well as `x` ([#1866](https://github.com/pybamm-team/PyBaMM/pull/1866))

## Bug fixes

- Fixed a bug where thermal submodels could not be used with half-cells ([#1929](https://github.com/pybamm-team/PyBaMM/pull/1929))
- Parameters can now be imported from a directory having "pybamm" in its name ([#1919](https://github.com/pybamm-team/PyBaMM/pull/1919))
- `scikit.odes` and `SUNDIALS` can now be installed using `pybamm_install_odes` ([#1916](https://github.com/pybamm-team/PyBaMM/pull/1916))

## Breaking changes

- The `domain` setter and `auxiliary_domains` getter have been deprecated, `domains` setter/getter should be used instead. The `domain` getter is still active. We now recommend creating symbols with `domains={...}` instead of `domain=..., auxiliary_domains={...}`, but the latter is not yet deprecated ([#1866](https://github.com/pybamm-team/PyBaMM/pull/1866))

# [v22.1](https://github.com/pybamm-team/PyBaMM/tree/v22.1) - 2022-01-31

## Features

- Half-cell models can now be run with "surface form" ([#1913](https://github.com/pybamm-team/PyBaMM/pull/1913))
- Added option for different kinetics on anode and cathode ([#1913](https://github.com/pybamm-team/PyBaMM/pull/1913))
- Allow `pybamm.Solution.save_data()` to return a string if filename is None, and added json to_format option ([#1909](https://github.com/pybamm-team/PyBaMM/pull/1909))
- Added an option to force install compatible versions of jax and jaxlib if already installed using CLI ([#1881](https://github.com/pybamm-team/PyBaMM/pull/1881))

## Optimizations

- The `Symbol` nodes no longer subclasses `anytree.NodeMixIn`. This removes some checks that were not really needed ([#1912](https://github.com/pybamm-team/PyBaMM/pull/1912))

## Bug fixes

- Parameters can now be imported from any given path in `Windows` ([#1900](https://github.com/pybamm-team/PyBaMM/pull/1900))
- Fixed initial conditions for the EC SEI model ([#1895](https://github.com/pybamm-team/PyBaMM/pull/1895))
- Fixed issue in extraction of sensitivites ([#1894](https://github.com/pybamm-team/PyBaMM/pull/1894))

# [v21.12](https://github.com/pybamm-team/PyBaMM/tree/v21.11) - 2021-12-29

## Features

- Added new kinetics models for asymmetric Butler-Volmer, linear kinetics, and Marcus-Hush-Chidsey ([#1858](https://github.com/pybamm-team/PyBaMM/pull/1858))
- Experiments can be set to terminate when a voltage is reached (across all steps) ([#1832](https://github.com/pybamm-team/PyBaMM/pull/1832))
- Added cylindrical geometry and finite volume method ([#1824](https://github.com/pybamm-team/PyBaMM/pull/1824))

## Bug fixes

- `PyBaMM` is now importable in `Linux` systems where `jax` is already installed ([#1874](https://github.com/pybamm-team/PyBaMM/pull/1874))
- Simulations with drive cycles now support `initial_soc` ([#1842](https://github.com/pybamm-team/PyBaMM/pull/1842))
- Fixed bug in expression tree simplification ([#1831](https://github.com/pybamm-team/PyBaMM/pull/1831))
- Solid tortuosity is now correctly calculated with Bruggeman coefficient of the respective electrode ([#1773](https://github.com/pybamm-team/PyBaMM/pull/1773))

# [v21.11](https://github.com/pybamm-team/PyBaMM/tree/v21.11) - 2021-11-30

## Features

- The name of a parameter set can be passed to `ParameterValues` as a string, e.g. `ParameterValues("Chen2020")` ([#1822](https://github.com/pybamm-team/PyBaMM/pull/1822))
- Added submodels for interface utilisation ([#1821](https://github.com/pybamm-team/PyBaMM/pull/1821))
- Reformatted SEI growth models into a single submodel with conditionals ([#1808](https://github.com/pybamm-team/PyBaMM/pull/1808))
- Stress-induced diffusion is now a separate model option instead of being automatically included when using the particle mechanics submodels ([#1797](https://github.com/pybamm-team/PyBaMM/pull/1797))
- `Experiment`s with drive cycles can be solved ([#1793](https://github.com/pybamm-team/PyBaMM/pull/1793))
- Added surface area to volume ratio as a factor to the SEI equations ([#1790](https://github.com/pybamm-team/PyBaMM/pull/1790))
- Half-cell SPM and SPMe have been implemented ([#1731](https://github.com/pybamm-team/PyBaMM/pull/1731))

## Bug fixes

- Fixed `sympy` operators for `Arctan` and `Exponential` ([#1786](https://github.com/pybamm-team/PyBaMM/pull/1786))
- Fixed finite volume discretization in spherical polar coordinates ([#1782](https://github.com/pybamm-team/PyBaMM/pull/1782))
- Fixed bug when using `Experiment` with a pouch cell model ([#1707](https://github.com/pybamm-team/PyBaMM/pull/1707))
- Fixed bug when using `Experiment` with a plating model ([#1707](https://github.com/pybamm-team/PyBaMM/pull/1707))
- Fixed hack for potentials in the SPMe model ([#1707](https://github.com/pybamm-team/PyBaMM/pull/1707))

## Breaking changes

- The `chemistry` keyword argument in `ParameterValues` has been deprecated. Use `ParameterValues(chem)` instead of `ParameterValues(chemistry=chem)` ([#1822](https://github.com/pybamm-team/PyBaMM/pull/1822))
- Raise error when trying to convert an `Interpolant` with the "pchip" interpolator to CasADI ([#1791](https://github.com/pybamm-team/PyBaMM/pull/1791))
- Raise error if `Concatenation` is used directly with `Variable` objects (`concatenation` should be used instead) ([#1789](https://github.com/pybamm-team/PyBaMM/pull/1789))
- Made jax, jaxlib and the PyBaMM JaxSolver optional ([#1767](https://github.com/pybamm-team/PyBaMM/pull/1767), [#1803](https://github.com/pybamm-team/PyBaMM/pull/1803))

# [v21.10](https://github.com/pybamm-team/PyBaMM/tree/v21.10) - 2021-10-31

## Features

- Summary variables can now be user-determined ([#1760](https://github.com/pybamm-team/PyBaMM/pull/1760))
- Added `all_first_states` to the `Solution` object for a simulation with experiment ([#1759](https://github.com/pybamm-team/PyBaMM/pull/1759))
- Added a new method (`create_gif`) in `QuickPlot`, `Simulation` and `BatchStudy` to create a GIF of a simulation ([#1754](https://github.com/pybamm-team/PyBaMM/pull/1754))
- Added more examples for the `BatchStudy` class ([#1747](https://github.com/pybamm-team/PyBaMM/pull/1747))
- SEI models can now be included in the half-cell model ([#1705](https://github.com/pybamm-team/PyBaMM/pull/1705))

## Bug fixes

- Half-cell model and lead-acid models can now be simulated with `Experiment`s ([#1759](https://github.com/pybamm-team/PyBaMM/pull/1759))
- Removed in-place modification of the solution objects by `QuickPlot` ([#1747](https://github.com/pybamm-team/PyBaMM/pull/1747))
- Fixed vector-vector multiplication bug that was causing errors in the SPM with constant voltage or power ([#1735](https://github.com/pybamm-team/PyBaMM/pull/1735))

# [v21.9](https://github.com/pybamm-team/PyBaMM/tree/v21.9) - 2021-09-30

## Features

- Added thermal parameters (thermal conductivity, specific heat, etc.) to the `Ecker2015` parameter set from Zhao et al. (2018) and Hales et al. (2019) ([#1683](https://github.com/pybamm-team/PyBaMM/pull/1683))
- Added `plot_summary_variables` to plot and compare summary variables ([#1678](https://github.com/pybamm-team/PyBaMM/pull/1678))
- The DFN model can now be used directly (instead of `BasicDFNHalfCell`) to simulate a half-cell ([#1600](https://github.com/pybamm-team/PyBaMM/pull/1600))

## Breaking changes

- Dropped support for Python 3.6 ([#1696](https://github.com/pybamm-team/PyBaMM/pull/1696))
- The substring 'negative electrode' has been removed from variables related to SEI and lithium plating (e.g. 'Total negative electrode SEI thickness [m]' replaced by 'Total SEI thickness [m]') ([#1654](https://github.com/pybamm-team/PyBaMM/pull/1654))

# [v21.08](https://github.com/pybamm-team/PyBaMM/tree/v21.08) - 2021-08-26

This release introduces:

- the switch to calendar versioning: from now on we will use year.month version number
- sensitivity analysis of solutions with respect to input parameters
- several new models, including many-particle and state-of-health models
- improvement on how CasADI solver's handle events, including a new "fast with events" mode
- several other new features, optimizations, and bug fixes, summarized below

## Features

- Added submodels and functionality for particle-size distributions in the DFN model, including an
  example notebook ([#1602](https://github.com/pybamm-team/PyBaMM/pull/1602))
- Added UDDS and WLTC drive cycles ([#1601](https://github.com/pybamm-team/PyBaMM/pull/1601))
- Added LG M50 (NMC811 and graphite + SiOx) parameter set from O'Regan 2022 ([#1594](https://github.com/pybamm-team/PyBaMM/pull/1594))
- `pybamm.base_solver.solve` function can take a list of input parameters to calculate the sensitivities of the solution with respect to. Alternatively, it can be set to `True` to calculate the sensitivities for all input parameters ([#1552](https://github.com/pybamm-team/PyBaMM/pull/1552))
- Added capability for `quaternary` domains (in addition to `primary`, `secondary` and `tertiary`), increasing the maximum number of domains that a `Symbol` can have to 4. ([#1580](https://github.com/pybamm-team/PyBaMM/pull/1580))
- Tabs can now be placed at the bottom of the cell in 1+1D thermal models ([#1581](https://github.com/pybamm-team/PyBaMM/pull/1581))
- Added temperature dependence on electrode electronic conductivity ([#1570](https://github.com/pybamm-team/PyBaMM/pull/1570))
- `pybamm.base_solver.solve` function can take a list of input parameters to calculate the sensitivities of the solution with respect to. Alternatively, it can be set to `True` to calculate the sensitivities for all input parameters ([#1552](https://github.com/pybamm-team/PyBaMM/pull/1552))
- Added a new lithium-ion model `MPM` or Many-Particle Model, with a distribution of particle sizes in each electrode. ([#1529](https://github.com/pybamm-team/PyBaMM/pull/1529))
- Added 2 new submodels for lithium transport in a size distribution of electrode particles: Fickian diffusion (`FickianSingleSizeDistribution`) and uniform concentration profile (`FastSingleSizeDistribution`). ([#1529](https://github.com/pybamm-team/PyBaMM/pull/1529))
- Added a "particle size" domain to the default lithium-ion geometry, including plotting capabilities (`QuickPlot`) and processing of variables (`ProcessedVariable`). ([#1529](https://github.com/pybamm-team/PyBaMM/pull/1529))
- Added fitted expressions for OCPs for the Chen2020 parameter set ([#1526](https://github.com/pybamm-team/PyBaMM/pull/1497))
- Added `initial_soc` argument to `Simualtion.solve` for specifying the initial SOC when solving a model ([#1512](https://github.com/pybamm-team/PyBaMM/pull/1512))
- Added `print_name` to some symbols ([#1495](https://github.com/pybamm-team/PyBaMM/pull/1495), [#1497](https://github.com/pybamm-team/PyBaMM/pull/1497))
- Added Base Parameters class and SymPy in dependencies ([#1495](https://github.com/pybamm-team/PyBaMM/pull/1495))
- Added a new "reaction-driven" model for LAM from Reniers et al (2019) ([#1490](https://github.com/pybamm-team/PyBaMM/pull/1490))
- Some features ("loss of active material" and "particle mechanics") can now be specified separately for the negative electrode and positive electrode by passing a 2-tuple ([#1490](https://github.com/pybamm-team/PyBaMM/pull/1490))
- `plot` and `plot2D` now take and return a matplotlib Axis to allow for easier customization ([#1472](https://github.com/pybamm-team/PyBaMM/pull/1472))
- `ParameterValues.evaluate` can now return arrays to allow function parameters to be easily evaluated ([#1472](https://github.com/pybamm-team/PyBaMM/pull/1472))
- Added option to save only specific cycle numbers when simulating an `Experiment` ([#1459](https://github.com/pybamm-team/PyBaMM/pull/1459))
- Added capacity-based termination conditions when simulating an `Experiment` ([#1459](https://github.com/pybamm-team/PyBaMM/pull/1459))
- Added "summary variables" to track degradation over several cycles ([#1459](https://github.com/pybamm-team/PyBaMM/pull/1459))
- Added `ElectrodeSOH` model for calculating capacities and stoichiometric limits ([#1459](https://github.com/pybamm-team/PyBaMM/pull/1459))
- Added Batch Study class ([#1455](https://github.com/pybamm-team/PyBaMM/pull/1455))
- Added `ConcatenationVariable`, which is automatically created when variables are concatenated ([#1453](https://github.com/pybamm-team/PyBaMM/pull/1453))
- Added "fast with events" mode for the CasADi solver, which solves a model and finds events more efficiently than "safe" mode. As of PR #1450 this feature is still being tested and "safe" mode remains the default ([#1450](https://github.com/pybamm-team/PyBaMM/pull/1450))

## Optimizations

- Models that mostly use x-averaged quantities (SPM and SPMe) now use x-averaged degradation models ([#1490](https://github.com/pybamm-team/PyBaMM/pull/1490))
- Improved how the CasADi solver's "safe" mode finds events ([#1450](https://github.com/pybamm-team/PyBaMM/pull/1450))
- Perform more automatic simplifications of the expression tree ([#1449](https://github.com/pybamm-team/PyBaMM/pull/1449))
- Reduce time taken to hash a sparse `Matrix` object ([#1449](https://github.com/pybamm-team/PyBaMM/pull/1449))

## Bug fixes

- Fixed bug with `load_function` ([#1675](https://github.com/pybamm-team/PyBaMM/pull/1675))
- Updated documentation to include some previously missing functions, such as `erf` and `tanh` ([#1628](https://github.com/pybamm-team/PyBaMM/pull/1628))
- Fixed reading citation file without closing ([#1620](https://github.com/pybamm-team/PyBaMM/pull/1620))
- Porosity variation for SEI and plating models is calculated from the film thickness rather than from a separate ODE ([#1617](https://github.com/pybamm-team/PyBaMM/pull/1617))
- Fixed a bug where the order of the indexing for the entries of variables discretised using FEM was incorrect ([#1556](https://github.com/pybamm-team/PyBaMM/pull/1556))
- Fix broken module import for spyder when running a script twice ([#1555](https://github.com/pybamm-team/PyBaMM/pull/1555))
- Fixed ElectrodeSOH model for multi-dimensional simulations ([#1548](https://github.com/pybamm-team/PyBaMM/pull/1548))
- Removed the overly-restrictive check "each variable in the algebraic eqn keys must appear in the eqn" ([#1510](https://github.com/pybamm-team/PyBaMM/pull/1510))
- Made parameters importable through pybamm ([#1475](https://github.com/pybamm-team/PyBaMM/pull/1475))

## Breaking changes

- Refactored the `particle` submodel module, with the models having no size distribution now found in `particle.no_distribution`, and those with a size distribution in `particle.size_distribution`. Renamed submodels to indicate the transport model (Fickian diffusion, polynomial profile) and if they are "x-averaged". E.g., `FickianManyParticles` and `FickianSingleParticle` are now `no_distribution.FickianDiffusion` and `no_distribution.XAveragedFickianDiffusion` ([#1602](https://github.com/pybamm-team/PyBaMM/pull/1602))
- Changed sensitivity API. Removed `ProcessedSymbolicVariable`, all sensitivity now handled within the solvers and `ProcessedVariable` ([#1552](https://github.com/pybamm-team/PyBaMM/pull/1552),[#2276](https://github.com/pybamm-team/PyBaMM/pull/2276))
- The `Yang2017` parameter set has been removed as the complete parameter set is not publicly available in the literature ([#1577](https://github.com/pybamm-team/PyBaMM/pull/1577))
- Changed how options are specified for the "loss of active material" and "particle cracking" submodels. "loss of active material" can now be one of "none", "stress-driven", or "reaction-driven", or a 2-tuple for different options in negative and positive electrode. Similarly "particle cracking" (now called "particle mechanics") can now be "none", "swelling only", "swelling and cracking", or a 2-tuple ([#1490](https://github.com/pybamm-team/PyBaMM/pull/1490))
- Changed the variable in the full diffusion model from "Electrolyte concentration" to "Porosity times concentration" ([#1476](https://github.com/pybamm-team/PyBaMM/pull/1476))
- Renamed `lithium-ion` folder to `lithium_ion` and `lead-acid` folder to `lead_acid` in parameters ([#1464](https://github.com/pybamm-team/PyBaMM/pull/1464))

# [v0.4.0](https://github.com/pybamm-team/PyBaMM/tree/v0.4.0) - 2021-03-28

This release introduces:

- several new models, including reversible and irreversible plating submodels, submodels for loss of active material, Yang et al.'s (2017) coupled SEI/plating/pore clogging model, and the Newman-Tobias model
- internal optimizations for solving models, particularly for simulating experiments, with more accurate event detection and more efficient numerical methods and post-processing
- parallel solutions of a model with different inputs
- a cleaner installation process for Mac when installing from PyPI, no longer requiring a Homebrew installation of Sundials
- improved plotting functionality, including adding a new 'voltage component' plot
- several other new features, optimizations, and bug fixes, summarized below

## Features

- Added `NewmanTobias` li-ion battery model ([#1423](https://github.com/pybamm-team/PyBaMM/pull/1423))
- Added `plot_voltage_components` to easily plot the component overpotentials that make up the voltage ([#1419](https://github.com/pybamm-team/PyBaMM/pull/1419))
- Made `QuickPlot` more customizable and added an example ([#1419](https://github.com/pybamm-team/PyBaMM/pull/1419))
- `Solution` objects can now be created by stepping _different_ models ([#1408](https://github.com/pybamm-team/PyBaMM/pull/1408))
- Added Yang et al 2017 model that couples irreversible lithium plating, SEI growth and change in porosity which produces a transition from linear to nonlinear degradation pattern of lithium-ion battery over extended cycles([#1398](https://github.com/pybamm-team/PyBaMM/pull/1398))
- Added support for Python 3.9 and dropped support for Python 3.6. Python 3.6 may still work but is now untested ([#1370](https://github.com/pybamm-team/PyBaMM/pull/1370))
- Added the electrolyte overpotential and Ohmic losses for full conductivity, including surface form ([#1350](https://github.com/pybamm-team/PyBaMM/pull/1350))
- Added functionality to `Citations` to print formatted citations ([#1340](https://github.com/pybamm-team/PyBaMM/pull/1340))
- Updated the way events are handled in `CasadiSolver` for more accurate event location ([#1328](https://github.com/pybamm-team/PyBaMM/pull/1328))
- Added error message if initial conditions are outside the bounds of a variable ([#1326](https://github.com/pybamm-team/PyBaMM/pull/1326))
- Added temperature dependence to density, heat capacity and thermal conductivity ([#1323](https://github.com/pybamm-team/PyBaMM/pull/1323))
- Added temperature dependence to the transference number (`t_plus`) ([#1317](https://github.com/pybamm-team/PyBaMM/pull/1317))
- Added new functionality for `Interpolant` ([#1312](https://github.com/pybamm-team/PyBaMM/pull/1312))
- Added option to express experiments (and extract solutions) in terms of cycles of operating condition ([#1309](https://github.com/pybamm-team/PyBaMM/pull/1309))
- The event time and state are now returned as part of `Solution.t` and `Solution.y` so that the event is accurately captured in the returned solution ([#1300](https://github.com/pybamm-team/PyBaMM/pull/1300))
- Added reversible and irreversible lithium plating models ([#1287](https://github.com/pybamm-team/PyBaMM/pull/1287))
- Reformatted the `BasicDFNHalfCell` to be consistent with the other models ([#1282](https://github.com/pybamm-team/PyBaMM/pull/1282))
- Added option to make the total interfacial current density a state ([#1280](https://github.com/pybamm-team/PyBaMM/pull/1280))
- Added functionality to initialize a model using the solution from another model ([#1278](https://github.com/pybamm-team/PyBaMM/pull/1278))
- Added submodels for active material ([#1262](https://github.com/pybamm-team/PyBaMM/pull/1262))
- Updated solvers' method `solve()` so it can take a list of inputs dictionaries as the `inputs` keyword argument. In this case the model is solved for each input set in the list, and a list of solutions mapping the set of inputs to the solutions is returned. Note that `solve()` can still take a single dictionary as the `inputs` keyword argument. In this case the behaviour is unchanged compared to previous versions.([#1261](https://github.com/pybamm-team/PyBaMM/pull/1261))
- Added composite surface form electrolyte models: `CompositeDifferential` and `CompositeAlgebraic` ([#1207](https://github.com/pybamm-team/PyBaMM/issues/1207))

## Optimizations

- Improved the way an `Experiment` is simulated to reduce solve time (at the cost of slightly higher set-up time) ([#1408](https://github.com/pybamm-team/PyBaMM/pull/1408))
- Add script and workflow to automatically update parameter_sets.py docstrings ([#1371](https://github.com/pybamm-team/PyBaMM/pull/1371))
- Add URLs checker in workflows ([#1347](https://github.com/pybamm-team/PyBaMM/pull/1347))
- The `Solution` class now only creates the concatenated `y` when the user asks for it. This is an optimization step as the concatenation can be slow, especially with larger experiments ([#1331](https://github.com/pybamm-team/PyBaMM/pull/1331))
- If solver method `solve()` is passed a list of inputs as the `inputs` keyword argument, the resolution of the model for each input set is spread across several Python processes, usually running in parallel on different processors. The default number of processes is the number of processors available. `solve()` takes a new keyword argument `nproc` which can be used to set this number a manually.
- Variables are now post-processed using CasADi ([#1316](https://github.com/pybamm-team/PyBaMM/pull/1316))
- Operations such as `1*x` and `0+x` now directly return `x` ([#1252](https://github.com/pybamm-team/PyBaMM/pull/1252))

## Bug fixes

- Fixed a bug on the boundary conditions of `FickianSingleParticle` and `FickianManyParticles` to ensure mass is conserved ([#1421](https://github.com/pybamm-team/PyBaMM/pull/1421))
- Fixed a bug where the `PolynomialSingleParticle` submodel gave incorrect results with "dimensionality" equal to 2 ([#1411](https://github.com/pybamm-team/PyBaMM/pull/1411))
- Fixed a bug where volume averaging in 0D gave the wrong result ([#1411](https://github.com/pybamm-team/PyBaMM/pull/1411))
- Fixed a sign error in the positive electrode ohmic losses ([#1407](https://github.com/pybamm-team/PyBaMM/pull/1407))
- Fixed the formulation of the EC reaction SEI model ([#1397](https://github.com/pybamm-team/PyBaMM/pull/1397))
- Simulations now stop when an experiment becomes infeasible ([#1395](https://github.com/pybamm-team/PyBaMM/pull/1395))
- Added a check for domains in `Concatenation` ([#1368](https://github.com/pybamm-team/PyBaMM/pull/1368))
- Differentiation now works even when the differentiation variable is a constant ([#1294](https://github.com/pybamm-team/PyBaMM/pull/1294))
- Fixed a bug where the event time and state were no longer returned as part of the solution ([#1344](https://github.com/pybamm-team/PyBaMM/pull/1344))
- Fixed a bug in `CasadiSolver` safe mode which crashed when there were extrapolation events but no termination events ([#1321](https://github.com/pybamm-team/PyBaMM/pull/1321))
- When an `Interpolant` is extrapolated an error is raised for `CasadiSolver` (and a warning is raised for the other solvers) ([#1315](https://github.com/pybamm-team/PyBaMM/pull/1315))
- Fixed `Simulation` and `model.new_copy` to fix a bug where changes to the model were overwritten ([#1278](https://github.com/pybamm-team/PyBaMM/pull/1278))

## Breaking changes

- Removed `Simplification` class and `.simplify()` function ([#1369](https://github.com/pybamm-team/PyBaMM/pull/1369))
- All example notebooks in PyBaMM's GitHub repository must now include the command `pybamm.print_citations()`, otherwise the tests will fail. This is to encourage people to use this command to cite the relevant papers ([#1340](https://github.com/pybamm-team/PyBaMM/pull/1340))
- Notation has been homogenised to use positive and negative electrode (instead of cathode and anode). This applies to the parameter folders (now called `'positive_electrodes'` and `'negative_electrodes'`) and the options of `active_material` and `particle_cracking` submodels (now called `'positive'` and `'negative'`) ([#1337](https://github.com/pybamm-team/PyBaMM/pull/1337))
- `Interpolant` now takes `x` and `y` instead of a single `data` entry ([#1312](https://github.com/pybamm-team/PyBaMM/pull/1312))
- Boolean model options ('sei porosity change', 'convection') must now be given in string format ('true' or 'false' instead of True or False) ([#1280](https://github.com/pybamm-team/PyBaMM/pull/1280))
- Operations such as `1*x` and `0+x` now directly return `x`. This can be bypassed by explicitly creating the binary operators, e.g. `pybamm.Multiplication(1, x)` ([#1252](https://github.com/pybamm-team/PyBaMM/pull/1252))
- `'Cell capacity [A.h]'` has been renamed to `'Nominal cell capacity [A.h]'`. `'Cell capacity [A.h]'` will be deprecated in the next release. ([#1352](https://github.com/pybamm-team/PyBaMM/pull/1352))

# [v0.3.0](https://github.com/pybamm-team/PyBaMM/tree/v0.3.0) - 2020-12-01

This release introduces a new aging model for particle mechanics, a new reduced-order model (TSPMe), and a parameter set for A123 LFP cells. Additionally, there have been several backend optimizations to speed up model creation and solving, and other minor features and bug fixes.

## Features

- Added a submodel for particle mechanics ([#1232](https://github.com/pybamm-team/PyBaMM/pull/1232))
- Added a notebook on how to speed up the solver and handle instabilities ([#1223](https://github.com/pybamm-team/PyBaMM/pull/1223))
- Improve string printing of `BinaryOperator`, `Function`, and `Concatenation` objects ([#1223](https://github.com/pybamm-team/PyBaMM/pull/1223))
- Added `Solution.integration_time`, which is the time taken just by the integration subroutine, without extra setups ([#1223](https://github.com/pybamm-team/PyBaMM/pull/1223))
- Added parameter set for an A123 LFP cell ([#1209](https://github.com/pybamm-team/PyBaMM/pull/1209))
- Added variables related to equivalent circuit models ([#1204](https://github.com/pybamm-team/PyBaMM/pull/1204))
- Added the `Integrated` electrolyte conductivity submodel ([#1188](https://github.com/pybamm-team/PyBaMM/pull/1188))
- Added an example script to check conservation of lithium ([#1186](https://github.com/pybamm-team/PyBaMM/pull/1186))
- Added `erf` and `erfc` functions ([#1184](https://github.com/pybamm-team/PyBaMM/pull/1184))

## Optimizations

- Add (optional) smooth approximations for the `Minimum`, `Maximum`, `Heaviside`, and `AbsoluteValue` operators ([#1223](https://github.com/pybamm-team/PyBaMM/pull/1223))
- Avoid unnecessary repeated computations in the solvers ([#1222](https://github.com/pybamm-team/PyBaMM/pull/1222))
- Rewrite `Symbol.is_constant` to be more efficient ([#1222](https://github.com/pybamm-team/PyBaMM/pull/1222))
- Cache shape and size calculations ([#1222](https://github.com/pybamm-team/PyBaMM/pull/1222))
- Only instantiate the geometric, electrical and thermal parameter classes once ([#1222](https://github.com/pybamm-team/PyBaMM/pull/1222))

## Bug fixes

- Quickplot now works when timescale or lengthscale is a function of an input parameter ([#1234](https://github.com/pybamm-team/PyBaMM/pull/1234))
- Fix bug that was slowing down creation of the EC reaction SEI submodel ([#1227](https://github.com/pybamm-team/PyBaMM/pull/1227))
- Add missing separator thermal parameters for the Ecker parameter set ([#1226](https://github.com/pybamm-team/PyBaMM/pull/1226))
- Make sure simulation solves when evaluated timescale is a function of an input parameter ([#1218](https://github.com/pybamm-team/PyBaMM/pull/1218))
- Raise error if saving to MATLAB with variable names that MATLAB can't read, and give option of providing alternative variable names ([#1206](https://github.com/pybamm-team/PyBaMM/pull/1206))
- Raise error if the boundary condition at the origin in a spherical domain is other than no-flux ([#1175](https://github.com/pybamm-team/PyBaMM/pull/1175))
- Fix boundary conditions at r = 0 for Creating Models notebooks ([#1173](https://github.com/pybamm-team/PyBaMM/pull/1173))

## Breaking changes

- The parameters "Positive/Negative particle distribution in x" and "Positive/Negative surface area to volume ratio distribution in x" have been deprecated. Instead, users can provide "Positive/Negative particle radius [m]" and "Positive/Negative surface area to volume ratio [m-1]" directly as functions of through-cell position (x [m]) ([#1237](https://github.com/pybamm-team/PyBaMM/pull/1237))

# [v0.2.4](https://github.com/pybamm-team/PyBaMM/tree/v0.2.4) - 2020-09-07

This release adds new operators for more complex models, some basic sensitivity analysis, and a spectral volumes spatial method, as well as some small bug fixes.

## Features

- Added variables which track the total amount of lithium in the system ([#1136](https://github.com/pybamm-team/PyBaMM/pull/1136))
- Added `Upwind` and `Downwind` operators for convection ([#1134](https://github.com/pybamm-team/PyBaMM/pull/1134))
- Added Getting Started notebook on solver options and changing the mesh. Also added a notebook detailing the different thermal options, and a notebook explaining the steps that occur behind the scenes in the `Simulation` class ([#1131](https://github.com/pybamm-team/PyBaMM/pull/1131))
- Added particle submodel that use a polynomial approximation to the concentration within the electrode particles ([#1130](https://github.com/pybamm-team/PyBaMM/pull/1130))
- Added `Modulo`, `Floor` and `Ceiling` operators ([#1121](https://github.com/pybamm-team/PyBaMM/pull/1121))
- Added DFN model for a half cell ([#1121](https://github.com/pybamm-team/PyBaMM/pull/1121))
- Automatically compute surface area to volume ratio based on particle shape for li-ion models ([#1120](https://github.com/pybamm-team/PyBaMM/pull/1120))
- Added "R-averaged particle concentration" variables ([#1118](https://github.com/pybamm-team/PyBaMM/pull/1118))
- Added support for sensitivity calculations to the casadi solver ([#1109](https://github.com/pybamm-team/PyBaMM/pull/1109))
- Added support for index 1 semi-explicit dae equations and sensitivity calculations to JAX BDF solver ([#1107](https://github.com/pybamm-team/PyBaMM/pull/1107))
- Allowed keyword arguments to be passed to `Simulation.plot()` ([#1099](https://github.com/pybamm-team/PyBaMM/pull/1099))
- Added the Spectral Volumes spatial method and the submesh that it works with ([#900](https://github.com/pybamm-team/PyBaMM/pull/900))

## Bug fixes

- Fixed bug where some parameters were not being set by the `EcReactionLimited` SEI model ([#1136](https://github.com/pybamm-team/PyBaMM/pull/1136))
- Fixed bug on electrolyte potential for `BasicDFNHalfCell` ([#1133](https://github.com/pybamm-team/PyBaMM/pull/1133))
- Fixed `r_average` to work with `SecondaryBroadcast` ([#1118](https://github.com/pybamm-team/PyBaMM/pull/1118))
- Fixed finite volume discretisation of spherical integrals ([#1118](https://github.com/pybamm-team/PyBaMM/pull/1118))
- `t_eval` now gets changed to a `linspace` if a list of length 2 is passed ([#1113](https://github.com/pybamm-team/PyBaMM/pull/1113))
- Fixed bug when setting a function with an `InputParameter` ([#1111](https://github.com/pybamm-team/PyBaMM/pull/1111))

## Breaking changes

- The "fast diffusion" particle option has been renamed "uniform profile" ([#1130](https://github.com/pybamm-team/PyBaMM/pull/1130))
- The modules containing standard parameters are now classes so they can take options
  (e.g. `standard_parameters_lithium_ion` is now `LithiumIonParameters`) ([#1120](https://github.com/pybamm-team/PyBaMM/pull/1120))
- Renamed `quick_plot_vars` to `output_variables` in `Simulation` to be consistent with `QuickPlot`. Passing `quick_plot_vars` to `Simulation.plot()` has been deprecated and `output_variables` should be passed instead ([#1099](https://github.com/pybamm-team/PyBaMM/pull/1099))

# [v0.2.3](https://github.com/pybamm-team/PyBaMM/tree/v0.2.3) - 2020-07-01

This release enables the use of [Google Colab](https://colab.research.google.com/github/pybamm-team/PyBaMM/blob/main/) for running example notebooks, and adds some small new features and bug fixes.

## Features

- Added JAX evaluator, and ODE solver ([#1038](https://github.com/pybamm-team/PyBaMM/pull/1038))
- Reformatted Getting Started notebooks ([#1083](https://github.com/pybamm-team/PyBaMM/pull/1083))
- Reformatted Landesfeind electrolytes ([#1064](https://github.com/pybamm-team/PyBaMM/pull/1064))
- Adapted examples to be run in Google Colab ([#1061](https://github.com/pybamm-team/PyBaMM/pull/1061))
- Added some new solvers for algebraic models ([#1059](https://github.com/pybamm-team/PyBaMM/pull/1059))
- Added `length_scales` attribute to models ([#1058](https://github.com/pybamm-team/PyBaMM/pull/1058))
- Added averaging in secondary dimensions ([#1057](https://github.com/pybamm-team/PyBaMM/pull/1057))
- Added SEI reaction based on Yang et. al. 2017 and reduction in porosity ([#1009](https://github.com/pybamm-team/PyBaMM/issues/1009))

## Optimizations

- Reformatted CasADi "safe" mode to deal with events better ([#1089](https://github.com/pybamm-team/PyBaMM/pull/1089))

## Bug fixes

- Fixed a bug in `InterstitialDiffusionLimited` ([#1097](https://github.com/pybamm-team/PyBaMM/pull/1097))
- Fixed `Simulation` to keep different copies of the model so that parameters can be changed between simulations ([#1090](https://github.com/pybamm-team/PyBaMM/pull/1090))
- Fixed `model.new_copy()` to keep custom submodels ([#1090](https://github.com/pybamm-team/PyBaMM/pull/1090))
- 2D processed variables can now be evaluated at the domain boundaries ([#1088](https://github.com/pybamm-team/PyBaMM/pull/1088))
- Update the default variable points to better capture behaviour in the solid particles in li-ion models ([#1081](https://github.com/pybamm-team/PyBaMM/pull/1081))
- Fix `QuickPlot` to display variables discretised by FEM (in y-z) properly ([#1078](https://github.com/pybamm-team/PyBaMM/pull/1078))
- Add length scales to `EffectiveResistance` models ([#1071](https://github.com/pybamm-team/PyBaMM/pull/1071))
- Allowed for pybamm functions exp, sin, cos, sqrt to be used in expression trees that
  are converted to casadi format ([#1067](https://github.com/pybamm-team/PyBaMM/pull/1067))
- Fix a bug where variables that depend on y and z were transposed in `QuickPlot` ([#1055](https://github.com/pybamm-team/PyBaMM/pull/1055))

## Breaking changes

- `Simulation.specs` and `Simulation.set_defaults` have been deprecated. Users should create a new `Simulation` object for each different case instead ([#1090](https://github.com/pybamm-team/PyBaMM/pull/1090))
- The solution times `t_eval` must now be provided to `Simulation.solve()` when not using an experiment or prescribing the current using drive cycle data ([#1086](https://github.com/pybamm-team/PyBaMM/pull/1086))

# [v0.2.2](https://github.com/pybamm-team/PyBaMM/tree/v0.2.2) - 2020-06-01

New SEI models, simplification of submodel structure, as well as optimisations and general bug fixes.

## Features

- Reformatted `Geometry` and `Mesh` classes ([#1032](https://github.com/pybamm-team/PyBaMM/pull/1032))
- Added arbitrary geometry to the lumped thermal model ([#718](https://github.com/pybamm-team/PyBaMM/issues/718))
- Allowed `ProcessedVariable` to handle cases where `len(solution.t)=1` ([#1020](https://github.com/pybamm-team/PyBaMM/pull/1020))
- Added `BackwardIndefiniteIntegral` symbol ([#1014](https://github.com/pybamm-team/PyBaMM/pull/1014))
- Added `plot` and `plot2D` to enable easy plotting of `pybamm.Array` objects ([#1008](https://github.com/pybamm-team/PyBaMM/pull/1008))
- Updated effective current collector models and added example notebook ([#1007](https://github.com/pybamm-team/PyBaMM/pull/1007))
- Added SEI film resistance as an option ([#994](https://github.com/pybamm-team/PyBaMM/pull/994))
- Added `parameters` attribute to `pybamm.BaseModel` and `pybamm.Geometry` that lists all of the required parameters ([#993](https://github.com/pybamm-team/PyBaMM/pull/993))
- Added tab, edge, and surface cooling ([#965](https://github.com/pybamm-team/PyBaMM/pull/965))
- Added functionality to solver to automatically discretise a 0D model ([#947](https://github.com/pybamm-team/PyBaMM/pull/947))
- Added sensitivity to `CasadiAlgebraicSolver` ([#940](https://github.com/pybamm-team/PyBaMM/pull/940))
- Added `ProcessedSymbolicVariable` class, which can handle symbolic variables (i.e. variables for which the inputs are symbolic) ([#940](https://github.com/pybamm-team/PyBaMM/pull/940))
- Made `QuickPlot` compatible with Google Colab ([#935](https://github.com/pybamm-team/PyBaMM/pull/935))
- Added `BasicFull` model for lead-acid ([#932](https://github.com/pybamm-team/PyBaMM/pull/932))
- Added 'arctan' function ([#973](https://github.com/pybamm-team/PyBaMM/pull/973))

## Optimizations

- Implementing the use of GitHub Actions for CI ([#855](https://github.com/pybamm-team/PyBaMM/pull/855))
- Changed default solver for DAE models to `CasadiSolver` ([#978](https://github.com/pybamm-team/PyBaMM/pull/978))
- Added some extra simplifications to the expression tree ([#971](https://github.com/pybamm-team/PyBaMM/pull/971))
- Changed the behaviour of "safe" mode in `CasadiSolver` ([#956](https://github.com/pybamm-team/PyBaMM/pull/956))
- Sped up model building ([#927](https://github.com/pybamm-team/PyBaMM/pull/927))
- Changed default solver for lead-acid to `CasadiSolver` ([#927](https://github.com/pybamm-team/PyBaMM/pull/927))

## Bug fixes

- Fix a bug where slider plots do not update properly in notebooks ([#1041](https://github.com/pybamm-team/PyBaMM/pull/1041))
- Fix storing and plotting external variables in the solution ([#1026](https://github.com/pybamm-team/PyBaMM/pull/1026))
- Fix running a simulation with a model that is already discretized ([#1025](https://github.com/pybamm-team/PyBaMM/pull/1025))
- Fix CI not triggering for PR. ([#1013](https://github.com/pybamm-team/PyBaMM/pull/1013))
- Fix schedule testing running too often. ([#1010](https://github.com/pybamm-team/PyBaMM/pull/1010))
- Fix doctests failing due to mismatch in unsorted output.([#990](https://github.com/pybamm-team/PyBaMM/pull/990))
- Added extra checks when creating a model, for clearer errors ([#971](https://github.com/pybamm-team/PyBaMM/pull/971))
- Fixed `Interpolant` ids to allow processing ([#962](https://github.com/pybamm-team/PyBaMM/pull/962))
- Fixed a bug in the initial conditions of the potential pair model ([#954](https://github.com/pybamm-team/PyBaMM/pull/954))
- Changed simulation attributes to assign copies rather than the objects themselves ([#952](https://github.com/pybamm-team/PyBaMM/pull/952))
- Added default values to base model so that it works with the `Simulation` class ([#952](https://github.com/pybamm-team/PyBaMM/pull/952))
- Fixed solver to recompute initial conditions when inputs are changed ([#951](https://github.com/pybamm-team/PyBaMM/pull/951))
- Reformatted thermal submodels ([#938](https://github.com/pybamm-team/PyBaMM/pull/938))
- Reformatted electrolyte submodels ([#927](https://github.com/pybamm-team/PyBaMM/pull/927))
- Reformatted convection submodels ([#635](https://github.com/pybamm-team/PyBaMM/pull/635))

## Breaking changes

- Geometry should no longer be given keys 'primary' or 'secondary' ([#1032](https://github.com/pybamm-team/PyBaMM/pull/1032))
- Calls to `ProcessedVariable` objects are now made using dimensional time and space ([#1028](https://github.com/pybamm-team/PyBaMM/pull/1028))
- For variables discretised using finite elements the result returned by calling `ProcessedVariable` is now transposed ([#1020](https://github.com/pybamm-team/PyBaMM/pull/1020))
- Renamed "surface area density" to "surface area to volume ratio" ([#975](https://github.com/pybamm-team/PyBaMM/pull/975))
- Replaced "reaction rate" with "exchange-current density" ([#975](https://github.com/pybamm-team/PyBaMM/pull/975))
- Changed the implementation of reactions in submodels ([#948](https://github.com/pybamm-team/PyBaMM/pull/948))
- Removed some inputs like `T_inf`, `R_g` and activation energies to some of the standard function parameters. This is because each of those inputs is specific to a particular function (e.g. the reference temperature at which the function was measured). To change a property such as the activation energy, users should create a new function, specifying the relevant property as a `Parameter` or `InputParameter` ([#942](https://github.com/pybamm-team/PyBaMM/pull/942))
- The thermal option 'xyz-lumped' has been removed. The option 'thermal current collector' has also been removed ([#938](https://github.com/pybamm-team/PyBaMM/pull/938))
- The 'C-rate' parameter has been deprecated. Use 'Current function [A]' instead. The cell capacity can be accessed as 'Cell capacity [A.h]', and used to calculate current from C-rate ([#952](https://github.com/pybamm-team/PyBaMM/pull/952))

# [v0.2.1](https://github.com/pybamm-team/PyBaMM/tree/v0.2.1) - 2020-03-31

New expression tree node types, models, parameter sets and solvers, as well as general bug fixes and new examples.

## Features

- Store variable slices in model for inspection ([#925](https://github.com/pybamm-team/PyBaMM/pull/925))
- Added LiNiCoO2 parameter set from Ecker et. al. ([#922](https://github.com/pybamm-team/PyBaMM/pull/922))
- Made t_plus (optionally) a function of electrolyte concentration, and added (1 + dlnf/dlnc) to models ([#921](https://github.com/pybamm-team/PyBaMM/pull/921))
- Added `DummySolver` for empty models ([#915](https://github.com/pybamm-team/PyBaMM/pull/915))
- Added functionality to broadcast to edges ([#891](https://github.com/pybamm-team/PyBaMM/pull/891))
- Reformatted and cleaned up `QuickPlot` ([#886](https://github.com/pybamm-team/PyBaMM/pull/886))
- Added thermal effects to lead-acid models ([#885](https://github.com/pybamm-team/PyBaMM/pull/885))
- Added a helper function for info on function parameters ([#881](https://github.com/pybamm-team/PyBaMM/pull/881))
- Added additional notebooks showing how to create and compare models ([#877](https://github.com/pybamm-team/PyBaMM/pull/877))
- Added `Minimum`, `Maximum` and `Sign` operators
  ([#876](https://github.com/pybamm-team/PyBaMM/pull/876))
- Added a search feature to `FuzzyDict` ([#875](https://github.com/pybamm-team/PyBaMM/pull/875))
- Add ambient temperature as a function of time ([#872](https://github.com/pybamm-team/PyBaMM/pull/872))
- Added `CasadiAlgebraicSolver` for solving algebraic systems with CasADi ([#868](https://github.com/pybamm-team/PyBaMM/pull/868))
- Added electrolyte functions from Landesfeind ([#860](https://github.com/pybamm-team/PyBaMM/pull/860))
- Add new symbols `VariableDot`, representing the derivative of a variable wrt time,
  and `StateVectorDot`, representing the derivative of a state vector wrt time
  ([#858](https://github.com/pybamm-team/PyBaMM/issues/858))

## Bug fixes

- Filter out discontinuities that occur after solve times
  ([#941](https://github.com/pybamm-team/PyBaMM/pull/945))
- Fixed tight layout for QuickPlot in jupyter notebooks ([#930](https://github.com/pybamm-team/PyBaMM/pull/930))
- Fixed bug raised if function returns a scalar ([#919](https://github.com/pybamm-team/PyBaMM/pull/919))
- Fixed event handling in `ScipySolver` ([#905](https://github.com/pybamm-team/PyBaMM/pull/905))
- Made input handling clearer in solvers ([#905](https://github.com/pybamm-team/PyBaMM/pull/905))
- Updated Getting started notebook 2 ([#903](https://github.com/pybamm-team/PyBaMM/pull/903))
- Reformatted external circuit submodels ([#879](https://github.com/pybamm-team/PyBaMM/pull/879))
- Some bug fixes to generalize specifying models that aren't battery models, see [#846](https://github.com/pybamm-team/PyBaMM/issues/846)
- Reformatted interface submodels to be more readable ([#866](https://github.com/pybamm-team/PyBaMM/pull/866))
- Removed double-counted "number of electrodes connected in parallel" from simulation ([#864](https://github.com/pybamm-team/PyBaMM/pull/864))

## Breaking changes

- Changed keyword argument `u` for inputs (when evaluating an object) to `inputs` ([#905](https://github.com/pybamm-team/PyBaMM/pull/905))
- Removed "set external temperature" and "set external potential" options. Use "external submodels" option instead ([#862](https://github.com/pybamm-team/PyBaMM/pull/862))

# [v0.2.0](https://github.com/pybamm-team/PyBaMM/tree/v0.2.0) - 2020-02-26

This release introduces many new features and optimizations. All models can now be solved using the pip installation - in particular, the DFN can be solved in around 0.1s. Other highlights include an improved user interface, simulations of experimental protocols (GITT, CCCV, etc), new parameter sets for NCA and LGM50, drive cycles, "input parameters" and "external variables" for quickly solving models with different parameter values and coupling with external software, and general bug fixes and optimizations.

## Features

- Added LG M50 parameter set from Chen 2020 ([#854](https://github.com/pybamm-team/PyBaMM/pull/854))
- Changed rootfinding algorithm to CasADi, scipy.optimize.root still accessible as an option ([#844](https://github.com/pybamm-team/PyBaMM/pull/844))
- Added capacitance effects to lithium-ion models ([#842](https://github.com/pybamm-team/PyBaMM/pull/842))
- Added NCA parameter set ([#824](https://github.com/pybamm-team/PyBaMM/pull/824))
- Added functionality to `Solution` that automatically gets `t_eval` from the data when simulating drive cycles and performs checks to ensure the output has the required resolution to accurately capture the input current ([#819](https://github.com/pybamm-team/PyBaMM/pull/819))
- Added `Citations` object to print references when specific functionality is used ([#818](https://github.com/pybamm-team/PyBaMM/pull/818))
- Updated `Solution` to allow exporting to matlab and csv formats ([#811](https://github.com/pybamm-team/PyBaMM/pull/811))
- Allow porosity to vary in space ([#809](https://github.com/pybamm-team/PyBaMM/pull/809))
- Added functionality to solve DAE models with non-smooth current inputs ([#808](https://github.com/pybamm-team/PyBaMM/pull/808))
- Added functionality to simulate experiments and testing protocols ([#807](https://github.com/pybamm-team/PyBaMM/pull/807))
- Added fuzzy string matching for parameters and variables ([#796](https://github.com/pybamm-team/PyBaMM/pull/796))
- Changed ParameterValues to raise an error when a parameter that wasn't previously defined is updated ([#796](https://github.com/pybamm-team/PyBaMM/pull/796))
- Added some basic models (BasicSPM and BasicDFN) in order to clearly demonstrate the PyBaMM model structure for battery models ([#795](https://github.com/pybamm-team/PyBaMM/pull/795))
- Allow initial conditions in the particle to depend on x ([#786](https://github.com/pybamm-team/PyBaMM/pull/786))
- Added the harmonic mean to the Finite Volume method, which is now used when computing fluxes ([#783](https://github.com/pybamm-team/PyBaMM/pull/783))
- Refactored `Solution` to make it a dictionary that contains all of the solution variables. This automatically creates `ProcessedVariable` objects when required, so that the solution can be obtained much more easily. ([#781](https://github.com/pybamm-team/PyBaMM/pull/781))
- Added notebook to explain broadcasts ([#776](https://github.com/pybamm-team/PyBaMM/pull/776))
- Added a step to discretisation that automatically compute the inverse of the mass matrix of the differential part of the problem so that the underlying DAEs can be provided in semi-explicit form, as required by the CasADi solver ([#769](https://github.com/pybamm-team/PyBaMM/pull/769))
- Added the gradient operation for the Finite Element Method ([#767](https://github.com/pybamm-team/PyBaMM/pull/767))
- Added `InputParameter` node for quickly changing parameter values ([#752](https://github.com/pybamm-team/PyBaMM/pull/752))
- Added submodels for operating modes other than current-controlled ([#751](https://github.com/pybamm-team/PyBaMM/pull/751))
- Changed finite volume discretisation to use exact values provided by Neumann boundary conditions when computing the gradient instead of adding ghost nodes([#748](https://github.com/pybamm-team/PyBaMM/pull/748))
- Added optional R(x) distribution in particle models ([#745](https://github.com/pybamm-team/PyBaMM/pull/745))
- Generalized importing of external variables ([#728](https://github.com/pybamm-team/PyBaMM/pull/728))
- Separated active and inactive material volume fractions ([#726](https://github.com/pybamm-team/PyBaMM/pull/726))
- Added submodels for tortuosity ([#726](https://github.com/pybamm-team/PyBaMM/pull/726))
- Simplified the interface for setting current functions ([#723](https://github.com/pybamm-team/PyBaMM/pull/723))
- Added Heaviside operator ([#723](https://github.com/pybamm-team/PyBaMM/pull/723))
- New extrapolation methods ([#707](https://github.com/pybamm-team/PyBaMM/pull/707))
- Added some "Getting Started" documentation ([#703](https://github.com/pybamm-team/PyBaMM/pull/703))
- Allow abs tolerance to be set by variable for IDA KLU solver ([#700](https://github.com/pybamm-team/PyBaMM/pull/700))
- Added Simulation class ([#693](https://github.com/pybamm-team/PyBaMM/pull/693)) with load/save functionality ([#732](https://github.com/pybamm-team/PyBaMM/pull/732))
- Added interface to CasADi solver ([#687](https://github.com/pybamm-team/PyBaMM/pull/687), [#691](https://github.com/pybamm-team/PyBaMM/pull/691), [#714](https://github.com/pybamm-team/PyBaMM/pull/714)). This makes the SUNDIALS DAE solvers (Scikits and KLU) truly optional (though IDA KLU is recommended for solving the DFN).
- Added option to use CasADi's Algorithmic Differentiation framework to calculate Jacobians ([#687](https://github.com/pybamm-team/PyBaMM/pull/687))
- Added method to evaluate parameters more easily ([#669](https://github.com/pybamm-team/PyBaMM/pull/669))
- Added `Jacobian` class to reuse known Jacobians of expressions ([#665](https://github.com/pybamm-team/PyBaMM/pull/670))
- Added `Interpolant` class to interpolate experimental data (e.g. OCP curves) ([#661](https://github.com/pybamm-team/PyBaMM/pull/661))
- Added interface (via pybind11) to sundials with the IDA KLU sparse linear solver ([#657](https://github.com/pybamm-team/PyBaMM/pull/657))
- Allowed parameters to be set by material or by specifying a particular paper ([#647](https://github.com/pybamm-team/PyBaMM/pull/647))
- Set relative and absolute tolerances independently in solvers ([#645](https://github.com/pybamm-team/PyBaMM/pull/645))
- Added basic method to allow (a part of) the State Vector to be updated with results obtained from another solution or package ([#624](https://github.com/pybamm-team/PyBaMM/pull/624))
- Added some non-uniform meshes in 1D and 2D ([#617](https://github.com/pybamm-team/PyBaMM/pull/617))

## Optimizations

- Now simplifying objects that are constant as soon as they are created ([#801](https://github.com/pybamm-team/PyBaMM/pull/801))
- Simplified solver interface ([#800](https://github.com/pybamm-team/PyBaMM/pull/800))
- Added caching for shape evaluation, used during discretisation ([#780](https://github.com/pybamm-team/PyBaMM/pull/780))
- Added an option to skip model checks during discretisation, which could be slow for large models ([#739](https://github.com/pybamm-team/PyBaMM/pull/739))
- Use CasADi's automatic differentation algorithms by default when solving a model ([#714](https://github.com/pybamm-team/PyBaMM/pull/714))
- Avoid re-checking size when making a copy of an `Index` object ([#656](https://github.com/pybamm-team/PyBaMM/pull/656))
- Avoid recalculating `_evaluation_array` when making a copy of a `StateVector` object ([#653](https://github.com/pybamm-team/PyBaMM/pull/653))

## Bug fixes

- Fixed a bug where current loaded from data was incorrectly scaled with the cell capacity ([#852](https://github.com/pybamm-team/PyBaMM/pull/852))
- Moved evaluation of initial conditions to solver ([#839](https://github.com/pybamm-team/PyBaMM/pull/839))
- Fixed a bug where the first line of the data wasn't loaded when parameters are loaded from data ([#819](https://github.com/pybamm-team/PyBaMM/pull/819))
- Made `graphviz` an optional dependency ([#810](https://github.com/pybamm-team/PyBaMM/pull/810))
- Fixed examples to run with basic pip installation ([#800](https://github.com/pybamm-team/PyBaMM/pull/800))
- Added events for CasADi solver when stepping ([#800](https://github.com/pybamm-team/PyBaMM/pull/800))
- Improved implementation of broadcasts ([#776](https://github.com/pybamm-team/PyBaMM/pull/776))
- Fixed a bug which meant that the Ohmic heating in the current collectors was incorrect if using the Finite Element Method ([#767](https://github.com/pybamm-team/PyBaMM/pull/767))
- Improved automatic broadcasting ([#747](https://github.com/pybamm-team/PyBaMM/pull/747))
- Fixed bug with wrong temperature in initial conditions ([#737](https://github.com/pybamm-team/PyBaMM/pull/737))
- Improved flexibility of parameter values so that parameters (such as diffusivity or current) can be set as functions or scalars ([#723](https://github.com/pybamm-team/PyBaMM/pull/723))
- Fixed a bug where boundary conditions were sometimes handled incorrectly in 1+1D models ([#713](https://github.com/pybamm-team/PyBaMM/pull/713))
- Corrected a sign error in Dirichlet boundary conditions in the Finite Element Method ([#706](https://github.com/pybamm-team/PyBaMM/pull/706))
- Passed the correct dimensional temperature to open circuit potential ([#702](https://github.com/pybamm-team/PyBaMM/pull/702))
- Added missing temperature dependence in electrolyte and interface submodels ([#698](https://github.com/pybamm-team/PyBaMM/pull/698))
- Fixed differentiation of functions that have more than one argument ([#687](https://github.com/pybamm-team/PyBaMM/pull/687))
- Added warning if `ProcessedVariable` is called outside its interpolation range ([#681](https://github.com/pybamm-team/PyBaMM/pull/681))
- Updated installation instructions for Mac OS ([#680](https://github.com/pybamm-team/PyBaMM/pull/680))
- Improved the way `ProcessedVariable` objects are created in higher dimensions ([#581](https://github.com/pybamm-team/PyBaMM/pull/581))

## Breaking changes

- Time for solver should now be given in seconds ([#832](https://github.com/pybamm-team/PyBaMM/pull/832))
- Model events are now represented as a list of `pybamm.Event` ([#759](https://github.com/pybamm-team/PyBaMM/issues/759)
- Removed `ParameterValues.update_model`, whose functionality is now replaced by `InputParameter` ([#801](https://github.com/pybamm-team/PyBaMM/pull/801))
- Removed `Outer` and `Kron` nodes as no longer used ([#777](https://github.com/pybamm-team/PyBaMM/pull/777))
- Moved `results` to separate repositories ([#761](https://github.com/pybamm-team/PyBaMM/pull/761))
- The parameters "Bruggeman coefficient" must now be specified separately as "Bruggeman coefficient (electrolyte)" and "Bruggeman coefficient (electrode)"
- The current classes (`GetConstantCurrent`, `GetUserCurrent` and `GetUserData`) have now been removed. Please refer to the [`change-input-current` notebook](https://github.com/pybamm-team/PyBaMM/blob/main/examples/notebooks/change-input-current.ipynb) for information on how to specify an input current
- Parameter functions must now use pybamm functions instead of numpy functions (e.g. `pybamm.exp` instead of `numpy.exp`), as these are then used to construct the expression tree directly. Generally, pybamm syntax follows numpy syntax; please get in touch if a function you need is missing.
- The current must now be updated by changing "Current function [A]" or "C-rate" instead of "Typical current [A]"

# [v0.1.0](https://github.com/pybamm-team/PyBaMM/tree/v0.1.0) - 2019-10-08

This is the first official version of PyBaMM.
Please note that PyBaMM in still under active development, and so the API may change in the future.

## Features

### Models

#### Lithium-ion

- Single Particle Model (SPM)
- Single Particle Model with electrolyte (SPMe)
- Doyle-Fuller-Newman (DFN) model

with the following optional physics:

- Thermal effects
- Fast diffusion in particles
- 2+1D (pouch cell)

#### Lead-acid

- Leading-Order Quasi-Static model
- First-Order Quasi-Static model
- Composite model
- Full model

with the following optional physics:

- Hydrolysis side reaction
- Capacitance effects
- 2+1D

### Spatial discretisations

- Finite Volume (1D only)
- Finite Element (scikit, 2D only)

### Solvers

- Scipy
- Scikits ODE
- Scikits DAE
- IDA KLU sparse linear solver (Sundials)
- Algebraic (root-finding)<|MERGE_RESOLUTION|>--- conflicted
+++ resolved
@@ -1,14 +1,13 @@
 # [Unreleased](https://github.com/pybamm-team/PyBaMM/)
 
-<<<<<<< HEAD
 # [v22.11](https://github.com/pybamm-team/PyBaMM/tree/v22.11) - 2022-11-30
 
 ## Features
 
 - Equivalent circuit models ([#2478](https://github.com/pybamm-team/PyBaMM/pull/2478))
+- New Idaklu solver options for jacobian type and linear solver, support Sundials v6 ([#2444](https://github.com/pybamm-team/PyBaMM/pull/2444))
 - Added `scale` and `reference` attributes to `Variable` objects, which can be use to make the ODE/DAE solver better conditioned ([#2440](https://github.com/pybamm-team/PyBaMM/pull/2440))
 - SEI reactions can now be asymmetric ([#2425](https://github.com/pybamm-team/PyBaMM/pull/2425))
-- New Idaklu solver options for jacobian type and linear solver, support Sundials v6 ([#2444](https://github.com/pybamm-team/PyBaMM/pull/2444))
 
 ## Bug fixes
 
@@ -17,8 +16,8 @@
 
 ## Optimizations
 
+- `ParameterValues` now avoids trying to process children if a function parameter is an object that doesn't depend on its children ([#2477](https://github.com/pybamm-team/PyBaMM/pull/2477))
 - Implemented memoization via `cache` and `cached_property` from functools ([#2465](https://github.com/pybamm-team/PyBaMM/pull/2465))
-- `ParameterValues` now avoids trying to process children if a function parameter is an object that doesn't depend on its children ([#2477](https://github.com/pybamm-team/PyBaMM/pull/2477))
 - Added more rules for simplifying expressions, especially around Concatenations. Also, meshes constructed from multiple domains are now cached ([#2443](https://github.com/pybamm-team/PyBaMM/pull/2443))
 - Added more rules for simplifying expressions. Constants in binary operators are now moved to the left by default (e.g. `x*2` returns `2*x`) ([#2424](https://github.com/pybamm-team/PyBaMM/pull/2424))
 
@@ -33,10 +32,6 @@
 
 ## Breaking changes
 
-=======
-# [v22.10.post1](https://github.com/pybamm-team/PyBaMM/tree/v22.10.post1) - 2022-10-31
-
->>>>>>> c544b6df
 - Removed all julia generation code ([#2453](https://github.com/pybamm-team/PyBaMM/pull/2453)). Julia code will be hosted at [PyBaMM.jl](https://github.com/tinosulzer/PyBaMM.jl) from now on.
 
 # [v22.10](https://github.com/pybamm-team/PyBaMM/tree/v22.10) - 2022-10-31
