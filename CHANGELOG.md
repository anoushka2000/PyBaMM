--- conflicted
+++ resolved
@@ -27,11 +27,8 @@
 
 ## Bug fixes
 
-<<<<<<< HEAD
 -   Fixed a bug where the order of the indexing for the entries of variables discretised using FEM was incorrect ([#1556](https://github.com/pybamm-team/PyBaMM/pull/1556))
-=======
 -   Fix broken module import for spyder when running a script twice ([#1555](https://github.com/pybamm-team/PyBaMM/pull/1555))
->>>>>>> e21d2dae
 -   Fixed ElectrodeSOH model for multi-dimensional simulations ([#1548](https://github.com/pybamm-team/PyBaMM/pull/1548))
 -   Removed the overly-restrictive check "each variable in the algebraic eqn keys must appear in the eqn" ([#1510](https://github.com/pybamm-team/PyBaMM/pull/1510))
 -   Made parameters importable through pybamm ([#1475](https://github.com/pybamm-team/PyBaMM/pull/1475))
